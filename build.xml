<!--
  Licensed to the Apache Software Foundation (ASF) under one or more
  contributor license agreements.  See the NOTICE file distributed with
  this work for additional information regarding copyright ownership.
  The ASF licenses this file to You under the Apache License, Version 2.0
  (the "License"); you may not use this file except in compliance with
  the License.  You may obtain a copy of the License at

      http://www.apache.org/licenses/LICENSE-2.0

  Unless required by applicable law or agreed to in writing, software
  distributed under the License is distributed on an "AS IS" BASIS,
  WITHOUT WARRANTIES OR CONDITIONS OF ANY KIND, either express or implied.
  See the License for the specific language governing permissions and
  limitations under the License.
-->
<project basedir="." default="jar" name="apache-cassandra"
         xmlns:artifact="antlib:org.apache.maven.artifact.ant"
         xmlns:if="ant:if"
         xmlns:unless="ant:unless">
    <property environment="env"/>
    <property file="build.properties" />
    <property file="build.properties.default" />
    <property name="debuglevel" value="source,lines,vars"/>

    <!-- default version and SCM information -->
    <property name="base.version" value="4.0.2"/>
    <property name="scm.connection" value="scm:https://gitbox.apache.org/repos/asf/cassandra.git"/>
    <property name="scm.developerConnection" value="scm:https://gitbox.apache.org/repos/asf/cassandra.git"/>
    <property name="scm.url" value="https://gitbox.apache.org/repos/asf?p=cassandra.git;a=tree"/>

    <!-- directory details -->
    <property name="basedir" value="."/>
    <property name="build.src" value="${basedir}/src"/>
    <property name="build.src.java" value="${basedir}/src/java"/>
    <property name="build.src.antlr" value="${basedir}/src/antlr"/>
    <property name="build.src.resources" value="${basedir}/src/resources"/>
    <property name="build.src.gen-java" value="${basedir}/src/gen-java"/>
    <property name="build.lib" value="${basedir}/lib"/>
    <property name="build.dir" value="${basedir}/build"/>
    <property name="build.dir.lib" value="${basedir}/build/lib"/>
    <property name="build.test.dir" value="${build.dir}/test"/>
    <property name="build.classes" value="${build.dir}/classes"/>
    <property name="build.classes.main" value="${build.classes}/main" />
    <property name="javadoc.dir" value="${build.dir}/javadoc"/>
    <property name="interface.dir" value="${basedir}/interface"/>
    <property name="test.dir" value="${basedir}/test"/>
    <property name="test.resources" value="${test.dir}/resources"/>
    <property name="test.lib" value="${build.dir}/test/lib"/>
    <property name="test.classes" value="${build.dir}/test/classes"/>
    <property name="test.conf" value="${test.dir}/conf"/>
    <property name="test.data" value="${test.dir}/data"/>
    <property name="test.name" value="*Test"/>
    <property name="test.classlistfile" value="testlist.txt"/>
    <property name="test.classlistprefix" value="unit"/>
    <property name="benchmark.name" value=""/>
    <property name="test.methods" value=""/>
    <property name="test.unit.src" value="${test.dir}/unit"/>
    <property name="test.long.src" value="${test.dir}/long"/>
    <property name="test.burn.src" value="${test.dir}/burn"/>
    <property name="test.memory.src" value="${test.dir}/memory"/>
    <property name="test.microbench.src" value="${test.dir}/microbench"/>
    <property name="test.distributed.src" value="${test.dir}/distributed"/>
    <property name="test.compression.algo" value="LZ4"/>
    <property name="test.driver.connection_timeout_ms" value="5000"/>
    <property name="test.driver.read_timeout_ms" value="12000"/>
    <property name="dist.dir" value="${build.dir}/dist"/>
    <property name="tmp.dir" value="${java.io.tmpdir}"/>

    <property name="doc.dir" value="${basedir}/doc"/>

    <condition property="version" value="${base.version}">
      <isset property="release"/>
    </condition>
    <property name="version" value="${base.version}-SNAPSHOT"/>
    <property name="version.properties.dir"
              value="${build.src.resources}/org/apache/cassandra/config/" />
    <property name="final.name" value="${ant.project.name}-${version}"/>

    <!-- details of what version of Maven ANT Tasks to fetch -->
    <property name="maven-ant-tasks.version" value="2.1.3" />
    <property name="maven-ant-tasks.local" value="${user.home}/.m2/repository/org/apache/maven/maven-ant-tasks"/>
    <property name="maven-ant-tasks.url"
              value="https://repo.maven.apache.org/maven2/org/apache/maven/maven-ant-tasks" />
    <!-- details of how and which Maven repository we publish to -->
    <property name="maven.version" value="3.0.3" />
    <condition property="maven-repository-url" value="https://repository.apache.org/service/local/staging/deploy/maven2">
      <isset property="release"/>
    </condition>
    <condition property="maven-repository-id" value="apache.releases.https">
      <isset property="release"/>
    </condition>
    <property name="maven-repository-url" value="https://repository.apache.org/content/repositories/snapshots"/>
    <property name="maven-repository-id" value="apache.snapshots.https"/>

    <property name="test.timeout" value="240000" />
    <property name="test.memory.timeout" value="480000" />
    <property name="test.long.timeout" value="600000" />
    <property name="test.burn.timeout" value="60000000" />
    <property name="test.distributed.timeout" value="900000" />

    <!-- default for cql tests. Can be override by -Dcassandra.test.use_prepared=false -->
    <property name="cassandra.test.use_prepared" value="true" />

    <!-- skip flushing schema tables during tests -->
    <property name="cassandra.test.flush_local_schema_changes" value="false" />

    <!-- https://www.eclemma.org/jacoco/ -->
    <property name="jacoco.export.dir" value="${build.dir}/jacoco/" />
    <property name="jacoco.partials.dir" value="${jacoco.export.dir}/partials" />
    <property name="jacoco.partialexecfile" value="${jacoco.partials.dir}/partial.exec" />
    <property name="jacoco.finalexecfile" value="${jacoco.export.dir}/jacoco.exec" />
    <property name="jacoco.version" value="0.8.6"/>

    <property name="byteman.version" value="4.0.6"/>
    <property name="jamm.version" value="0.3.2"/>
    <property name="ecj.version" value="4.6.1"/>
    <property name="ohc.version" value="0.5.1"/>
    <property name="asm.version" value="7.1"/>
    <property name="allocation-instrumenter.version" value="3.1.0"/>
    <property name="bytebuddy.version" value="1.10.10"/>
    <property name="jflex.version" value="1.8.2"/>

    <!-- https://mvnrepository.com/artifact/net.openhft/chronicle-bom/1.16.23 -->
    <property name="chronicle-queue.version" value="5.20.123" />
    <property name="chronicle-core.version" value="2.20.126" />
    <property name="chronicle-bytes.version" value="2.20.111" />
    <property name="chronicle-wire.version" value="2.20.117" />
    <property name="chronicle-threads.version" value="2.20.111" />

    <condition property="maven-ant-tasks.jar.exists">
      <available file="${build.dir}/maven-ant-tasks-${maven-ant-tasks.version}.jar" />
    </condition>

    <condition property="maven-ant-tasks.jar.local">
      <available file="${maven-ant-tasks.local}/${maven-ant-tasks.version}/maven-ant-tasks-${maven-ant-tasks.version}.jar" />
    </condition>

    <condition property="is.source.artifact">
      <available file="${build.src.java}" type="dir" />
    </condition>

    <!-- Check if all tests are being run or just one. If it's all tests don't spam the console with test output.
         If it's an individual test print the output from the test under the assumption someone is debugging the test
         and wants to know what is going on without having to context switch to the log file that is generated.
         Debug level output still needs to be retrieved from the log file.  -->
    <script language="javascript">
        if (project.getProperty("cassandra.keepBriefBrief") == null)
        {
            if (project.getProperty("test.name").equals("*Test"))
                project.setProperty("cassandra.keepBriefBrief", "true");
            else
                project.setProperty("cassandra.keepBriefBrief", "false");
        }
    </script>

    <condition property="java.version.8">
        <equals arg1="${ant.java.version}" arg2="1.8"/>
    </condition>
    <condition property="java.version.11">
        <not><isset property="java.version.8"/></not>
    </condition>
    <fail><condition><not><or>
        <isset property="java.version.8"/>
        <isset property="java.version.11"/>
    </or></not></condition></fail>

    <resources id="_jvm11_arg_items">
        <string>-Djdk.attach.allowAttachSelf=true</string>

        <string>-XX:+UseConcMarkSweepGC</string>
        <string>-XX:+CMSParallelRemarkEnabled</string>
        <string>-XX:SurvivorRatio=8</string>
        <string>-XX:MaxTenuringThreshold=1</string>
        <string>-XX:CMSInitiatingOccupancyFraction=75</string>
        <string>-XX:+UseCMSInitiatingOccupancyOnly</string>
        <string>-XX:CMSWaitDuration=10000</string>
        <string>-XX:+CMSParallelInitialMarkEnabled</string>
        <string>-XX:+CMSEdenChunksRecordAlways</string>

        <string>--add-exports java.base/jdk.internal.misc=ALL-UNNAMED</string>
        <string>--add-exports java.base/jdk.internal.ref=ALL-UNNAMED</string>
        <string>--add-exports java.base/sun.nio.ch=ALL-UNNAMED</string>
        <string>--add-exports java.management.rmi/com.sun.jmx.remote.internal.rmi=ALL-UNNAMED</string>
        <string>--add-exports java.rmi/sun.rmi.registry=ALL-UNNAMED</string>
        <string>--add-exports java.rmi/sun.rmi.server=ALL-UNNAMED</string>
        <string>--add-exports java.sql/java.sql=ALL-UNNAMED</string>

        <string>--add-opens java.base/java.lang.module=ALL-UNNAMED</string>
        <string>--add-opens java.base/java.net=ALL-UNNAMED</string>
        <string>--add-opens java.base/jdk.internal.loader=ALL-UNNAMED</string>
        <string>--add-opens java.base/jdk.internal.ref=ALL-UNNAMED</string>
        <string>--add-opens java.base/jdk.internal.reflect=ALL-UNNAMED</string>
        <string>--add-opens java.base/jdk.internal.math=ALL-UNNAMED</string>
        <string>--add-opens java.base/jdk.internal.module=ALL-UNNAMED</string>
        <string>--add-opens java.base/jdk.internal.util.jar=ALL-UNNAMED</string>
        <string>--add-opens jdk.management/com.sun.management.internal=ALL-UNNAMED</string>
    </resources>
    <pathconvert property="_jvm_args_concat" refid="_jvm11_arg_items" pathsep=" "/>
    <condition property="java11-jvmargs" value="${_jvm_args_concat}" else="">
        <not>
            <equals arg1="${ant.java.version}" arg2="1.8"/>
        </not>
    </condition>

    <!--
      JVM arguments for tests.

      There is a race condition bug in java 11 (see CASSANDRA-15981) which causes a crash of the
      JVM; this race is between CMS and class unloading.  In java 8 we can cap the metaspace to
      make tests stable on low resource environments, but in java 11 we need to make it unlimited
      (don't define MaxMetaspaceSize) and disable class unloading in CMS outside of a
      stop-the-world pause.

      In java 11 we also need to set a system property to enable netty to use Unsafe direct byte
      buffer construction (see CASSANDRA-16493)
    -->
    <resources id="_jvm8_test_arg_items">
      <!-- TODO see CASSANDRA-16212 - we seem to OOM non stop now after CASSANDRA-16212, so to have clean CI while this gets looked into, disabling limiting metaspace
        <string>-XX:MaxMetaspaceExpansion=64M</string>
        <string>-XX:MaxMetaspaceSize=512M</string>
        <string>-XX:MetaspaceSize=128M</string>
      -->
    </resources>
    <pathconvert property="_jvm8_test_arg_items_concat" refid="_jvm8_test_arg_items" pathsep=" "/>
    <resources id="_jvm11_test_arg_items">
        <string>-XX:-CMSClassUnloadingEnabled</string>
        <string>-Dio.netty.tryReflectionSetAccessible=true</string>
    </resources>
    <pathconvert property="_jvm11_test_arg_items_concat" refid="_jvm11_test_arg_items" pathsep=" "/>
    <condition property="test-jvmargs" value="${_jvm11_test_arg_items_concat}" else="${_jvm8_test_arg_items_concat}">
        <not>
            <equals arg1="${ant.java.version}" arg2="1.8"/>
        </not>
    </condition>

    <!-- needed to compile org.apache.cassandra.utils.JMXServerUtils -->
    <condition property="jdk11-javac-exports" value="--add-exports java.rmi/sun.rmi.registry=ALL-UNNAMED" else="">
        <not>
            <equals arg1="${ant.java.version}" arg2="1.8"/>
        </not>
    </condition>
    <condition property="jdk11-javadoc-exports" value="${jdk11-javac-exports} --frames" else="">
        <not>
            <equals arg1="${ant.java.version}" arg2="1.8"/>
        </not>
    </condition>

    <condition property="build.java.11">
        <istrue value="${use.jdk11}"/>
    </condition>

    <condition property="source.version" value="8" else="11">
        <equals arg1="${java.version.8}" arg2="true"/>
    </condition>
    <condition property="target.version" value="8" else="11">
        <equals arg1="${java.version.8}" arg2="true"/>
    </condition>

    <!--
         Add all the dependencies.
    -->
    <path id="maven-ant-tasks.classpath" path="${build.dir}/maven-ant-tasks-${maven-ant-tasks.version}.jar" />
    <path id="cassandra.classpath">
        <pathelement location="${build.classes.main}" />
        <fileset dir="${build.dir.lib}">
            <include name="**/*.jar" />
        </fileset>
    </path>
    <path id="cassandra.classpath.test">
        <file file="${build.dir}/${final.name}.jar"/> <!-- we need the jar for tests and benchmarks (multi-version jar) -->
        <fileset dir="${build.dir.lib}">
            <include name="**/*.jar" />
        </fileset>
        <fileset dir="${test.lib}/jars">
            <include name="**/*.jar" />
            <exclude name="**/ant-*.jar"/>
        </fileset>
    </path>

  <macrodef name="create-javadoc">
    <attribute name="destdir"/>
    <element name="filesets"/>
    <sequential>
      <javadoc destdir="@{destdir}" author="true" version="true" use="true"
        windowtitle="${ant.project.name} API" classpathref="cassandra.classpath"
        bottom="Copyright &amp;copy; 2009-2021 The Apache Software Foundation"
        useexternalfile="yes" encoding="UTF-8" failonerror="false"
        maxmemory="256m" additionalparam="${jdk11-javadoc-exports}">
        <filesets/>
      </javadoc>
      <fail message="javadoc failed">
        <condition>
            <not>
                <available file="@{destdir}/index-all.html" />
            </not>
        </condition>
      </fail>
    </sequential>
  </macrodef>

    <target name="validate-build-conf">
        <condition property="use-jdk11">
            <or>
                <isset property="build.java.11"/>
                <istrue value="${env.CASSANDRA_USE_JDK11}"/>
            </or>
        </condition>
        <fail message="Inconsistent JDK11 options set">
            <condition>
                    <and>
                        <istrue value="${env.CASSANDRA_USE_JDK11}"/>
                        <isset property="use.jdk11"/>
                        <not>
                            <istrue value="${use.jdk11}"/>
                        </not>
                    </and>
            </condition>
                </fail>
        <fail message="Inconsistent JDK11 options set">
            <condition>
                    <and>
                        <isset property="env.CASSANDRA_USE_JDK11"/>
                        <not>
                            <istrue value="${env.CASSANDRA_USE_JDK11}"/>
                        </not>
                        <istrue value="${use.jdk11}"/>
                    </and>
            </condition>
        </fail>
        <fail message="-Duse.jdk11=true or $CASSANDRA_USE_JDK11=true cannot be set when building from java 8">
            <condition>
                <not><or>
                    <not><isset property="java.version.8"/></not>
                    <not><isset property="use-jdk11"/></not>
                </or></not>
            </condition>
        </fail>
        <fail message="-Duse.jdk11=true or $CASSANDRA_USE_JDK11=true must be set when building from java 11">
            <condition>
                <not><or>
                    <isset property="java.version.8"/>
                    <isset property="use-jdk11"/>
                </or></not>
            </condition>
        </fail>
    </target>

    <!--
        Setup the output directories.
    -->
    <target name="init" depends="validate-build-conf">
        <fail unless="is.source.artifact"
            message="Not a source artifact, stopping here." />
        <mkdir dir="${build.classes.main}"/>
        <mkdir dir="${test.lib}"/>
        <mkdir dir="${test.classes}"/>
        <mkdir dir="${stress.test.classes}"/>
        <mkdir dir="${fqltool.test.classes}"/>
        <mkdir dir="${build.src.gen-java}"/>
        <mkdir dir="${build.dir.lib}"/>
        <mkdir dir="${jacoco.export.dir}"/>
        <mkdir dir="${jacoco.partials.dir}"/>
    </target>

    <target name="clean" description="Remove all locally created artifacts">
        <delete dir="${build.test.dir}" />
        <delete dir="${build.classes}" />
        <delete dir="${build.src.gen-java}" />
        <delete dir="${version.properties.dir}" />
        <delete dir="${jacoco.export.dir}" />
        <delete dir="${jacoco.partials.dir}"/>
    </target>
    <target depends="clean" name="cleanall"/>

    <target name="realclean" depends="clean" description="Remove the entire build directory and all downloaded artifacts">
        <delete>
          <fileset dir="${build.lib}" excludes="cassandra-driver-internal-only-*"/>
        </delete>
        <delete dir="${build.dir}" />
        <delete dir="${doc.dir}/build" />
        <delete dir="${doc.dir}/source/tools/nodetool" />
    </target>

    <!--
       This generates the CQL grammar files from Cql.g
    -->
    <target name="check-gen-cql3-grammar">
        <uptodate property="cql3current"
                targetfile="${build.src.gen-java}/org/apache/cassandra/cql3/Cql.tokens">
            <srcfiles dir="${build.src.antlr}">
                <include name="*.g"/>
            </srcfiles>
        </uptodate>
    </target>

    <target name="gen-cql3-grammar" depends="check-gen-cql3-grammar" unless="cql3current">
      <echo>Building Grammar ${build.src.antlr}/Cql.g  ...</echo>
      <java classname="org.antlr.Tool"
            classpathref="cql3-grammar.classpath"
            failonerror="true">
         <arg value="-Xconversiontimeout" />
         <arg value="10000" />
         <arg value="${build.src.antlr}/Cql.g" />
         <arg value="-fo" />
         <arg value="${build.src.gen-java}/org/apache/cassandra/cql3/" />
         <arg value="-Xmaxinlinedfastates"/>
         <arg value="10"/> <!-- default is 60 -->
      </java>
    </target>

    <target name="generate-cql-html" depends="resolver-init" description="Generate HTML from textile source">
        <taskdef classpathref="wikitext.classpath" resource="wikitexttasks.properties" />
        <wikitext-to-html markupLanguage="Textile">
            <fileset dir="${basedir}">
                <include name="doc/cql3/*.textile"/>
            </fileset>
        </wikitext-to-html>
    </target>

    <target name="gen-doc" description="Generate documentation" depends="jar" unless="ant.gen-doc.skip">
        <exec executable="make" osfamily="unix" dir="${doc.dir}">
            <arg value="html"/>
        </exec>
        <exec executable="cmd" osfamily="dos" dir="${doc.dir}">
            <arg value="/c"/>
            <arg value="make.bat"/>
            <arg value="html"/>
        </exec>
    </target>

    <!--
        Generates Java sources for tokenization support from jflex
        grammar files
    -->
    <target name="generate-jflex-java" description="Generate Java from jflex grammar">
        <taskdef classname="jflex.anttask.JFlexTask" classpathref="jflex.classpath" name="jflex" />
        <jflex file="${build.src.java}/org/apache/cassandra/index/sasi/analyzer/StandardTokenizerImpl.jflex" destdir="${build.src.gen-java}/" />
    </target>

    <!--
       Fetch Maven Ant Tasks and Cassandra's dependencies
       These targets are intentionally free of dependencies so that they
       can be run stand-alone from a binary release artifact.
    -->
    <target name="maven-ant-tasks-localrepo" unless="maven-ant-tasks.jar.exists" if="maven-ant-tasks.jar.local"
            depends="init" description="Fetch Maven ANT Tasks from Maven Local Repository">
      <copy file="${maven-ant-tasks.local}/${maven-ant-tasks.version}/maven-ant-tasks-${maven-ant-tasks.version}.jar"
           tofile="${build.dir}/maven-ant-tasks-${maven-ant-tasks.version}.jar"/>
      <property name="maven-ant-tasks.jar.exists" value="true"/>
    </target>

    <target name="maven-ant-tasks-download" depends="init,maven-ant-tasks-localrepo" unless="maven-ant-tasks.jar.exists"
            description="Fetch Maven ANT Tasks from Maven Central Repositroy">
      <echo>Downloading Maven ANT Tasks...</echo>
      <get src="${maven-ant-tasks.url}/${maven-ant-tasks.version}/maven-ant-tasks-${maven-ant-tasks.version}.jar"
           dest="${build.dir}/maven-ant-tasks-${maven-ant-tasks.version}.jar" usetimestamp="true" />
      <copy file="${build.dir}/maven-ant-tasks-${maven-ant-tasks.version}.jar"
            tofile="${maven-ant-tasks.local}/${maven-ant-tasks.version}/maven-ant-tasks-${maven-ant-tasks.version}.jar"/>
    </target>

    <target name="maven-ant-tasks-init" depends="maven-ant-tasks-download,resolver-init" unless="maven-ant-tasks.initialized"
            description="Initialize Maven ANT Tasks">
      <typedef uri="antlib:org.apache.maven.artifact.ant" classpathref="maven-ant-tasks.classpath" />
      <property name="maven-ant-tasks.initialized" value="true"/>
    </target>

    <!-- this task defines the dependencies that will be fetched by Maven ANT Tasks
         the dependencies are re-used for publishing artifacts to Maven Central
         in order to keep everything consistent -->
    <target name="maven-declare-dependencies" depends="maven-ant-tasks-init"
            description="Define dependencies and dependency versions">
      <!-- The parent pom defines the versions of all dependencies -->
      <artifact:pom id="parent-pom"
                    groupId="org.apache.cassandra"
                    artifactId="cassandra-parent"
                    packaging="pom"
                    version="${version}"
                    url="https://cassandra.apache.org"
                    name="Apache Cassandra"
                    inceptionYear="2009"
                    description="The Apache Cassandra Project develops a highly scalable second-generation distributed database, bringing together Dynamo's fully distributed design and Bigtable's ColumnFamily-based data model.">

        <!-- Inherit from the ASF template pom file, ref http://maven.apache.org/pom/asf/ -->
        <parent groupId="org.apache" artifactId="apache" version="22"/>
        <license name="The Apache Software License, Version 2.0" url="https://www.apache.org/licenses/LICENSE-2.0.txt"/>
        <scm connection="${scm.connection}" developerConnection="${scm.developerConnection}" url="${scm.url}"/>
        <dependencyManagement>
          <dependency groupId="org.xerial.snappy" artifactId="snappy-java" version="1.1.2.6"/>
          <dependency groupId="org.lz4" artifactId="lz4-java" version="1.8.0"/>
          <dependency groupId="com.ning" artifactId="compress-lzf" version="0.8.4" scope="provided"/>
          <dependency groupId="com.github.luben" artifactId="zstd-jni" version="1.5.0-4"/>
          <dependency groupId="com.google.guava" artifactId="guava" version="27.0-jre">
            <exclusion groupId="com.google.code.findbugs" artifactId="jsr305" />
            <exclusion groupId="org.codehaus.mojo" artifactId="animal-sniffer-annotations" />
            <exclusion groupId="com.google.guava" artifactId="listenablefuture" />
            <exclusion groupId="com.google.guava" artifactId="failureaccess" />
            <exclusion groupId="org.checkerframework" artifactId="checker-qual" />
            <exclusion groupId="com.google.errorprone" artifactId="error_prone_annotations" />
          </dependency>
          <dependency groupId="org.hdrhistogram" artifactId="HdrHistogram" version="2.1.9"/>
          <dependency groupId="commons-cli" artifactId="commons-cli" version="1.1"/>
          <dependency groupId="commons-codec" artifactId="commons-codec" version="1.9"/>
          <dependency groupId="commons-io" artifactId="commons-io" version="2.6" scope="test"/>
          <dependency groupId="org.apache.commons" artifactId="commons-lang3" version="3.11"/>
          <dependency groupId="org.apache.commons" artifactId="commons-math3" version="3.2"/>
          <dependency groupId="org.antlr" artifactId="antlr" version="3.5.2" scope="provided">
            <exclusion groupId="org.antlr" artifactId="stringtemplate"/>
          </dependency>
          <dependency groupId="org.antlr" artifactId="ST4" version="4.0.8"/>
          <dependency groupId="org.antlr" artifactId="antlr-runtime" version="3.5.2">
            <exclusion groupId="org.antlr" artifactId="stringtemplate"/>
          </dependency>
          <dependency groupId="org.slf4j" artifactId="slf4j-api" version="1.7.25"/>
          <dependency groupId="org.slf4j" artifactId="log4j-over-slf4j" version="1.7.25"/>
          <dependency groupId="org.slf4j" artifactId="jcl-over-slf4j" version="1.7.25" />
          <dependency groupId="ch.qos.logback" artifactId="logback-core" version="1.2.3"/>
          <dependency groupId="ch.qos.logback" artifactId="logback-classic" version="1.2.3"/>
          <dependency groupId="com.fasterxml.jackson.core" artifactId="jackson-core" version="2.12.5"/>
          <dependency groupId="com.fasterxml.jackson.core" artifactId="jackson-databind" version="2.12.5"/>
          <dependency groupId="com.fasterxml.jackson.core" artifactId="jackson-annotations" version="2.12.5"/>
          <dependency groupId="com.googlecode.json-simple" artifactId="json-simple" version="1.1"/>
          <dependency groupId="com.boundary" artifactId="high-scale-lib" version="1.0.6"/>
          <dependency groupId="com.github.jbellis" artifactId="jamm" version="${jamm.version}"/>
          <dependency groupId="org.yaml" artifactId="snakeyaml" version="1.26"/>
          <dependency groupId="junit" artifactId="junit" version="4.12" scope="test">
            <exclusion groupId="org.hamcrest" artifactId="hamcrest-core"/>
          </dependency>
          <dependency groupId="org.mockito" artifactId="mockito-core" version="3.2.4" scope="test"/>
          <dependency groupId="org.quicktheories" artifactId="quicktheories" version="0.26" scope="test"/>
          <dependency groupId="com.google.code.java-allocation-instrumenter" artifactId="java-allocation-instrumenter" version="${allocation-instrumenter.version}" scope="test">
            <exclusion groupId="com.google.guava" artifactId="guava"/>
          </dependency>
          <dependency groupId="org.apache.cassandra" artifactId="dtest-api" version="0.0.9" scope="test"/>
          <dependency groupId="org.reflections" artifactId="reflections" version="0.9.12" scope="test"/>
          <dependency groupId="org.apache.hadoop" artifactId="hadoop-core" version="1.0.3" scope="provided">
            <exclusion groupId="org.mortbay.jetty" artifactId="servlet-api"/>
            <exclusion groupId="commons-logging" artifactId="commons-logging"/>
            <exclusion groupId="org.eclipse.jdt" artifactId="core"/>
            <exclusion groupId="ant" artifactId="ant"/>
            <exclusion groupId="junit" artifactId="junit"/>
            <exclusion groupId="org.codehaus.jackson" artifactId="jackson-mapper-asl"/>
            <exclusion groupId="org.slf4j" artifactId="slf4j-api"/>
          </dependency>
          <dependency groupId="org.apache.hadoop" artifactId="hadoop-minicluster" version="1.0.3" scope="provided">
            <exclusion groupId="asm" artifactId="asm"/> <!-- this is the outdated version 3.1 -->
            <exclusion groupId="org.slf4j" artifactId="slf4j-api"/>
            <exclusion groupId="org.codehaus.jackson" artifactId="jackson-mapper-asl"/>
          </dependency>
          <dependency groupId="net.java.dev.jna" artifactId="jna" version="5.6.0"/>

          <dependency groupId="org.jacoco" artifactId="org.jacoco.agent" version="${jacoco.version}" scope="test"/>
          <dependency groupId="org.jacoco" artifactId="org.jacoco.ant" version="${jacoco.version}" scope="test"/>

          <dependency groupId="org.jboss.byteman" artifactId="byteman-install" version="${byteman.version}" scope="provided"/>
          <dependency groupId="org.jboss.byteman" artifactId="byteman" version="${byteman.version}" scope="provided"/>
          <dependency groupId="org.jboss.byteman" artifactId="byteman-submit" version="${byteman.version}" scope="provided"/>
          <dependency groupId="org.jboss.byteman" artifactId="byteman-bmunit" version="${byteman.version}" scope="provided"/>

          <dependency groupId="net.bytebuddy" artifactId="byte-buddy" version="${bytebuddy.version}" />
          <dependency groupId="net.bytebuddy" artifactId="byte-buddy-agent" version="${bytebuddy.version}" />

          <dependency groupId="org.openjdk.jmh" artifactId="jmh-core" version="1.21" scope="test"/>
          <dependency groupId="org.openjdk.jmh" artifactId="jmh-generator-annprocess" version="1.21" scope="test"/>

          <dependency groupId="org.apache.ant" artifactId="ant-junit" version="1.9.7" scope="test"/>

          <dependency groupId="org.apache.cassandra" artifactId="cassandra-all" version="${version}" />
          <dependency groupId="io.dropwizard.metrics" artifactId="metrics-core" version="3.1.5" />
          <dependency groupId="io.dropwizard.metrics" artifactId="metrics-jvm" version="3.1.5" />
          <dependency groupId="io.dropwizard.metrics" artifactId="metrics-logback" version="3.1.5" />
          <dependency groupId="com.addthis.metrics" artifactId="reporter-config3" version="3.0.3">
            <exclusion groupId="org.hibernate" artifactId="hibernate-validator" />
<<<<<<< HEAD
           </dependency>
          <dependency groupId="org.mindrot" artifactId="jbcrypt" version="0.3m" />
          <dependency groupId="io.airlift" artifactId="airline" version="0.8">
=======
          </dependency>
          <dependency groupId="org.mindrot" artifactId="jbcrypt" version="0.4" />
          <dependency groupId="io.airlift" artifactId="airline" version="0.6">
>>>>>>> 095475b9
            <exclusion groupId="com.google.code.findbugs" artifactId="jsr305" />
           </dependency>
          <dependency groupId="io.netty" artifactId="netty-bom" version="4.1.58.Final" type="pom" scope="provided"/>
          <dependency groupId="io.netty" artifactId="netty-all" version="4.1.58.Final" />
          <dependency groupId="io.netty" artifactId="netty-tcnative-boringssl-static" version="2.0.36.Final"/>
          <dependency groupId="net.openhft" artifactId="chronicle-queue" version="${chronicle-queue.version}">
            <exclusion groupId="com.sun" artifactId="tools" />
          </dependency>
          <dependency groupId="net.openhft" artifactId="chronicle-core" version="${chronicle-core.version}">
            <exclusion groupId="net.openhft" artifactId="chronicle-analytics" />
            <exclusion groupId="org.jetbrains" artifactId="annotations" />
          </dependency>
          <dependency groupId="net.openhft" artifactId="chronicle-bytes" version="${chronicle-bytes.version}">
            <exclusion groupId="org.jetbrains" artifactId="annotations" />
          </dependency>
          <dependency groupId="net.openhft" artifactId="chronicle-wire" version="${chronicle-wire.version}">
            <exclusion groupId="net.openhft" artifactId="compiler" />
          </dependency>
          <dependency groupId="net.openhft" artifactId="chronicle-threads" version="${chronicle-threads.version}">
            <exclusion groupId="net.openhft" artifactId="affinity" />
            <!-- Exclude JNA here, as we want to avoid breaking consumers of the cassandra-all jar -->
            <exclusion groupId="net.java.dev.jna" artifactId="jna" />
            <exclusion groupId="net.java.dev.jna" artifactId="jna-platform" />
          </dependency>
          <dependency groupId="com.google.code.findbugs" artifactId="jsr305" version="2.0.2" scope="provided"/>
          <dependency groupId="com.clearspring.analytics" artifactId="stream" version="2.5.2">
            <exclusion groupId="it.unimi.dsi" artifactId="fastutil" />
          </dependency>
          <dependency groupId="com.datastax.cassandra" artifactId="cassandra-driver-core" version="3.11.0" classifier="shaded">
            <exclusion groupId="io.netty" artifactId="netty-buffer"/>
            <exclusion groupId="io.netty" artifactId="netty-codec"/>
            <exclusion groupId="io.netty" artifactId="netty-handler"/>
            <exclusion groupId="io.netty" artifactId="netty-transport"/>
            <exclusion groupId="org.slf4j" artifactId="slf4j-api"/>
            <exclusion groupId="com.github.jnr" artifactId="jnr-ffi"/>
            <exclusion groupId="com.github.jnr" artifactId="jnr-posix"/>
          </dependency>
          <dependency groupId="org.eclipse.jdt.core.compiler" artifactId="ecj" version="${ecj.version}" />
          <dependency groupId="org.caffinitas.ohc" artifactId="ohc-core" version="${ohc.version}">
            <exclusion groupId="org.slf4j" artifactId="slf4j-api"/>
          </dependency>
          <dependency groupId="org.caffinitas.ohc" artifactId="ohc-core-j8" version="${ohc.version}" />
          <dependency groupId="net.ju-n.compile-command-annotations" artifactId="compile-command-annotations" version="1.2.0" scope="provided"/>
          <dependency groupId="org.fusesource" artifactId="sigar" version="1.6.4">
            <exclusion groupId="log4j" artifactId="log4j"/>
          </dependency>
          <dependency groupId="com.carrotsearch" artifactId="hppc" version="0.8.1" />
          <dependency groupId="de.jflex" artifactId="jflex" version="${jflex.version}">
            <exclusion groupId="org.apache.ant" artifactId="ant"/>
          </dependency>
          <dependency groupId="com.github.rholder" artifactId="snowball-stemmer" version="1.3.0.581.1" />
          <dependency groupId="com.googlecode.concurrent-trees" artifactId="concurrent-trees" version="2.4.0" />
          <dependency groupId="com.github.ben-manes.caffeine" artifactId="caffeine" version="2.5.6" />
          <dependency groupId="org.jctools" artifactId="jctools-core" version="3.1.0"/>
          <dependency groupId="org.ow2.asm" artifactId="asm" version="${asm.version}"/>
          <dependency groupId="org.ow2.asm" artifactId="asm-tree" version="${asm.version}" scope="test"/>
          <dependency groupId="org.ow2.asm" artifactId="asm-commons" version="${asm.version}" scope="test"/>
          <dependency groupId="org.gridkit.jvmtool" artifactId="sjk-cli" version="0.14"/>
          <dependency groupId="org.gridkit.jvmtool" artifactId="sjk-core" version="0.14">
            <exclusion groupId="org.gridkit.jvmtool" artifactId="sjk-hflame"/>
            <exclusion groupId="org.perfkit.sjk.parsers" artifactId="sjk-hflame"/>
            <exclusion groupId="org.perfkit.sjk.parsers" artifactId="sjk-jfr-standalone"/>
            <exclusion groupId="org.perfkit.sjk.parsers" artifactId="sjk-nps"/>
            <exclusion groupId="org.perfkit.sjk.parsers" artifactId="sjk-jfr5"/>
            <exclusion groupId="org.perfkit.sjk.parsers" artifactId="sjk-jfr6"/>
          </dependency>
          <dependency groupId="org.gridkit.jvmtool" artifactId="sjk-stacktrace" version="0.14"/>
          <dependency groupId="org.gridkit.jvmtool" artifactId="mxdump" version="0.14"/>
          <dependency groupId="org.gridkit.lab" artifactId="jvm-attach-api" version="1.5"/>
          <dependency groupId="org.gridkit.jvmtool" artifactId="sjk-json" version="0.14"/>
          <dependency groupId="com.beust" artifactId="jcommander" version="1.30"/>
          <dependency groupId="org.psjava" artifactId="psjava" version="0.1.19"/>
          <dependency groupId="javax.inject" artifactId="javax.inject" version="1"/>
          <dependency groupId="com.google.j2objc" artifactId="j2objc-annotations" version="1.3"/>
          <!-- adding this dependency is necessary for assertj. When updating assertj, need to also update the version of
             this that the new assertj's `assertj-parent-pom` depends on. -->
          <dependency groupId="org.junit" artifactId="junit-bom" version="5.6.0" type="pom" scope="test"/>
          <!-- when updating assertj, make sure to also update the corresponding junit-bom dependency -->
          <dependency groupId="org.assertj" artifactId="assertj-core" version="3.15.0" scope="provided"/>
          <dependency groupId="org.awaitility" artifactId="awaitility" version="4.0.3"  scope="test">
            <exclusion groupId="org.hamcrest" artifactId="hamcrest"/>
          </dependency>
          <dependency groupId="org.hamcrest" artifactId="hamcrest" version="2.2" scope="test"/>
        </dependencyManagement>
        <developer id="adelapena" name="Andres de la Peña"/>
        <developer id="alakshman" name="Avinash Lakshman"/>
        <developer id="aleksey" name="Aleksey Yeschenko"/>
        <developer id="amorton" name="Aaron Morton"/>
        <developer id="aweisberg" name="Ariel Weisberg"/>
        <developer id="bdeggleston" name="Blake Eggleston"/>
        <developer id="benedict" name="Benedict Elliott Smith"/>
        <developer id="benjamin" name="Benjamin Lerer"/>
        <developer id="blambov" name="Branimir Lambov"/>
        <developer id="brandonwilliams" name="Brandon Williams"/>
        <developer id="carl" name="Carl Yeksigian"/>
        <developer id="dbrosius" name="David Brosiusd"/>
        <developer id="dikang" name="Dikang Gu"/>
        <developer id="eevans" name="Eric Evans"/>
        <developer id="edimitrova" name="Ekaterina Dimitrova"/>
        <developer id="gdusbabek" name="Gary Dusbabek"/>
        <developer id="goffinet" name="Chris Goffinet"/>
        <developer id="ifesdjeen" name="Alex Petrov"/>
        <developer id="jaakko" name="Laine Jaakko Olavi"/>
        <developer id="jake" name="T Jake Luciani"/>
        <developer id="jasonbrown" name="Jason Brown"/>
        <developer id="jbellis" name="Jonathan Ellis"/>
        <developer id="jfarrell" name="Jake Farrell"/>
        <developer id="jjirsa" name="Jeff Jirsa"/>
        <developer id="jkni" name="Joel Knighton"/>
        <developer id="jmckenzie" name="Josh McKenzie"/>
        <developer id="johan" name="Johan Oskarsson"/>
        <developer id="junrao" name="Jun Rao"/>
        <developer id="jzhuang" name="Jay Zhuang"/>
        <developer id="kohlisankalp" name="Sankalp Kohli"/>
        <developer id="marcuse" name="Marcus Eriksson"/>
        <developer id="mck" name="Michael Semb Wever"/>
        <developer id="mishail" name="Mikhail Stepura"/>
        <developer id="mshuler" name="Michael Shuler"/>
        <developer id="paulo" name="Paulo Motta"/>
        <developer id="pmalik" name="Prashant Malik"/>
        <developer id="rstupp" name="Robert Stupp"/>
        <developer id="scode" name="Peter Schuller"/>
        <developer id="beobal" name="Sam Tunnicliffe"/>
        <developer id="slebresne" name="Sylvain Lebresne"/>
        <developer id="stefania" name="Stefania Alborghetti"/>
        <developer id="tylerhobbs" name="Tyler Hobbs"/>
        <developer id="vijay" name="Vijay Parthasarathy"/>
        <developer id="xedin" name="Pavel Yaskevich"/>
        <developer id="yukim" name="Yuki Morishita"/>
        <developer id="zznate" name="Nate McCall"/>
      </artifact:pom>

      <!-- each dependency set then defines the subset of the dependencies for that dependency set -->
      <artifact:pom id="build-deps-pom"
                    artifactId="cassandra-build-deps">
        <parent groupId="org.apache.cassandra"
                artifactId="cassandra-parent"
                version="${version}"
                relativePath="${final.name}-parent.pom"/>
        <dependency groupId="junit" artifactId="junit"/>
        <dependency groupId="commons-io" artifactId="commons-io"/>
        <dependency groupId="org.mockito" artifactId="mockito-core"/>
        <dependency groupId="org.quicktheories" artifactId="quicktheories"/>
        <dependency groupId="org.reflections" artifactId="reflections"/>
        <dependency groupId="com.google.code.java-allocation-instrumenter" artifactId="java-allocation-instrumenter" version="${allocation-instrumenter.version}"/>
        <dependency groupId="org.apache.cassandra" artifactId="dtest-api"/>
        <dependency groupId="org.openjdk.jmh" artifactId="jmh-core"/>
        <dependency groupId="org.openjdk.jmh" artifactId="jmh-generator-annprocess"/>
        <dependency groupId="org.apache.ant" artifactId="ant-junit"/>
        <!-- adding this dependency is necessary for assertj. When updating assertj, need to also update the version of
             this that the new assertj's `assertj-parent-pom` depends on. -->
        <dependency groupId="org.junit" artifactId="junit-bom" type="pom"/>
        <dependency groupId="org.awaitility" artifactId="awaitility"/>
        <dependency groupId="org.hamcrest" artifactId="hamcrest"/>
        <!-- coverage debs -->
        <dependency groupId="org.jacoco" artifactId="org.jacoco.agent"/>
        <dependency groupId="org.jacoco" artifactId="org.jacoco.ant"/>
      </artifact:pom>

      <!-- now the pom's for artifacts being deployed to Maven Central -->
      <artifact:pom id="all-pom"
                    artifactId="cassandra-all"
                    url="https://cassandra.apache.org"
                    name="Apache Cassandra">
        <parent groupId="org.apache.cassandra"
                artifactId="cassandra-parent"
                version="${version}"
                relativePath="${final.name}-parent.pom"/>
        <scm connection="${scm.connection}" developerConnection="${scm.developerConnection}" url="${scm.url}"/>
        <dependency groupId="org.xerial.snappy" artifactId="snappy-java"/>
        <dependency groupId="org.lz4" artifactId="lz4-java"/>
        <dependency groupId="com.ning" artifactId="compress-lzf"/>
        <dependency groupId="com.google.guava" artifactId="guava"/>
        <dependency groupId="commons-cli" artifactId="commons-cli"/>
        <dependency groupId="commons-codec" artifactId="commons-codec"/>
        <dependency groupId="org.apache.commons" artifactId="commons-lang3"/>
        <dependency groupId="org.apache.commons" artifactId="commons-math3"/>
        <dependency groupId="org.antlr" artifactId="antlr" scope="provided"/>
        <dependency groupId="org.antlr" artifactId="ST4"/>
        <dependency groupId="org.antlr" artifactId="antlr-runtime"/>
        <dependency groupId="org.slf4j" artifactId="slf4j-api"/>
        <dependency groupId="org.slf4j" artifactId="log4j-over-slf4j"/>
        <dependency groupId="org.slf4j" artifactId="jcl-over-slf4j"/>
        <dependency groupId="com.fasterxml.jackson.core" artifactId="jackson-core"/>
        <dependency groupId="com.fasterxml.jackson.core" artifactId="jackson-databind"/>
        <dependency groupId="com.fasterxml.jackson.core" artifactId="jackson-annotations"/>
        <dependency groupId="com.googlecode.json-simple" artifactId="json-simple"/>
        <dependency groupId="com.boundary" artifactId="high-scale-lib"/>
        <dependency groupId="org.yaml" artifactId="snakeyaml"/>
        <dependency groupId="org.mindrot" artifactId="jbcrypt"/>
        <dependency groupId="io.airlift" artifactId="airline"/>
        <dependency groupId="io.dropwizard.metrics" artifactId="metrics-core"/>
        <dependency groupId="io.dropwizard.metrics" artifactId="metrics-jvm"/>
        <dependency groupId="io.dropwizard.metrics" artifactId="metrics-logback"/>
        <dependency groupId="com.addthis.metrics" artifactId="reporter-config3"/>
        <dependency groupId="com.clearspring.analytics" artifactId="stream"/>

        <dependency groupId="ch.qos.logback" artifactId="logback-core"/>
        <dependency groupId="ch.qos.logback" artifactId="logback-classic"/>

        <!-- don't need hadoop classes to run, but if you use the hadoop stuff -->
        <dependency groupId="org.apache.hadoop" artifactId="hadoop-core" optional="true"/>
        <dependency groupId="org.apache.hadoop" artifactId="hadoop-minicluster" optional="true"/>

        <!-- don't need the Java Driver to run, but if you use the hadoop stuff or UDFs -->
        <dependency groupId="com.datastax.cassandra" artifactId="cassandra-driver-core" classifier="shaded" optional="true"/>
          <!-- don't need jna to run, but nice to have -->
        <dependency groupId="net.java.dev.jna" artifactId="jna"/>

        <!-- don't need jamm unless running a server in which case it needs to be a -javagent to be used anyway -->
        <dependency groupId="com.github.jbellis" artifactId="jamm"/>

        <dependency groupId="io.netty" artifactId="netty-bom"  type="pom"  />
        <dependency groupId="io.netty" artifactId="netty-all"/>
        <dependency groupId="net.openhft" artifactId="chronicle-queue"/>
        <dependency groupId="net.openhft" artifactId="chronicle-core"/>
        <dependency groupId="net.openhft" artifactId="chronicle-bytes"/>
        <dependency groupId="net.openhft" artifactId="chronicle-wire"/>
        <dependency groupId="net.openhft" artifactId="chronicle-threads"/>
        <dependency groupId="org.fusesource" artifactId="sigar"/>
        <dependency groupId="org.eclipse.jdt.core.compiler" artifactId="ecj"/>
        <dependency groupId="org.caffinitas.ohc" artifactId="ohc-core"/>
        <dependency groupId="org.caffinitas.ohc" artifactId="ohc-core-j8"/>
        <dependency groupId="com.github.ben-manes.caffeine" artifactId="caffeine" />
        <dependency groupId="org.jctools" artifactId="jctools-core"/>
        <dependency groupId="org.ow2.asm" artifactId="asm" />
        <dependency groupId="com.carrotsearch" artifactId="hppc" />
        <dependency groupId="org.gridkit.jvmtool" artifactId="sjk-cli" />
        <dependency groupId="org.gridkit.jvmtool" artifactId="sjk-core" />
        <dependency groupId="org.gridkit.jvmtool" artifactId="sjk-stacktrace" />
        <dependency groupId="org.gridkit.jvmtool" artifactId="mxdump" />
        <dependency groupId="org.gridkit.lab" artifactId="jvm-attach-api" />
        <dependency groupId="com.beust" artifactId="jcommander" />
        <dependency groupId="org.gridkit.jvmtool" artifactId="sjk-json"/>
        <dependency groupId="com.github.luben" artifactId="zstd-jni"/>
        <dependency groupId="org.psjava" artifactId="psjava"/>
        <dependency groupId="io.netty" artifactId="netty-tcnative-boringssl-static"/>
        <dependency groupId="javax.inject" artifactId="javax.inject"/>
        <dependency groupId="com.google.j2objc" artifactId="j2objc-annotations"/>
        <dependency groupId="org.hdrhistogram" artifactId="HdrHistogram"/>

        <!-- sasi deps -->
        <dependency groupId="de.jflex" artifactId="jflex" />
        <dependency groupId="com.github.rholder" artifactId="snowball-stemmer" />
        <dependency groupId="com.googlecode.concurrent-trees" artifactId="concurrent-trees" />

        <!-- compile tools -->
        <dependency groupId="com.google.code.findbugs" artifactId="jsr305"/>
        <dependency groupId="net.ju-n.compile-command-annotations" artifactId="compile-command-annotations"/>
        <dependency groupId="org.assertj" artifactId="assertj-core"/>
        <dependency groupId="org.jboss.byteman" artifactId="byteman-install"/>
        <dependency groupId="org.jboss.byteman" artifactId="byteman"/>
        <dependency groupId="org.jboss.byteman" artifactId="byteman-submit"/>
        <dependency groupId="org.jboss.byteman" artifactId="byteman-bmunit"/>
      </artifact:pom>
    </target>

    <!-- deprecated: legacy compatibility for build scripts in other repositories -->
    <target name="maven-ant-tasks-retrieve-build" depends="resolver-retrieve-build"/>

    <target name="echo-base-version">
        <echo message="${base.version}" />
    </target>

    <!-- create properties file with C version -->
    <target name="createVersionPropFile">
      <taskdef name="propertyfile" classname="org.apache.tools.ant.taskdefs.optional.PropertyFile"/>
      <mkdir dir="${version.properties.dir}"/>
      <propertyfile file="${version.properties.dir}/version.properties">
        <entry key="CassandraVersion" value="${version}"/>
      </propertyfile>
    </target>

    <target name="test-run" depends="jar"
            description="Run in test mode.  Not for production use!">
      <java classname="org.apache.cassandra.service.CassandraDaemon" fork="true">
        <classpath>
          <path refid="cassandra.classpath.test"/>
          <pathelement location="${test.conf}"/>
        </classpath>
        <jvmarg value="-Dstorage-config=${test.conf}"/>
        <jvmarg value="-javaagent:${build.lib}/jamm-${jamm.version}.jar" />
        <jvmarg value="-ea"/>
        <jvmarg line="${java11-jvmargs}"/>
      </java>
    </target>

    <!--
        The build target builds all the .class files
    -->
    <target name="build" depends="resolver-retrieve-build,build-project" description="Compile Cassandra classes"/>
    <target name="codecoverage" depends="jacoco-run,jacoco-report" description="Create code coverage report"/>

    <target name="_build_java">
        <!-- Note: we cannot use javac's 'release' option, as that does not allow accessing sun.misc.Unsafe nor
        Nashorn's ClassFilter class as any javac modules option is invalid for relase 8. -->
        <echo message="Compiling for Java ${target.version}..."/>
        <javac
               debug="true" debuglevel="${debuglevel}" encoding="utf-8"
               destdir="${build.classes.main}" includeantruntime="false" source="${source.version}" target="${target.version}">
            <src path="${build.src.java}"/>
            <src path="${build.src.gen-java}"/>
            <compilerarg value="-XDignore.symbol.file"/>
            <compilerarg line="${jdk11-javac-exports}"/>
            <classpath>
                <path refid="cassandra.classpath"/>
            </classpath>
        </javac>
    </target>

    <target depends="init,gen-cql3-grammar,generate-cql-html,generate-jflex-java,rat-check"
            name="build-project">
        <echo message="${ant.project.name}: ${ant.file}"/>
        <!-- Order matters! -->
        <antcall target="_build_java"/>
        <antcall target="createVersionPropFile"/>
        <copy todir="${build.classes.main}">
            <fileset dir="${build.src.resources}" />
        </copy>
        <copy todir="${basedir}/conf" file="${build.classes.main}/META-INF/hotspot_compiler"/>
    </target>

    <!-- Stress build file -->
    <property name="stress.build.src" value="${basedir}/tools/stress/src" />
    <property name="stress.test.src" value="${basedir}/tools/stress/test/unit" />
    <property name="stress.build.classes" value="${build.classes}/stress" />
    <property name="stress.test.classes" value="${build.dir}/test/stress-classes" />
	<property name="stress.manifest" value="${stress.build.classes}/MANIFEST.MF" />

    <target name="stress-build-test" depends="stress-build" description="Compile stress tests">
        <javac debug="true" debuglevel="${debuglevel}" destdir="${stress.test.classes}"
               source="${source.version}" target="${target.version}"
               includeantruntime="false" encoding="utf-8">
            <classpath>
                <path refid="cassandra.classpath.test"/>
                <pathelement location="${stress.build.classes}" />
            </classpath>
            <src path="${stress.test.src}"/>
        </javac>
    </target>

    <target name="stress-build" depends="build" description="build stress tool">
        <antcall target="_stress_build"/>
    </target>

    <target name="_stress_build">
    	<mkdir dir="${stress.build.classes}" />
        <javac compiler="modern" debug="true" debuglevel="${debuglevel}"
               source="${source.version}" target="${target.version}"
               encoding="utf-8" destdir="${stress.build.classes}" includeantruntime="true">
            <src path="${stress.build.src}" />
            <classpath>
                <path refid="cassandra.classpath" />
            </classpath>
        </javac>
        <copy todir="${stress.build.classes}">
            <fileset dir="${stress.build.src}/resources" />
        </copy>
    </target>

    <target name="stress-test" depends="stress-build-test, build-test" description="Runs stress tests">
        <testmacro inputdir="${stress.test.src}"
                       timeout="${test.timeout}">
        </testmacro>
    </target>

    <target name="stress-test-some" depends="stress-build-test, build-test" description="Runs stress tests">
        <testmacro inputdir="${stress.test.src}"
                       timeout="${test.timeout}">
          <test unless:blank="${test.methods}" name="${test.name}" methods="${test.methods}" outfile="build/test/output/TEST-${test.name}-${test.methods}"/>
          <test if:blank="${test.methods}" name="${test.name}" outfile="build/test/output/TEST-${test.name}"/>
        </testmacro>
    </target>

    <!--
        fqltool build file
        -->
    <property name="fqltool.build.src" value="${basedir}/tools/fqltool/src" />
    <property name="fqltool.test.src" value="${basedir}/tools/fqltool/test/unit" />
    <property name="fqltool.build.classes" value="${build.classes}/fqltool" />
    <property name="fqltool.test.classes" value="${build.dir}/test/fqltool-classes" />
    <property name="fqltool.manifest" value="${fqltool.build.classes}/MANIFEST.MF" />

    <target name="fqltool-build-test" depends="fqltool-build" description="Compile fqltool tests">
        <javac debug="true" debuglevel="${debuglevel}" destdir="${fqltool.test.classes}"
               source="${source.version}" target="${target.version}"
               includeantruntime="false" encoding="utf-8">
            <classpath>
                <path refid="cassandra.classpath.test"/>
                <pathelement location="${fqltool.build.classes}" />
            </classpath>
            <src path="${fqltool.test.src}"/>
        </javac>
    </target>

    <target name="fqltool-build" depends="build" description="build fqltool">
        <antcall target="_fqltool_build"/>
    </target>

    <target name="_fqltool_build">
    	<mkdir dir="${fqltool.build.classes}" />
        <javac compiler="modern" debug="true" debuglevel="${debuglevel}"
               source="${source.version}" target="${target.version}"
               encoding="utf-8" destdir="${fqltool.build.classes}" includeantruntime="true">
            <src path="${fqltool.build.src}" />
            <classpath>
                <path refid="cassandra.classpath" />
            </classpath>
        </javac>
    </target>

    <target name="fqltool-test" depends="fqltool-build-test, build-test" description="Runs fqltool tests">
        <testmacro inputdir="${fqltool.test.src}"
                       timeout="${test.timeout}">
        </testmacro>
    </target>

	<target name="_write-poms" depends="maven-declare-dependencies">
	    <artifact:writepom pomRefId="parent-pom" file="${build.dir}/${final.name}-parent.pom"/>
	    <artifact:writepom pomRefId="all-pom" file="${build.dir}/${final.name}.pom"/>
	    <artifact:writepom pomRefId="build-deps-pom" file="${build.dir}/tmp-${final.name}-deps.pom"/>
	</target>

	<target name="write-poms" unless="without.maven">
	    <antcall target="_write-poms" />
	</target>

    <!--
        The jar target makes cassandra.jar output.
    -->
    <target name="_main-jar"
            depends="build"
            description="Assemble Cassandra JAR files">
      <mkdir dir="${build.classes.main}/META-INF" />
      <copy file="LICENSE.txt"
            tofile="${build.classes.main}/META-INF/LICENSE.txt"/>
      <copy file="NOTICE.txt"
            tofile="${build.classes.main}/META-INF/NOTICE.txt"/>

      <!-- Main Jar -->
      <jar jarfile="${build.dir}/${final.name}.jar">
        <fileset dir="${build.classes.main}">
        </fileset>
        <manifest>
        <!-- <section name="org/apache/cassandra/infrastructure"> -->
          <attribute name="Multi-Release" value="true"/>
          <attribute name="Implementation-Title" value="Cassandra"/>
          <attribute name="Implementation-Version" value="${version}"/>
          <attribute name="Implementation-Vendor" value="Apache"/>
        <!-- </section> -->
        </manifest>
      </jar>
    </target>
    <target name="jar"
            depends="_main-jar,build-test,stress-build,fqltool-build,write-poms"
            description="Assemble Cassandra JAR files">
      <!-- Stress jar -->
      <manifest file="${stress.manifest}">
        <attribute name="Built-By" value="Pavel Yaskevich"/>
        <attribute name="Main-Class" value="org.apache.cassandra.stress.Stress"/>
      </manifest>
      <mkdir dir="${stress.build.classes}/META-INF" />
      <mkdir dir="${build.dir}/tools/lib/" />
      <jar destfile="${build.dir}/tools/lib/stress.jar" manifest="${stress.manifest}">
        <fileset dir="${stress.build.classes}"/>
      </jar>
      <!-- fqltool jar -->
      <manifest file="${fqltool.manifest}">
        <attribute name="Built-By" value="Marcus Eriksson"/>
        <attribute name="Main-Class" value="org.apache.cassandra.fqltool.FullQueryLogTool"/>
      </manifest>
      <mkdir dir="${fqltool.build.classes}/META-INF" />
      <mkdir dir="${build.dir}/tools/lib/" />
      <jar destfile="${build.dir}/tools/lib/fqltool.jar" manifest="${stress.manifest}">
        <fileset dir="${fqltool.build.classes}"/>
      </jar>
    </target>

    <!--
        The javadoc-jar target makes cassandra-javadoc.jar output required for publishing to Maven central repository.
    -->
    <target name="javadoc-jar" depends="javadoc" unless="no-javadoc" description="Assemble Cassandra JavaDoc JAR file">
      <jar jarfile="${build.dir}/${final.name}-javadoc.jar" basedir="${javadoc.dir}"/>
      <!-- javadoc task always rebuilds so might as well remove the generated docs to prevent
           being pulled into the distribution by accident -->
      <delete quiet="true" dir="${javadoc.dir}"/>
    </target>

    <!--
        The sources-jar target makes cassandra-sources.jar output required for publishing to Maven central repository.
    -->
    <target name="sources-jar" depends="init" description="Assemble Cassandra Sources JAR file">
      <jar jarfile="${build.dir}/${final.name}-sources.jar">
        <fileset dir="${build.src.java}" defaultexcludes="yes">
          <include name="org/apache/**/*.java"/>
        </fileset>
        <fileset dir="${build.src.gen-java}" defaultexcludes="yes">
          <include name="org/apache/**/*.java"/>
        </fileset>
      </jar>
    </target>

    <target name="_artifacts-init" depends="jar">
      <mkdir dir="${dist.dir}"/>
      <!-- fix the control linefeed so that builds on windows works on linux -->
      <fixcrlf srcdir="bin" includes="**/*" eol="lf" eof="remove" />
      <fixcrlf srcdir="conf" includes="**/*" eol="lf" eof="remove" />
      <fixcrlf srcdir="tools/bin" includes="**/*" eol="lf" eof="remove" />
      <copy todir="${dist.dir}/lib">
        <fileset dir="${build.lib}"/>
        <fileset dir="${build.dir}">
          <include name="${final.name}.jar" />
        </fileset>
      </copy>
      <copy todir="${dist.dir}/doc" failonerror="false">
        <fileset dir="doc">
          <include name="cql3/CQL.html" />
          <include name="cql3/CQL.css" />
          <include name="SASI.md" />
        </fileset>
      </copy>
      <copy todir="${dist.dir}/doc/html" failonerror="false">
        <fileset dir="doc" />
        <globmapper from="build/html/*" to="*"/>
      </copy>
      <copy todir="${dist.dir}/bin">
        <fileset dir="bin"/>
      </copy>
      <copy todir="${dist.dir}/conf">
        <fileset dir="conf"/>
      </copy>
      <copy todir="${dist.dir}/pylib">
        <fileset dir="pylib">
          <include name="**" />
          <exclude name="**/*.pyc" />
        </fileset>
      </copy>
      <copy todir="${dist.dir}/">
        <fileset dir="${basedir}">
          <include name="*.txt" />
        </fileset>
      </copy>
      <copy todir="${dist.dir}/tools/bin">
        <fileset dir="${basedir}/tools/bin"/>
      </copy>
      <copy todir="${dist.dir}/tools/">
        <fileset dir="${basedir}/tools/">
            <include name="*.yaml"/>
	</fileset>
      </copy>
      <copy todir="${dist.dir}/tools/lib">
        <fileset dir="${build.dir}/tools/lib/">
            <include name="*.jar" />
        </fileset>
      </copy>
    </target>

    <!-- creates release tarballs -->
    <target name="artifacts" depends="_artifacts-init,gen-doc,sources-jar,javadoc-jar"
            description="Create Cassandra release artifacts">
      <tar compression="gzip" longfile="gnu"
        destfile="${build.dir}/${final.name}-bin.tar.gz">

        <!-- Everything but bin/ (default mode) -->
        <tarfileset dir="${dist.dir}" prefix="${final.name}">
          <include name="**"/>
          <exclude name="bin/*" />
          <exclude name="tools/bin/*"/>
        </tarfileset>
        <!-- Shell includes in bin/ (default mode) -->
        <tarfileset dir="${dist.dir}" prefix="${final.name}">
          <include name="bin/*.in.sh" />
          <include name="tools/bin/*.in.sh" />
        </tarfileset>
        <!-- Executable scripts in bin/ -->
        <tarfileset dir="${dist.dir}" prefix="${final.name}" mode="755">
          <include name="bin/*"/>
          <include name="tools/bin/*"/>
          <exclude name="bin/*.in.sh" />
          <exclude name="tools/bin/*.in.sh" />
        </tarfileset>
      </tar>

      <tar compression="gzip" longfile="gnu"
           destfile="${build.dir}/${final.name}-src.tar.gz">

        <tarfileset dir="${basedir}"
                    prefix="${final.name}-src">
          <include name="**"/>
          <exclude name="build/**" />
          <exclude name="lib/**" />
          <exclude name="src/gen-java/**" />
          <exclude name=".git/**" />
          <exclude name="venv/**" />
          <exclude name="src/resources/org/apache/cassandra/config/version.properties" />
          <exclude name="conf/hotspot_compiler" />
          <exclude name="doc/cql3/CQL.html" />
          <exclude name="doc/build/**" />
          <exclude name="bin/*" /> <!-- handled separately below -->
          <exclude name="tools/bin/*" /> <!-- handled separately below -->
          <!-- exclude python generated files -->
          <exclude name="**/__pycache__/**" />
          <!-- exclude Eclipse files -->
          <exclude name=".project" />
          <exclude name=".classpath" />
          <exclude name=".settings/**" />
          <exclude name=".externalToolBuilders/**" />
          <!-- exclude NetBeans files -->
          <exclude name="ide/nbproject/private/**" />
        </tarfileset>

        <!-- python driver -->
        <tarfileset dir="${basedir}" prefix="${final.name}-src">
          <include name="lib/cassandra-driver-internal-only-**" />
        </tarfileset>

        <!-- Shell includes in bin/ and tools/bin/ -->
        <tarfileset dir="${basedir}" prefix="${final.name}-src">
          <include name="bin/*.in.sh" />
          <include name="tools/bin/*.in.sh" />
        </tarfileset>
        <!-- Everything else (assumed to be scripts), is executable -->
        <tarfileset dir="${basedir}" prefix="${final.name}-src" mode="755">
          <include name="bin/*"/>
          <exclude name="bin/*.in.sh" />
          <include name="tools/bin/*"/>
          <exclude name="tools/bin/*.in.sh" />
        </tarfileset>
      </tar>

      <checksum forceOverwrite="yes" todir="${build.dir}" fileext=".sha256" algorithm="SHA-256">
        <fileset dir="${build.dir}">
          <include name="${final.name}-bin.tar.gz" />
          <include name="${final.name}-src.tar.gz" />
        </fileset>
      </checksum>
      <checksum forceOverwrite="yes" todir="${build.dir}" fileext=".sha512" algorithm="SHA-512">
        <fileset dir="${build.dir}">
          <include name="${final.name}-bin.tar.gz" />
          <include name="${final.name}-src.tar.gz" />
        </fileset>
      </checksum>
    </target>

  <target name="build-jmh" depends="build-test, jar" description="Create JMH uber jar">
      <jar jarfile="${build.test.dir}/deps.jar">
          <zipgroupfileset dir="${build.dir.lib}/jars">
              <include name="*jmh*.jar"/>
              <include name="jopt*.jar"/>
              <include name="commons*.jar"/>
          </zipgroupfileset>
          <zipgroupfileset dir="${build.lib}" includes="*.jar"/>
      </jar>
      <jar jarfile="${build.test.dir}/benchmarks.jar">
          <manifest>
              <attribute name="Main-Class" value="org.openjdk.jmh.Main"/>
          </manifest>
          <zipfileset src="${build.test.dir}/deps.jar" excludes="META-INF/*.SF" />
          <fileset dir="${build.classes.main}"/>
          <fileset dir="${test.classes}"/>
          <fileset dir="${test.conf}" />
      </jar>
  </target>

  <target name="build-test" depends="_main-jar,stress-build,fqltool-build,resolver-dist-lib" unless="no-build-test"
          description="Compile test classes">
    <antcall target="_build-test"/>
  </target>

  <target name="_build-test">
    <javac
     compiler="modern"
     debug="true"
     debuglevel="${debuglevel}"
     destdir="${test.classes}"
     includeantruntime="true"
     source="${source.version}"
     target="${target.version}"
     encoding="utf-8">
     <classpath>
        <path refid="cassandra.classpath.test"/>
        <pathelement location="${fqltool.build.classes}"/>
     </classpath>
     <compilerarg value="-XDignore.symbol.file"/>
     <src path="${test.unit.src}"/>
     <src path="${test.long.src}"/>
     <src path="${test.burn.src}"/>
     <src path="${test.memory.src}"/>
     <src path="${test.microbench.src}"/>
     <src path="${test.distributed.src}"/>
    </javac>

    <!-- Non-java resources needed by the test suite -->
    <copy todir="${test.classes}">
      <fileset dir="${test.resources}"/>
    </copy>
  </target>

  <!-- Run tests separately and report errors after and generate a junit report -->
  <macrodef name="testhelper">
    <attribute name="testdelegate"/>
    <sequential>
      <testhelper_ testdelegate="@{testdelegate}"/>
      <fail message="Some test(s) failed.">
        <condition>
            <and>
            <isset property="testfailed"/>
            <not>
              <isset property="ant.test.failure.ignore"/>
            </not>
          </and>
        </condition>
      </fail>
    </sequential>
  </macrodef>

  <!-- Run a list of junit tasks but don't track errors or generate a report after
       If a test fails the testfailed property will be set. All the tests are run using the testdelegate
       macro that is specified as an attribute and they will be run sequentially in this ant process -->
  <scriptdef name="testhelper_" language="javascript">
    <attribute name="testdelegate"/>
    <![CDATA[
        sep = project.getProperty("path.separator");
        all = project.getProperty("all-test-classes").split(sep);
        var p = project.createTask('sequential');
        for (i = 0; i < all.length; i++) {
            if (all[i] == undefined) continue;
            task = project.createTask( attributes.get("testdelegate") );
            task.setDynamicAttribute( "test.file.list", "" + all[i]);
            p.addTask(task);
        }
        p.perform();
    ]]>
  </scriptdef>

  <!-- Defines how to run a set of tests. If you change the defaults for attributes
       you should also update them in testmacro.,
       The two are split because the helper doesn't generate
       a junit report or fail on errors -->
  <macrodef name="testmacrohelper">
    <attribute name="inputdir" />
    <attribute name="timeout" default="${test.timeout}" />
    <attribute name="forkmode" default="perTest"/>
    <element name="optjvmargs" implicit="true" optional="true" />
    <attribute name="filter" default="**/${test.name}.java"/>
    <attribute name="exclude" default="" />
    <attribute name="filelist" default="" />
    <attribute name="testtag" default=""/>
    <attribute name="usejacoco" default="no"/>
    <attribute name="showoutput" default="false"/>

    <sequential>
      <condition property="additionalagent"
                 value="-javaagent:${build.dir.lib}/jars/jacocoagent.jar=destfile=${jacoco.partialexecfile}"
                 else="">
        <istrue value="${usejacoco}"/>
      </condition>
      <taskdef name="junit-timeout" classname="org.apache.cassandra.JStackJUnitTask">
        <classpath>
          <pathelement location="${test.classes}"/>
        </classpath>
      </taskdef>
      <mkdir dir="${build.test.dir}/cassandra"/>
      <mkdir dir="${build.test.dir}/output"/>
      <mkdir dir="${build.test.dir}/output/@{testtag}"/>
      <junit-timeout fork="on" forkmode="@{forkmode}" failureproperty="testfailed" maxmemory="1024m" timeout="@{timeout}" showoutput="@{showoutput}">
        <formatter classname="org.apache.cassandra.CassandraXMLJUnitResultFormatter" extension=".xml" usefile="true"/>
        <formatter classname="org.apache.cassandra.CassandraBriefJUnitResultFormatter" usefile="false"/>
        <jvmarg value="-Dstorage-config=${test.conf}"/>
        <jvmarg value="-Djava.awt.headless=true"/>
        <!-- Cassandra 3.0+ needs <jvmarg line="... ${additionalagent}" /> here! (not value=) -->
        <jvmarg line="-javaagent:${build.lib}/jamm-${jamm.version}.jar ${additionalagent}" />
        <jvmarg value="-ea"/>
        <jvmarg value="-Djava.io.tmpdir=${tmp.dir}"/>
        <jvmarg value="-Dcassandra.debugrefcount=true"/>
        <jvmarg value="-Xss256k"/>
        <!-- When we do classloader manipulation SoftReferences can cause memory leaks
             that can OOM our test runs. The next two settings informs our GC
             algorithm to limit the metaspace size and clean up SoftReferences
             more aggressively rather than waiting. See CASSANDRA-14922 for more details.
        -->
        <jvmarg value="-XX:SoftRefLRUPolicyMSPerMB=0" />
        <jvmarg value="-Dcassandra.test.driver.connection_timeout_ms=${test.driver.connection_timeout_ms}"/>
        <jvmarg value="-Dcassandra.test.driver.read_timeout_ms=${test.driver.read_timeout_ms}"/>
        <jvmarg value="-Dcassandra.memtable_row_overhead_computation_step=100"/>
        <jvmarg value="-Dcassandra.test.use_prepared=${cassandra.test.use_prepared}"/>
        <jvmarg value="-Dcassandra.test.sstableformatdevelopment=true"/>
        <!-- The first time SecureRandom initializes can be slow if it blocks on /dev/random -->
        <jvmarg value="-Djava.security.egd=file:/dev/urandom" />
        <jvmarg value="-Dcassandra.testtag=@{testtag}"/>
        <jvmarg value="-Dcassandra.keepBriefBrief=${cassandra.keepBriefBrief}" />
        <jvmarg value="-Dcassandra.strict.runtime.checks=true" />
        <jvmarg line="${java11-jvmargs}"/>
        <!-- disable shrinks in quicktheories CASSANDRA-15554 -->
        <jvmarg value="-DQT_SHRINKS=0"/>
        <jvmarg line="${test-jvmargs}" />
        <optjvmargs/>
        <!-- Uncomment to debug unittest, attach debugger to port 1416 -->
        <!--
        <jvmarg line="-agentlib:jdwp=transport=dt_socket,address=localhost:1416,server=y,suspend=y" />
        -->
        <classpath>
          <pathelement path="${java.class.path}"/>
          <pathelement location="${stress.build.classes}"/>
          <pathelement location="${fqltool.build.classes}"/>
          <path refid="cassandra.classpath.test" />
          <pathelement location="${test.classes}"/>
          <pathelement location="${stress.test.classes}"/>
          <pathelement location="${fqltool.test.classes}"/>
          <pathelement location="${test.conf}"/>
          <fileset dir="${test.lib}">
            <include name="**/*.jar" />
              <exclude name="**/ant-*.jar"/>
          </fileset>
        </classpath>
        <batchtest todir="${build.test.dir}/output/@{testtag}">
            <fileset dir="@{inputdir}" includes="@{filter}" excludes="@{exclude}"/>
            <filelist dir="@{inputdir}" files="@{filelist}"/>
        </batchtest>
      </junit-timeout>

      <delete quiet="true" failonerror="false" dir="${build.test.dir}/cassandra/commitlog"/>
      <delete quiet="true" failonerror="false" dir="${build.test.dir}/cassandra/cdc_raw"/>
      <delete quiet="true" failonerror="false" dir="${build.test.dir}/cassandra/data"/>
      <delete quiet="true" failonerror="false" dir="${build.test.dir}/cassandra/system_data"/>
      <delete quiet="true" failonerror="false" dir="${build.test.dir}/cassandra/saved_caches"/>
      <delete quiet="true" failonerror="false" dir="${build.test.dir}/cassandra/hints"/>
    </sequential>
  </macrodef>

  <target name="testold" depends="build-test" description="Execute unit tests">
    <testmacro inputdir="${test.unit.src}" timeout="${test.timeout}">
      <jvmarg value="-Dlegacy-sstable-root=${test.data}/legacy-sstables"/>
      <jvmarg value="-Dinvalid-legacy-sstable-root=${test.data}/invalid-legacy-sstables"/>
      <jvmarg value="-Dcassandra.ring_delay_ms=1000"/>
      <jvmarg value="-Dcassandra.tolerate_sstable_size=true"/>
      <jvmarg value="-Dcassandra.skip_sync=true" />
    </testmacro>
    <fileset dir="${test.unit.src}" />
  </target>

  <!-- Will not generate a junit report or fail on error  -->
  <macrodef name="testlist">
    <attribute name="test.file.list"/>
    <sequential>
      <testmacrohelper inputdir="${test.dir}/${test.classlistprefix}" filelist="@{test.file.list}" exclude="**/*.java" timeout="${test.timeout}">
        <jvmarg value="-Dlegacy-sstable-root=${test.data}/legacy-sstables"/>
        <jvmarg value="-Dinvalid-legacy-sstable-root=${test.data}/invalid-legacy-sstables"/>
        <jvmarg value="-Dcassandra.ring_delay_ms=1000"/>
        <jvmarg value="-Dcassandra.tolerate_sstable_size=true"/>
        <jvmarg value="-Dcassandra.skip_sync=true" />
      </testmacrohelper>
    </sequential>
  </macrodef>

  <!-- Will not generate a junit report  -->
  <macrodef name="testlist-compression">
    <attribute name="test.file.list" />
    <sequential>
      <property name="compressed_yaml" value="${build.test.dir}/cassandra.compressed.yaml"/>
      <concat destfile="${compressed_yaml}">
          <fileset file="${test.conf}/cassandra.yaml"/>
          <fileset file="${test.conf}/commitlog_compression_${test.compression.algo}.yaml"/>
      </concat>
      <testmacrohelper inputdir="${test.unit.src}" filelist="@{test.file.list}"
                       exclude="**/*.java" timeout="${test.timeout}" testtag="compression">
        <jvmarg value="-Dlegacy-sstable-root=${test.data}/legacy-sstables"/>
        <jvmarg value="-Dinvalid-legacy-sstable-root=${test.data}/invalid-legacy-sstables"/>
        <jvmarg value="-Dcassandra.test.compression=true"/>
        <jvmarg value="-Dcassandra.test.compression.algo=${test.compression.algo}"/>
        <jvmarg value="-Dcassandra.ring_delay_ms=1000"/>
        <jvmarg value="-Dcassandra.tolerate_sstable_size=true"/>
        <jvmarg value="-Dcassandra.config=file:///${compressed_yaml}"/>
        <jvmarg value="-Dcassandra.skip_sync=true" />
      </testmacrohelper>
    </sequential>
  </macrodef>

  <macrodef name="testlist-cdc">
    <attribute name="test.file.list" />
    <sequential>
      <property name="cdc_yaml" value="${build.test.dir}/cassandra.cdc.yaml"/>
      <concat destfile="${cdc_yaml}">
        <fileset file="${test.conf}/cassandra.yaml"/>
        <fileset file="${test.conf}/cdc.yaml"/>
      </concat>
      <testmacrohelper inputdir="${test.unit.src}" filelist="@{test.file.list}"
                       exclude="**/*.java" timeout="${test.timeout}" testtag="cdc">
        <jvmarg value="-Dlegacy-sstable-root=${test.data}/legacy-sstables"/>
        <jvmarg value="-Dinvalid-legacy-sstable-root=${test.data}/invalid-legacy-sstables"/>
        <jvmarg value="-Dcassandra.ring_delay_ms=1000"/>
        <jvmarg value="-Dcassandra.tolerate_sstable_size=true"/>
        <jvmarg value="-Dcassandra.config=file:///${cdc_yaml}"/>
        <jvmarg value="-Dcassandra.skip_sync=true" />
      </testmacrohelper>
    </sequential>
  </macrodef>

  <macrodef name="testlist-system-keyspace-directory">
    <attribute name="test.file.list" />
    <sequential>
      <property name="system_keyspaces_directory_yaml" value="${build.test.dir}/cassandra.system.yaml"/>
      <concat destfile="${system_keyspaces_directory_yaml}">
        <fileset file="${test.conf}/cassandra.yaml"/>
        <fileset file="${test.conf}/system_keyspaces_directory.yaml"/>
      </concat>
      <testmacrohelper inputdir="${test.unit.src}" filelist="@{test.file.list}"
                       exclude="**/*.java" timeout="${test.timeout}" testtag="system_keyspace_directory">
        <jvmarg value="-Dlegacy-sstable-root=${test.data}/legacy-sstables"/>
        <jvmarg value="-Dinvalid-legacy-sstable-root=${test.data}/invalid-legacy-sstables"/>
        <jvmarg value="-Dcassandra.ring_delay_ms=1000"/>
        <jvmarg value="-Dcassandra.tolerate_sstable_size=true"/>
        <jvmarg value="-Dcassandra.config=file:///${system_keyspaces_directory_yaml}"/>
        <jvmarg value="-Dcassandra.skip_sync=true" />
      </testmacrohelper>
    </sequential>
  </macrodef>

  <!--
    Run named ant task with jacoco, such as "ant jacoco-run -Dtaskname=test"
    the target run must enable the jacoco agent if usejacoco is 'yes' -->
  <target name="jacoco-run" description="run named task with jacoco instrumentation">
    <condition property="runtask" value="${taskname}" else="test">
      <isset property="taskname"/>
    </condition>
    <antcall target="${runtask}">
      <param name="usejacoco" value="yes"/>
    </antcall>
  </target>

  <!-- Use this with an FQDN for test class, and a csv list of methods like this:
    ant testsome -Dtest.name=org.apache.cassandra.service.StorageServiceServerTest -Dtest.methods=testRegularMode,testGetAllRangesEmpty
  -->
  <target name="testsome" depends="build-test" description="Execute specific unit tests" >
    <testmacro inputdir="${test.unit.src}" timeout="${test.timeout}">
      <test unless:blank="${test.methods}" name="${test.name}" methods="${test.methods}" outfile="build/test/output/TEST-${test.name}-${test.methods}"/>
      <test if:blank="${test.methods}" name="${test.name}" outfile="build/test/output/TEST-${test.name}"/>
      <jvmarg value="-Dlegacy-sstable-root=${test.data}/legacy-sstables"/>
      <jvmarg value="-Dinvalid-legacy-sstable-root=${test.data}/invalid-legacy-sstables"/>
      <jvmarg value="-Dcassandra.ring_delay_ms=1000"/>
      <jvmarg value="-Dcassandra.tolerate_sstable_size=true"/>
      <jvmarg value="-Dcassandra.skip_sync=true" />
    </testmacro>
  </target>

  <!-- Use this with an FQDN for test class, and a csv list of methods like this:
    ant long-testsome -Dtest.name=org.apache.cassandra.cql3.ViewLongTest -Dtest.methods=testConflictResolution
  -->
  <target name="long-testsome" depends="build-test" description="Execute specific long unit tests" >
    <testmacro inputdir="${test.long.src}" timeout="${test.long.timeout}">
      <test unless:blank="${test.methods}" name="${test.name}" methods="${test.methods}"/>
      <test if:blank="${test.methods}" name="${test.name}"/>
      <jvmarg value="-Dcassandra.ring_delay_ms=1000"/>
      <jvmarg value="-Dcassandra.tolerate_sstable_size=true"/>
    </testmacro>
  </target>

  <!-- Use this with an FQDN for test class, and a csv list of methods like this:
    ant burn-testsome -Dtest.name=org.apache.cassandra.utils.memory.LongBufferPoolTest -Dtest.methods=testAllocate
  -->
  <target name="burn-testsome" depends="build-test" description="Execute specific burn unit tests" >
    <testmacro inputdir="${test.burn.src}" timeout="${test.burn.timeout}">
      <test unless:blank="${test.methods}" name="${test.name}" methods="${test.methods}"/>
      <test if:blank="${test.methods}" name="${test.name}"/>
      <jvmarg value="-Dlogback.configurationFile=test/conf/logback-burntest.xml"/>
    </testmacro>
  </target>

  <target name="test-compression" depends="build-test,stress-build" description="Execute unit tests with sstable compression enabled">
    <path id="all-test-classes-path">
      <fileset dir="${test.unit.src}" includes="**/${test.name}.java" />
      <fileset dir="${test.distributed.src}" includes="**/${test.name}.java" />
    </path>
    <property name="all-test-classes" refid="all-test-classes-path"/>
    <testhelper testdelegate="testlist-compression" />
  </target>

  <target name="test-cdc" depends="build-test" description="Execute unit tests with change-data-capture enabled">
    <path id="all-test-classes-path">
      <fileset dir="${test.unit.src}" includes="**/${test.name}.java" />
    </path>
    <property name="all-test-classes" refid="all-test-classes-path"/>
    <testhelper testdelegate="testlist-cdc" />
  </target>

  <target name="test-system-keyspace-directory" depends="build-test" description="Execute unit tests with a system keyspaces directory configured">
    <path id="all-test-classes-path">
      <fileset dir="${test.unit.src}" includes="**/${test.name}.java" />
    </path>
    <property name="all-test-classes" refid="all-test-classes-path"/>
    <testhelper testdelegate="testlist-system-keyspace-directory" />
  </target>

  <target name="msg-ser-gen-test" depends="build-test" description="Generates message serializations">
    <testmacro inputdir="${test.unit.src}"
        timeout="${test.timeout}" filter="**/SerializationsTest.java">
      <jvmarg value="-Dcassandra.test-serialization-writes=True"/>
    </testmacro>
  </target>

  <target name="msg-ser-test" depends="build-test" description="Tests message serializations">
      <testmacro inputdir="${test.unit.src}" timeout="${test.timeout}"
               filter="**/SerializationsTest.java"/>
  </target>

  <target name="msg-ser-test-7" depends="build-test" description="Generates message serializations">
    <testmacro inputdir="${test.unit.src}"
        timeout="${test.timeout}" filter="**/SerializationsTest.java">
      <jvmarg value="-Dcassandra.version=0.7"/>
    </testmacro>
  </target>

  <target name="msg-ser-test-10" depends="build-test" description="Tests message serializations on 1.0 messages">
    <testmacro inputdir="${test.unit.src}"
        timeout="${test.timeout}" filter="**/SerializationsTest.java">
      <jvmarg value="-Dcassandra.version=1.0"/>
    </testmacro>
  </target>

  <target name="test-burn" depends="build-test" description="Execute functional tests">
    <testmacro inputdir="${test.burn.src}"
               timeout="${test.burn.timeout}">
    </testmacro>
  </target>

  <target name="long-test" depends="build-test" description="Execute functional tests">
    <testmacro inputdir="${test.long.src}"
               timeout="${test.long.timeout}">
      <jvmarg value="-Dcassandra.ring_delay_ms=1000"/>
      <jvmarg value="-Dcassandra.tolerate_sstable_size=true"/>
    </testmacro>
  </target>

  <target name="test-memory" depends="build-test" description="Execute functional tests">
      <testmacro inputdir="${test.memory.src}"
                 timeout="${test.memory.timeout}">
          <jvmarg value="-javaagent:${build.dir}/test/lib/jars/java-allocation-instrumenter-${allocation-instrumenter.version}.jar"/>
      </testmacro>
  </target>

  <target name="cql-test" depends="build-test" description="Execute CQL tests">
    <sequential>
      <echo message="running CQL tests"/>
      <mkdir dir="${build.test.dir}/cassandra"/>
      <mkdir dir="${build.test.dir}/output"/>
      <junit fork="on" forkmode="once" failureproperty="testfailed" maxmemory="1024m" timeout="${test.timeout}">
        <formatter type="brief" usefile="false"/>
        <jvmarg value="-Dstorage-config=${test.conf}"/>
        <jvmarg value="-Djava.awt.headless=true"/>
        <jvmarg value="-javaagent:${build.lib}/jamm-${jamm.version}.jar" />
        <jvmarg value="-ea"/>
        <jvmarg value="-Xss256k"/>
        <jvmarg value="-Dcassandra.memtable_row_overhead_computation_step=100"/>
        <jvmarg value="-Dcassandra.test.use_prepared=${cassandra.test.use_prepared}"/>
        <jvmarg value="-Dcassandra.skip_sync=true" />
        <classpath>
          <path refid="cassandra.classpath.test" />
          <pathelement location="${test.classes}"/>
          <pathelement location="${test.conf}"/>
          <fileset dir="${test.lib}">
            <include name="**/*.jar" />
          </fileset>
        </classpath>
        <batchtest todir="${build.test.dir}/output">
            <fileset dir="${test.unit.src}" includes="**/cql3/*Test.java">
                <contains text="CQLTester" casesensitive="yes"/>
            </fileset>
        </batchtest>
      </junit>
      <fail message="Some CQL test(s) failed.">
        <condition>
            <and>
            <isset property="testfailed"/>
            <not>
              <isset property="ant.test.failure.ignore"/>
            </not>
          </and>
        </condition>
      </fail>
    </sequential>
  </target>

  <target name="cql-test-some" depends="build-test" description="Execute specific CQL tests" >
    <sequential>
      <echo message="running ${test.methods} tests from ${test.name}"/>
      <mkdir dir="${build.test.dir}/cassandra"/>
      <mkdir dir="${build.test.dir}/output"/>
      <junit fork="on" forkmode="once" failureproperty="testfailed" maxmemory="1024m" timeout="${test.timeout}">
        <formatter type="brief" usefile="false"/>
        <jvmarg value="-Dstorage-config=${test.conf}"/>
        <jvmarg value="-Djava.awt.headless=true"/>
        <jvmarg value="-javaagent:${build.lib}/jamm-${jamm.version}.jar" />
        <jvmarg value="-ea"/>
        <jvmarg value="-Xss256k"/>
        <jvmarg value="-Dcassandra.test.use_prepared=${cassandra.test.use_prepared}"/>
        <jvmarg value="-Dcassandra.memtable_row_overhead_computation_step=100"/>
        <jvmarg value="-Dcassandra.skip_sync=true" />
        <classpath>
          <path refid="cassandra.classpath.test" />
          <pathelement location="${test.classes}"/>
          <pathelement location="${test.conf}"/>
          <fileset dir="${test.lib}">
            <include name="**/*.jar" />
          </fileset>
        </classpath>
        <test name="org.apache.cassandra.cql3.${test.name}" methods="${test.methods}" todir="${build.test.dir}/output"/>
      </junit>
    </sequential>
  </target>

  <!-- Use JaCoCo ant extension without needing externally saved lib -->
  <target name="jacoco-init" depends="resolver-init">
    <typedef uri="antlib:org.jacoco.ant" classpathref="jacocoant.classpath"/>
  </target>

  <target name="jacoco-merge" depends="jacoco-init">
    <jacoco:merge destfile="${jacoco.finalexecfile}" xmlns:jacoco="antlib:org.jacoco.ant">
        <fileset dir="${jacoco.export.dir}" includes="*.exec,**/*.exec"/>
    </jacoco:merge>
  </target>

  <target name="jacoco-report" depends="jacoco-merge">
    <jacoco:report xmlns:jacoco="antlib:org.jacoco.ant">
      <executiondata>
        <file file="${jacoco.finalexecfile}" />
      </executiondata>
      <structure name="JaCoCo Cassandara Coverage Report">
        <classfiles>
          <fileset dir="${build.classes.main}">
            <include name="**/*.class"/>
          </fileset>
        </classfiles>
        <sourcefiles encoding="UTF-8">
          <dirset dir="${build.src}">
            <include name="java"/>
            <include name="gen-java"/>
          </dirset>
        </sourcefiles>
      </structure>
      <!-- to produce reports in different formats. -->
      <html destdir="${jacoco.export.dir}" />
      <csv destfile="${jacoco.export.dir}/report.csv" />
      <xml destfile="${jacoco.export.dir}/report.xml" />
    </jacoco:report>
  </target>

  <target name="jacoco-cleanup" description="Destroy JaCoCo exec data and reports">
    <delete file="${jacoco.partialexecfile}"/>
    <delete dir="${jacoco.export.dir}"/>
  </target>

  <target name="javadoc" depends="build" description="Create javadoc" unless="no-javadoc">
    <create-javadoc destdir="${javadoc.dir}">
      <filesets>
        <fileset dir="${build.src.java}" defaultexcludes="yes">
          <include name="org/apache/**/*.java"/>
        </fileset>
      </filesets>
    </create-javadoc>
   </target>

  <!-- Run tests and reports errors and generates a junit report after -->
  <macrodef name="testmacro">
    <attribute name="inputdir" />
    <attribute name="timeout" default="${test.timeout}" />
    <attribute name="forkmode" default="perTest"/>
    <attribute name="showoutput" default="true"/>
    <element name="optjvmargs" implicit="true" optional="true" />
    <attribute name="filter" default="**/${test.name}.java"/>
    <attribute name="exclude" default="" />
    <attribute name="filelist" default="" />
    <attribute name="testtag" default=""/>

    <sequential>
      <testmacrohelper inputdir="@{inputdir}" timeout="@{timeout}"
                       forkmode="@{forkmode}" filter="@{filter}"
                       exclude="@{exclude}" filelist="@{filelist}"
                       testtag="@{testtag}" showoutput="false" >
          <optjvmargs/>
      </testmacrohelper>
      <fail message="Some test(s) failed.">
        <condition>
            <and>
            <isset property="testfailed"/>
            <not>
              <isset property="ant.test.failure.ignore"/>
            </not>
          </and>
        </condition>
      </fail>
    </sequential>
  </macrodef>

  <target name="test" depends="eclipse-warnings,build-test" description="Test Runner">
    <path id="all-test-classes-path">
      <fileset dir="${test.unit.src}" includes="**/${test.name}.java" excludes="**/distributed/test/UpgradeTest*.java" />
    </path>
    <property name="all-test-classes" refid="all-test-classes-path"/>
    <testhelper testdelegate="testlist"/>
  </target>

  <target name="generate-test-report" description="Generates JUnit's HTML report from results already in build/output">
      <junitreport todir="${build.test.dir}">
        <fileset dir="${build.test.dir}/output">
          <include name="**/TEST-*.xml"/>
        </fileset>
        <report format="frames" todir="${build.test.dir}/junitreport"/>
      </junitreport>
  </target>

  <!-- run a list of tests as provided in -Dtest.classlistfile (or default of 'testnames.txt')
  The class list file should be one test class per line, with the path starting after test/unit
  e.g. org/apache/cassandra/hints/HintMessageTest.java -->
  <target name="testclasslist" depends="build-test" description="Run tests given in file -Dtest.classlistfile (one-class-per-line, e.g. org/apache/cassandra/db/SomeTest.java)">
    <path id="all-test-classes-path">
      <fileset dir="${test.dir}/${test.classlistprefix}" includesfile="${test.classlistfile}"/>
    </path>
    <property name="all-test-classes" refid="all-test-classes-path"/>
    <testhelper testdelegate="testlist"/>
  </target>
  <target name="testclasslist-compression" depends="build-test" description="Run tests given in file -Dtest.classlistfile (one-class-per-line, e.g. org/apache/cassandra/db/SomeTest.java)">
      <path id="all-test-classes-path">
          <fileset dir="${test.dir}/${test.classlistprefix}" includesfile="${test.classlistfile}"/>
      </path>
      <property name="all-test-classes" refid="all-test-classes-path"/>
      <testhelper testdelegate="testlist-compression"/>
  </target>
  <target name="testclasslist-cdc" depends="build-test" description="Run tests given in file -Dtest.classlistfile (one-class-per-line, e.g. org/apache/cassandra/db/SomeTest.java)">
      <path id="all-test-classes-path">
          <fileset dir="${test.dir}/${test.classlistprefix}" includesfile="${test.classlistfile}"/>
      </path>
      <property name="all-test-classes" refid="all-test-classes-path"/>
      <testhelper testdelegate="testlist-cdc"/>
  </target>
  <target name="testclasslist-system-keyspace-directory" depends="build-test" description="Run tests given in file -Dtest.classlistfile (one-class-per-line, e.g. org/apache/cassandra/db/SomeTest.java)">
      <path id="all-test-classes-path">
          <fileset dir="${test.dir}/${test.classlistprefix}" includesfile="${test.classlistfile}"/>
      </path>
      <property name="all-test-classes" refid="all-test-classes-path"/>
      <testhelper testdelegate="testlist-system-keyspace-directory"/>
  </target>

  <!-- Build a self-contained jar for e.g. remote execution; not currently used for running burn tests with this build script -->
  <target name="burn-test-jar" depends="build-test, build" description="Create dtest-compatible jar, including all dependencies">
      <jar jarfile="${build.dir}/burntest.jar">
          <zipgroupfileset dir="${build.lib}" includes="*.jar" excludes="META-INF/*.SF"/>
          <fileset dir="${build.classes.main}"/>
          <fileset dir="${test.classes}"/>
          <fileset dir="${test.conf}" excludes="logback*.xml"/>
          <fileset dir="${basedir}/conf" includes="logback*.xml"/>
          <zipgroupfileset dir="${build.dir.lib}/jars">
              <include name="junit*.jar"/>
          </zipgroupfileset>
      </jar>
  </target>

  <target name="dtest-jar" depends="build-test, build" description="Create dtest-compatible jar, including all dependencies">
      <jar jarfile="${build.dir}/dtest-${base.version}.jar">
          <zipgroupfileset dir="${build.lib}" includes="*.jar" excludes="META-INF/*.SF"/>
          <zipgroupfileset dir="${build.dir.lib}/jars" includes="javassist-*.jar,reflections-*.jar" excludes="META-INF/*.SF"/>
          <fileset dir="${build.classes.main}"/>
          <fileset dir="${test.classes}"/>
          <fileset dir="${test.conf}" />
      </jar>
  </target>

  <target name="test-jvm-dtest" depends="build-test" description="Execute in-jvm dtests">
    <testmacro inputdir="${test.distributed.src}" timeout="${test.distributed.timeout}" forkmode="once" showoutput="true" filter="**/test/*Test.java">
      <jvmarg value="-Dlogback.configurationFile=test/conf/logback-dtest.xml"/>
      <jvmarg value="-Dcassandra.ring_delay_ms=10000"/>
      <jvmarg value="-Dcassandra.tolerate_sstable_size=true"/>
      <jvmarg value="-Dcassandra.skip_sync=true" />
    </testmacro>
  </target>

  <target name="test-jvm-upgrade-dtest" depends="build-test" description="Execute in-jvm dtests">
    <testmacro inputdir="${test.distributed.src}" timeout="${test.distributed.timeout}" forkmode="once" showoutput="true" filter="**/upgrade/*Test.java">
      <jvmarg value="-Dlogback.configurationFile=test/conf/logback-dtest.xml"/>
      <jvmarg value="-Dcassandra.ring_delay_ms=10000"/>
      <jvmarg value="-Dcassandra.tolerate_sstable_size=true"/>
      <jvmarg value="-Dcassandra.skip_sync=true" />
    </testmacro>
  </target>

  <!-- Use this with an FQDN for test class, and a csv list of methods like this:
      ant test-jvm-dtest-some -Dtest.name=org.apache.cassandra.distributed.test.ResourceLeakTest -Dtest.methods=looperTest
    -->
  <target name="test-jvm-dtest-some" depends="build-test" description="Execute some in-jvm dtests">
    <testmacro inputdir="${test.distributed.src}" timeout="${test.distributed.timeout}" forkmode="once" showoutput="true">
      <test unless:blank="${test.methods}" name="${test.name}" methods="${test.methods}" outfile="build/test/output/TEST-${test.name}-${test.methods}"/>
      <test if:blank="${test.methods}" name="${test.name}" outfile="build/test/output/TEST-${test.name}"/>
      <jvmarg value="-Dlogback.configurationFile=test/conf/logback-dtest.xml"/>
      <jvmarg value="-Dcassandra.ring_delay_ms=10000"/>
      <jvmarg value="-Dcassandra.tolerate_sstable_size=true"/>
      <jvmarg value="-Dcassandra.skip_sync=true" />
    </testmacro>
  </target>

  <!-- run microbenchmarks suite -->
  <target name="microbench" depends="build-jmh">
      <java classname="org.openjdk.jmh.Main"
            fork="true"
            failonerror="true">
          <classpath>
              <path refid="cassandra.classpath.test" />
              <pathelement location="${test.classes}"/>
              <pathelement location="${test.conf}"/>
              <fileset dir="${test.lib}">
                  <include name="**/*.jar" />
              </fileset>
          </classpath>
          <arg value="-foe"/>
          <arg value="true"/>
          <arg value="-rf"/>
          <arg value="json"/>
          <arg value="-rff"/>
          <arg value="${build.test.dir}/jmh-result.json"/>
          <arg value="-v"/>
          <arg value="EXTRA"/>

          <!-- Broken: ZeroCopyStreamingBench,MutationBench,FastThreadLocalBench  (FIXME) -->
          <arg value="-e"/><arg value="ZeroCopyStreamingBench|MutationBench|FastThreadLocalBench"/>

          <arg value=".*microbench.*${benchmark.name}"/>
      </java>
  </target>

  <!-- run arbitrary mains in tests, for example to run the long running memory tests with lots of memory pressure
      ant run-main -Dmainclass=org.apache.cassandra.utils.memory.LongBufferPoolTest -Dvmargs="-Xmx30m -XX:-UseGCOverheadLimit"
  -->
  <target name="run-main" depends="build-test">
      <property name="mainclass" value="" />
      <property name="vmargs" value="" />
      <property name="args" value="" />
      <java classname="${mainclass}"
            fork="true"
            failonerror="true">
          <jvmarg value="-server" />
          <jvmarg value="-ea" />
          <jvmarg line="${vmargs}" />
          <arg line="${args}" />
          <classpath>
              <path refid="cassandra.classpath" />
              <pathelement location="${test.classes}"/>
              <pathelement location="${test.conf}"/>
              <fileset dir="${test.lib}">
                  <include name="**/*.jar" />
              </fileset>
          </classpath>
      </java>
  </target>

  <target name="_maybe_update_idea_to_java11" if="java.version.11">
    <replace file="${eclipse.project.name}.iml" token="JDK_1_8" value="JDK_11"/>
    <replace file=".idea/misc.xml" token="JDK_1_8" value="JDK_11"/>
    <replace file=".idea/misc.xml" token="1.8" value="11"/>
    <replaceregexp file=".idea/workspace.xml"
                   match="name=&quot;VM_PARAMETERS&quot; value=&quot;(.*)&quot;"
                   replace="name=&quot;VM_PARAMETERS&quot; value=&quot;\1 ${java11-jvmargs}&quot;"
                   byline="true"/>

      <echo file=".idea/compiler.xml"><![CDATA[<?xml version="1.0" encoding="UTF-8"?>
<project version="4">
  <component name="JavacSettings">
    <option name="ADDITIONAL_OPTIONS_STRING" value="--add-exports java.rmi/sun.rmi.registry=ALL-UNNAMED" />
  </component>
</project>]]></echo>
  </target>

  <!-- Generate IDEA project description files -->
  <target name="generate-idea-files" depends="init,maven-ant-tasks-init,resolver-dist-lib,gen-cql3-grammar,generate-jflex-java,createVersionPropFile" description="Generate IDEA files">
    <mkdir dir=".idea"/>
    <mkdir dir=".idea/libraries"/>
    <copy todir=".idea" overwrite="true">
        <fileset dir="ide/idea"/>
    </copy>
    <replace file=".idea/workspace.xml" token="trunk" value="${eclipse.project.name}"/>
    <copy tofile="${eclipse.project.name}.iml" file="ide/idea-iml-file.xml"/>
    <echo file=".idea/.name">Apache Cassandra ${eclipse.project.name}</echo>
    <echo file=".idea/modules.xml"><![CDATA[<?xml version="1.0" encoding="UTF-8"?>
<project version="4">
  <component name="ProjectModuleManager">
    <modules>
      <module fileurl="file://$PROJECT_DIR$/]]>${eclipse.project.name}<![CDATA[.iml" filepath="$PROJECT_DIR$/]]>${eclipse.project.name}<![CDATA[.iml" />
    </modules>
  </component>
</project>]]></echo>
      <antcall target="_maybe_update_idea_to_java11"/>
  </target>

  <!-- Generate Eclipse project description files -->
  <target name="generate-eclipse-files" depends="build-test" description="Generate eclipse files">
    <echo file=".project"><![CDATA[<?xml version="1.0" encoding="UTF-8"?>
<projectDescription>
  <name>${eclipse.project.name}</name>
  <comment></comment>
  <projects>
  </projects>
  <buildSpec>
    <buildCommand>
      <name>org.eclipse.jdt.core.javabuilder</name>
    </buildCommand>
  </buildSpec>
  <natures>
    <nature>org.eclipse.jdt.core.javanature</nature>
  </natures>
</projectDescription>]]>
    </echo>
	<echo file=".classpath"><![CDATA[<?xml version="1.0" encoding="UTF-8"?>
<classpath>
  <classpathentry kind="src" path="src/java"/>
  <classpathentry kind="src" path="src/resources"/>
  <classpathentry kind="src" path="src/gen-java"/>
  <classpathentry kind="src" path="conf" including="hotspot_compiler"/>
  <classpathentry kind="src" output="build/test/classes" path="test/unit"/>
  <classpathentry kind="src" output="build/test/classes" path="test/long"/>
  <classpathentry kind="src" output="build/test/classes" path="test/distributed"/>
  <classpathentry kind="src" output="build/test/classes" path="test/resources" />
  <classpathentry kind="src" path="tools/stress/src"/>
  <classpathentry kind="src" path="tools/fqltool/src"/>
  <classpathentry kind="src" output="build/test/stress-classes" path="tools/stress/test/unit" />
  <classpathentry kind="src" output="build/test/fqltool-classes" path="tools/fqltool/test/unit" />
  <classpathentry kind="con" path="org.eclipse.jdt.launching.JRE_CONTAINER"/>
  <classpathentry kind="output" path="build/classes/eclipse"/>
  <classpathentry kind="lib" path="test/conf"/>
  <classpathentry kind="lib" path="${java.home}/../lib/tools.jar"/>
]]>
	</echo>
  	<path id="eclipse-project-libs-path">
  	 <fileset dir="lib">
  	    <include name="**/*.jar" />
     </fileset>
 	 <fileset dir="build/lib/jars">
  	    <include name="**/*.jar" />
  	 </fileset>
     <fileset dir="build/test/lib/jars">
        <include name="**/*.jar" />
     </fileset>
  	</path>
  	<property name="eclipse-project-libs" refid="eclipse-project-libs-path"/>
       <script language="javascript">
        <classpath>
            <path refid="cassandra.classpath"/>
            <path refid="cassandra.classpath.test"/>
        </classpath>
        <![CDATA[
        var File = java.io.File;
  		var FilenameUtils = Packages.org.apache.commons.io.FilenameUtils;
  		jars = project.getProperty("eclipse-project-libs").split(project.getProperty("path.separator"));

  		cp = "";
  	    for (i=0; i< jars.length; i++) {
  	       srcjar = FilenameUtils.getBaseName(jars[i]) + '-sources.jar';
           srcdir = FilenameUtils.concat(project.getProperty("build.test.dir"), 'sources');
  		   srcfile = new File(FilenameUtils.concat(srcdir, srcjar));

  		   cp += ' <classpathentry kind="lib" path="' + jars[i] + '"';
  		   if (srcfile.exists()) {
  		      cp += ' sourcepath="' + srcfile.getAbsolutePath() + '"';
  		   }
  		   cp += '/>\n';
  		}

  		cp += '</classpath>';

  		echo = project.createTask("echo");
  	    echo.setMessage(cp);
  		echo.setFile(new File(".classpath"));
  		echo.setAppend(true);
  	    echo.perform();
  	]]> </script>
    <mkdir dir=".settings" />
  </target>

  <pathconvert property="eclipse.project.name">
    <path path="${basedir}" />
    <regexpmapper from="^.*/([^/]+)$$" to="\1" handledirsep="yes" />
  </pathconvert>

  <!-- Clean Eclipse project description files -->
  <target name="clean-eclipse-files">
    <delete file=".project" />
    <delete file=".classpath" />
    <delete dir=".settings" />
  	<delete dir=".externalToolBuilders" />
  	<delete dir="build/eclipse-classes" />
  </target>

  <!-- ECJ 4.6.1 in standalone mode does not work with JPMS, so we skip this target for Java 11 -->
  <target name="eclipse-warnings" depends="build, _assert_rat_output" description="Run eclipse compiler code analysis" if="java.version.8">
        <property name="ecj.log.dir" value="${build.dir}/ecj" />
        <property name="ecj.warnings.file" value="${ecj.log.dir}/eclipse_compiler_checks.txt"/>
        <mkdir  dir="${ecj.log.dir}" />

        <property name="ecj.properties" value="${basedir}/eclipse_compiler.properties" />

        <echo message="Running Eclipse Code Analysis.  Output logged to ${ecj.warnings.file}" />

	<java
	    jar="${build.dir.lib}/jars/ecj-${ecj.version}.jar"
            fork="true"
	    failonerror="true"
            maxmemory="512m">
            <arg value="-source"/>
	    <arg value="${source.version}" />
	    <arg value="-target"/>
	    <arg value="${target.version}" />
	    <arg value="-d" />
            <arg value="none" />
	    <arg value="-proc:none" />
            <arg value="-log" />
            <arg value="${ecj.warnings.file}" />
            <arg value="-properties" />
            <arg value="${ecj.properties}" />
            <arg value="-cp" />
            <arg value="${toString:cassandra.classpath}" />
            <arg value="${build.src.java}" />
        </java>
  </target>


  <!-- Installs artifacts to local Maven repository -->
  <target name="mvn-install"
          depends="maven-declare-dependencies,jar,sources-jar,javadoc-jar"
          description="Installs the artifacts in the Maven Local Repository">

    <!-- the parent -->
    <install pomFile="${build.dir}/${final.name}-parent.pom"
             file="${build.dir}/${final.name}-parent.pom"
             packaging="pom"/>

    <!-- the cassandra-all jar -->
    <install pomFile="${build.dir}/${final.name}.pom"
             file="${build.dir}/${final.name}.jar"/>
    <install pomFile="${build.dir}/${final.name}.pom"
             file="${build.dir}/${final.name}-sources.jar"
             classifier="sources"/>
    <install pomFile="${build.dir}/${final.name}.pom"
             file="${build.dir}/${final.name}-javadoc.jar"
             classifier="javadoc"/>
  </target>

  <!-- Publish artifacts to remote Maven repository -->
  <target name="publish"
          depends="mvn-install,artifacts"
          description="Publishes the artifacts to the Maven repository">

    <!-- the parent -->
    <deploy pomFile="${build.dir}/${final.name}-parent.pom"
            file="${build.dir}/${final.name}-parent.pom"
            packaging="pom"/>

    <!-- the cassandra-all jar -->
    <deploy pomFile="${build.dir}/${final.name}.pom"
            file="${build.dir}/${final.name}.jar"/>
    <deploy pomFile="${build.dir}/${final.name}.pom"
            file="${build.dir}/${final.name}-sources.jar"
            classifier="sources"/>
    <deploy pomFile="${build.dir}/${final.name}.pom"
            file="${build.dir}/${final.name}-javadoc.jar"
            classifier="javadoc"/>

    <!-- the distribution -->
    <sign-dist file="${build.dir}/${final.name}-bin.tar.gz" />
    <sign-dist file="${build.dir}/${final.name}-src.tar.gz" />

  </target>

  <import file="${basedir}/.build/build-resolver.xml"/>
  <import file="${basedir}/.build/build-rat.xml"/>
</project><|MERGE_RESOLUTION|>--- conflicted
+++ resolved
@@ -571,15 +571,9 @@
           <dependency groupId="io.dropwizard.metrics" artifactId="metrics-logback" version="3.1.5" />
           <dependency groupId="com.addthis.metrics" artifactId="reporter-config3" version="3.0.3">
             <exclusion groupId="org.hibernate" artifactId="hibernate-validator" />
-<<<<<<< HEAD
            </dependency>
-          <dependency groupId="org.mindrot" artifactId="jbcrypt" version="0.3m" />
+          <dependency groupId="org.mindrot" artifactId="jbcrypt" version="0.4" />
           <dependency groupId="io.airlift" artifactId="airline" version="0.8">
-=======
-          </dependency>
-          <dependency groupId="org.mindrot" artifactId="jbcrypt" version="0.4" />
-          <dependency groupId="io.airlift" artifactId="airline" version="0.6">
->>>>>>> 095475b9
             <exclusion groupId="com.google.code.findbugs" artifactId="jsr305" />
            </dependency>
           <dependency groupId="io.netty" artifactId="netty-bom" version="4.1.58.Final" type="pom" scope="provided"/>
