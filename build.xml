--- conflicted
+++ resolved
@@ -65,7 +65,7 @@
     <property name="test.burn.src" value="${test.dir}/burn"/>
     <property name="test.microbench.src" value="${test.dir}/microbench"/>
     <property name="test.distributed.src" value="${test.dir}/distributed"/>
-    <property name="test.distributed.listfile" value = "ant-jvm-dtest-list"/>
+    <property name="test.distributed.listfile" value="ant-jvm-dtest-list"/>
     <property name="dist.dir" value="${build.dir}/dist"/>
     <property name="tmp.dir" value="${java.io.tmpdir}"/>
 
@@ -1186,11 +1186,8 @@
     <attribute name="poffset" default="0"/>
     <attribute name="testtag" default=""/>
     <attribute name="usejacoco" default="no"/>
-<<<<<<< HEAD
-
-=======
     <attribute name="showoutput" default="false"/>
->>>>>>> a7d8ba7b
+
     <sequential>
       <condition property="additionalagent"
                  value="-javaagent:${build.dir.lib}/jars/jacocoagent.jar=destfile=${jacoco.partialexecfile}"
@@ -1202,12 +1199,7 @@
       <mkdir dir="${build.test.dir}/cassandra"/>
       <mkdir dir="${build.test.dir}/output"/>
       <mkdir dir="${build.test.dir}/output/@{testtag}"/>
-<<<<<<< HEAD
-      <junit-timeout fork="on" forkmode="@{forkmode}" failureproperty="testfailed" maxmemory="1024m" timeout="@{timeout}">
-=======
-      <junit fork="on" forkmode="@{forkmode}" failureproperty="testfailed" maxmemory="1024m" timeout="@{timeout}" showoutput="@{showoutput}">
-        <sysproperty key="net.sourceforge.cobertura.datafile" file="${cobertura.datafile}"/>
->>>>>>> a7d8ba7b
+      <junit-timeout fork="on" forkmode="@{forkmode}" failureproperty="testfailed" maxmemory="1024m" timeout="@{timeout}" showoutput="@{showoutput}">
         <formatter classname="org.apache.cassandra.CassandraXMLJUnitResultFormatter" extension=".xml" usefile="true"/>
         <formatter classname="org.apache.cassandra.CassandraBriefJUnitResultFormatter" usefile="false"/>
         <jvmarg value="-Dstorage-config=${test.conf}"/>
@@ -1365,13 +1357,8 @@
     ant testsome -Dtest.name=org.apache.cassandra.service.StorageServiceServerTest -Dtest.methods=testRegularMode,testGetAllRangesEmpty
   -->
   <target name="testsome" depends="build-test" description="Execute specific unit tests" >
-<<<<<<< HEAD
     <testmacro inputdir="${test.unit.src}" timeout="${test.timeout}">
-      <test name="${test.name}" methods="${test.methods}"/>
-=======
-    <testmacro inputdir="${test.unit.src}" exclude="**/pig/*.java" timeout="${test.timeout}">
       <test name="${test.name}" methods="${test.methods}" outfile="build/test/output/TEST-${test.name}-${test.methods}"/>
->>>>>>> a7d8ba7b
       <jvmarg value="-Dlegacy-sstable-root=${test.data}/legacy-sstables"/>
       <jvmarg value="-Dinvalid-legacy-sstable-root=${test.data}/invalid-legacy-sstables"/>
       <jvmarg value="-Dmigration-sstable-root=${test.data}/migration-sstables"/>
@@ -1771,21 +1758,11 @@
     <testparallel testdelegate="testlist"/>
   </target>
 
-  <target name="test-distributed" depends="build-test" description="Execute unit tests">
-    <testmacro inputdir="${test.distributed.src}" timeout="${test.distributed.timeout}" forkmode="once" showoutput="true" filter="**/test/*Test.java">
-      <jvmarg value="-Dlogback.configurationFile=test/conf/logback-dtest.xml"/>
-      <jvmarg value="-Dcassandra.ring_delay_ms=1000"/>
-      <jvmarg value="-Dcassandra.tolerate_sstable_size=true"/>
-      <jvmarg value="-Djava.io.tmpdir=${tmp.dir}"/>
-      <jvmarg value="-Dcassandra.skip_sync=true" />
-    </testmacro>
-  </target>
-
   <!-- In-JVM dtest targets -->
   <target name="list-jvm-dtests" depends="build-test">
     <java classname="org.apache.cassandra.distributed.test.TestLocator" fork="no">
           <classpath>
-              <path refid="cassandra.classpath"/>
+              <path refid="cassandra.classpath" />
               <pathelement location="${test.classes}"/>
               <pathelement location="${test.conf}"/>
               <fileset dir="${test.lib}">
