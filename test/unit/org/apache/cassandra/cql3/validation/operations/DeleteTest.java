/*
 * Licensed to the Apache Software Foundation (ASF) under one
 * or more contributor license agreements.  See the NOTICE file
 * distributed with this work for additional information
 * regarding copyright ownership.  The ASF licenses this file
 * to you under the Apache License, Version 2.0 (the
 * "License"); you may not use this file except in compliance
 * with the License.  You may obtain a copy of the License at
 *
 *     http://www.apache.org/licenses/LICENSE-2.0
 *
 * Unless required by applicable law or agreed to in writing, software
 * distributed under the License is distributed on an "AS IS" BASIS,
 * WITHOUT WARRANTIES OR CONDITIONS OF ANY KIND, either express or implied.
 * See the License for the specific language governing permissions and
 * limitations under the License.
 */

package org.apache.cassandra.cql3.validation.operations;

import java.util.ArrayList;
import java.util.Arrays;
import java.util.Collections;
import java.util.List;

import org.apache.commons.lang3.StringUtils;

import org.junit.Test;

import org.apache.cassandra.cql3.CQLTester;

import static org.apache.cassandra.utils.ByteBufferUtil.EMPTY_BYTE_BUFFER;
import static org.apache.cassandra.utils.ByteBufferUtil.bytes;
import static org.apache.commons.lang3.StringUtils.isEmpty;
import static org.junit.Assert.assertEquals;

public class DeleteTest extends CQLTester
{
    /** Test for cassandra 8558 */
    @Test
    public void testRangeDeletion() throws Throwable
    {
        createTable("CREATE TABLE %s (a int, b int, c int, d int, PRIMARY KEY (a, b, c))");

        execute("INSERT INTO %s (a, b, c, d) VALUES (?, ?, ?, ?)", 1, 1, 1, 1);
        flush();
        execute("DELETE FROM %s WHERE a=? AND b=?", 1, 1);
        flush();
        assertEmpty(execute("SELECT * FROM %s WHERE a=? AND b=? AND c=?", 1, 1, 1));
    }

    /**
     * Test simple deletion and in particular check for #4193 bug
     * migrated from cql_tests.py:TestCQL.deletion_test()
     */
    @Test
    public void testDeletion() throws Throwable
    {
        createTable("CREATE TABLE %s (username varchar, id int, name varchar, stuff varchar, PRIMARY KEY(username, id))");

        execute("INSERT INTO %s (username, id, name, stuff) VALUES (?, ?, ?, ?)", "abc", 2, "rst", "some value");
        execute("INSERT INTO %s (username, id, name, stuff) VALUES (?, ?, ?, ?)", "abc", 4, "xyz", "some other value");

        assertRows(execute("SELECT * FROM %s"),
                   row("abc", 2, "rst", "some value"),
                   row("abc", 4, "xyz", "some other value"));

        execute("DELETE FROM %s WHERE username='abc' AND id=2");

        assertRows(execute("SELECT * FROM %s"),
                   row("abc", 4, "xyz", "some other value"));

        createTable("CREATE TABLE %s (username varchar, id int, name varchar, stuff varchar, PRIMARY KEY(username, id, name)) WITH COMPACT STORAGE");

        execute("INSERT INTO %s (username, id, name, stuff) VALUES (?, ?, ?, ?)", "abc", 2, "rst", "some value");
        execute("INSERT INTO %s (username, id, name, stuff) VALUES (?, ?, ?, ?)", "abc", 4, "xyz", "some other value");

        assertRows(execute("SELECT * FROM %s"),
                   row("abc", 2, "rst", "some value"),
                   row("abc", 4, "xyz", "some other value"));

        execute("DELETE FROM %s WHERE username='abc' AND id=2");

        assertRows(execute("SELECT * FROM %s"),
                   row("abc", 4, "xyz", "some other value"));
    }

    /**
     * Test deletion by 'composite prefix' (range tombstones)
     * migrated from cql_tests.py:TestCQL.range_tombstones_test()
     */
    @Test
    public void testDeleteByCompositePrefix() throws Throwable
    { // This test used 3 nodes just to make sure RowMutation are correctly serialized

        createTable("CREATE TABLE %s ( k int, c1 int, c2 int, v1 int, v2 int, PRIMARY KEY (k, c1, c2))");

        int numRows = 5;
        int col1 = 2;
        int col2 = 2;
        int cpr = col1 * col2;

        for (int i = 0; i < numRows; i++)
            for (int j = 0; j < col1; j++)
                for (int k = 0; k < col2; k++)
                {
                    int n = (i * cpr) + (j * col2) + k;
                    execute("INSERT INTO %s (k, c1, c2, v1, v2) VALUES (?, ?, ?, ?, ?)", i, j, k, n, n);
                }

        for (int i = 0; i < numRows; i++)
        {
            Object[][] rows = getRows(execute("SELECT v1, v2 FROM %s where k = ?", i));
            for (int x = i * cpr; x < (i + 1) * cpr; x++)
            {
                assertEquals(x, rows[x - i * cpr][0]);
                assertEquals(x, rows[x - i * cpr][1]);
            }
        }

        for (int i = 0; i < numRows; i++)
            execute("DELETE FROM %s WHERE k = ? AND c1 = 0", i);

        for (int i = 0; i < numRows; i++)
        {
            Object[][] rows = getRows(execute("SELECT v1, v2 FROM %s WHERE k = ?", i));
            for (int x = i * cpr + col1; x < (i + 1) * cpr; x++)
            {
                assertEquals(x, rows[x - i * cpr - col1][0]);
                assertEquals(x, rows[x - i * cpr - col1][1]);
            }
        }

        for (int i = 0; i < numRows; i++)
        {
            Object[][] rows = getRows(execute("SELECT v1, v2 FROM %s WHERE k = ?", i));
            for (int x = i * cpr + col1; x < (i + 1) * cpr; x++)
            {
                assertEquals(x, rows[x - i * cpr - col1][0]);
                assertEquals(x, rows[x - i * cpr - col1][1]);
            }
        }
    }

    /**
     * Test deletion by 'composite prefix' (range tombstones) with compaction
     * migrated from cql_tests.py:TestCQL.range_tombstones_compaction_test()
     */
    @Test
    public void testDeleteByCompositePrefixWithCompaction() throws Throwable
    {
        createTable("CREATE TABLE %s (k int, c1 int, c2 int, v1 text, PRIMARY KEY (k, c1, c2))");

        for (int c1 = 0; c1 < 4; c1++)
            for (int c2 = 0; c2 < 2; c2++)
                execute("INSERT INTO %s (k, c1, c2, v1) VALUES (0, ?, ?, ?)", c1, c2, String.format("%d%d", c1, c2));

        flush();

        execute("DELETE FROM %s WHERE k = 0 AND c1 = 1");

        flush();
        compact();

        Object[][] rows = getRows(execute("SELECT v1 FROM %s WHERE k = 0"));

        int idx = 0;
        for (int c1 = 0; c1 < 4; c1++)
            for (int c2 = 0; c2 < 2; c2++)
                if (c1 != 1)
                    assertEquals(String.format("%d%d", c1, c2), rows[idx++][0]);
    }

    /**
     * Test deletion of rows
     * migrated from cql_tests.py:TestCQL.delete_row_test()
     */
    @Test
    public void testRowDeletion() throws Throwable
    {
        createTable("CREATE TABLE %s (k int, c1 int, c2 int, v1 int, v2 int, PRIMARY KEY (k, c1, c2))");

        execute("INSERT INTO %s (k, c1, c2, v1, v2) VALUES (?, ?, ?, ?, ?)", 0, 0, 0, 0, 0);
        execute("INSERT INTO %s (k, c1, c2, v1, v2) VALUES (?, ?, ?, ?, ?)", 0, 0, 1, 1, 1);
        execute("INSERT INTO %s (k, c1, c2, v1, v2) VALUES (?, ?, ?, ?, ?)", 0, 0, 2, 2, 2);
        execute("INSERT INTO %s (k, c1, c2, v1, v2) VALUES (?, ?, ?, ?, ?)", 0, 1, 0, 3, 3);

        execute("DELETE FROM %s WHERE k = 0 AND c1 = 0 AND c2 = 0");

        assertRowCount(execute("SELECT * FROM %s"), 3);
    }

    /**
     * Check the semantic of CQL row existence (part of #4361),
     * migrated from cql_tests.py:TestCQL.row_existence_test()
     */
    @Test
    public void testRowExistence() throws Throwable
    {
        createTable("CREATE TABLE %s (k int, c int, v1 int, v2 int, PRIMARY KEY (k, c))");

        execute("INSERT INTO %s (k, c, v1, v2) VALUES (1, 1, 1, 1)");
        assertRows(execute("SELECT * FROM %s"),
                   row(1, 1, 1, 1));

        assertInvalid("DELETE c FROM %s WHERE k = 1 AND c = 1");

        execute("DELETE v2 FROM %s WHERE k = 1 AND c = 1");
        assertRows(execute("SELECT * FROM %s"),
                   row(1, 1, 1, null));

        execute("DELETE v1 FROM %s WHERE k = 1 AND c = 1");
        assertRows(execute("SELECT * FROM %s"),
                   row(1, 1, null, null));

        execute("DELETE FROM %s WHERE k = 1 AND c = 1");
        assertEmpty(execute("SELECT * FROM %s"));

        execute("INSERT INTO %s (k, c) VALUES (2, 2)");
        assertRows(execute("SELECT * FROM %s"),
                   row(2, 2, null, null));
    }

    /**
     * Migrated from cql_tests.py:TestCQL.remove_range_slice_test()
     */
    @Test
    public void testRemoveRangeSlice() throws Throwable
    {
        createTable("CREATE TABLE %s (k int PRIMARY KEY, v int)");

        for (int i = 0; i < 3; i++)
            execute("INSERT INTO %s (k, v) VALUES (?, ?)", i, i);

        execute("DELETE FROM %s WHERE k = 1");
        assertRows(execute("SELECT * FROM %s"),
                   row(0, 0),
                   row(2, 2));
    }

    /**
     * Test deletions
     * migrated from cql_tests.py:TestCQL.no_range_ghost_test()
     */
    @Test
    public void testNoRangeGhost() throws Throwable
    {
        createTable("CREATE TABLE %s ( k int PRIMARY KEY, v int ) ");

        for (int k = 0; k < 5; k++)
            execute("INSERT INTO %s (k, v) VALUES (?, 0)", k);

        Object[][] rows = getRows(execute("SELECT k FROM %s"));

        int[] ordered = sortIntRows(rows);
        for (int k = 0; k < 5; k++)
            assertEquals(k, ordered[k]);

        execute("DELETE FROM %s WHERE k=2");

        rows = getRows(execute("SELECT k FROM %s"));
        ordered = sortIntRows(rows);

        int idx = 0;
        for (int k = 0; k < 5; k++)
            if (k != 2)
                assertEquals(k, ordered[idx++]);

        // Example from #3505
        createTable("CREATE TABLE %s ( KEY varchar PRIMARY KEY, password varchar, gender varchar, birth_year bigint)");
        execute("INSERT INTO %s (KEY, password) VALUES ('user1', 'ch@ngem3a')");
        execute("UPDATE %s SET gender = 'm', birth_year = 1980 WHERE KEY = 'user1'");

        assertRows(execute("SELECT * FROM %s WHERE KEY='user1'"),
                   row("user1", 1980L, "m", "ch@ngem3a"));

        execute("TRUNCATE %s");
        assertEmpty(execute("SELECT * FROM %s"));

        assertEmpty(execute("SELECT * FROM %s WHERE KEY='user1'"));
    }

    private int[] sortIntRows(Object[][] rows)
    {
        int[] ret = new int[rows.length];
        for (int i = 0; i < ret.length; i++)
            ret[i] = rows[i][0] == null ? Integer.MIN_VALUE : (Integer) rows[i][0];
        Arrays.sort(ret);
        return ret;
    }

    /**
     * Migrated from cql_tests.py:TestCQL.range_with_deletes_test()
     */
    @Test
    public void testRandomDeletions() throws Throwable
    {
        createTable("CREATE TABLE %s (k int PRIMARY KEY, v int,)");

        int nb_keys = 30;
        int nb_deletes = 5;

        List<Integer> deletions = new ArrayList<>(nb_keys);
        for (int i = 0; i < nb_keys; i++)
        {
            execute("INSERT INTO %s (k, v) VALUES (?, ?)", i, i);
            deletions.add(i);
        }

        Collections.shuffle(deletions);

        for (int i = 0; i < nb_deletes; i++)
            execute("DELETE FROM %s WHERE k = ?", deletions.get(i));

        assertRowCount(execute("SELECT * FROM %s LIMIT ?", (nb_keys / 2)), nb_keys / 2);
    }

    /**
     * Test for CASSANDRA-8558, deleted row still can be selected out
     * migrated from cql_tests.py:TestCQL.bug_8558_test()
     */
    @Test
    public void testDeletedRowCannotBeSelected() throws Throwable
    {
        createTable("CREATE TABLE %s (a int, b int, c text,primary key(a,b))");
        execute("INSERT INTO %s (a,b,c) VALUES(1,1,'1')");
        flush();

        execute("DELETE FROM %s  where a=1 and b=1");
        flush();

        assertEmpty(execute("select * from %s  where a=1 and b=1"));
    }

    /** Test that two deleted rows for the same partition but on different sstables do not resurface */
    @Test
    public void testDeletedRowsDoNotResurface() throws Throwable
    {
        createTable("CREATE TABLE %s (a int, b int, c text, primary key (a, b))");
        execute("INSERT INTO %s (a, b, c) VALUES(1, 1, '1')");
        execute("INSERT INTO %s (a, b, c) VALUES(1, 2, '2')");
        execute("INSERT INTO %s (a, b, c) VALUES(1, 3, '3')");
        flush();

        execute("DELETE FROM %s where a=1 and b = 1");
        flush();

        execute("DELETE FROM %s where a=1 and b = 2");
        flush();

        assertRows(execute("SELECT * FROM %s WHERE a = ?", 1),
                   row(1, 3, "3"));
    }

    @Test
    public void testDeleteWithNoClusteringColumns() throws Throwable
    {
        testDeleteWithNoClusteringColumns(false);
        testDeleteWithNoClusteringColumns(true);
    }

    private void testDeleteWithNoClusteringColumns(boolean forceFlush) throws Throwable
    {
        for (String compactOption : new String[] {"", " WITH COMPACT STORAGE" })
        {
            createTable("CREATE TABLE %s (partitionKey int PRIMARY KEY," +
                                      "value int)" + compactOption);

            execute("INSERT INTO %s (partitionKey, value) VALUES (0, 0)");
            execute("INSERT INTO %s (partitionKey, value) VALUES (1, 1)");
            execute("INSERT INTO %s (partitionKey, value) VALUES (2, 2)");
            execute("INSERT INTO %s (partitionKey, value) VALUES (3, 3)");
            flush(forceFlush);

            execute("DELETE value FROM %s WHERE partitionKey = ?", 0);
            flush(forceFlush);

            if (isEmpty(compactOption))
            {
                assertRows(execute("SELECT * FROM %s WHERE partitionKey = ?", 0),
                           row(0, null));
            }
            else
            {
                assertEmpty(execute("SELECT * FROM %s WHERE partitionKey = ?", 0));
            }

            execute("DELETE FROM %s WHERE partitionKey IN (?, ?)", 0, 1);
            flush(forceFlush);
            assertRows(execute("SELECT * FROM %s"),
                       row(2, 2),
                       row(3, 3));

            // test invalid queries

            // token function
            assertInvalidMessage("The token function cannot be used in WHERE clauses for DELETE statements",
                                 "DELETE FROM %s WHERE token(partitionKey) = token(?)", 0);

            // multiple time same primary key element in WHERE clause
            assertInvalidMessage("partitionkey cannot be restricted by more than one relation if it includes an Equal",
                                 "DELETE FROM %s WHERE partitionKey = ? AND partitionKey = ?", 0, 1);

            // unknown identifiers
            assertInvalidMessage("Undefined column name unknown",
                                 "DELETE unknown FROM %s WHERE partitionKey = ?", 0);

            assertInvalidMessage("Undefined column name partitionkey1",
                                 "DELETE FROM %s WHERE partitionKey1 = ?", 0);

            // Invalid operator in the where clause
            assertInvalidMessage("Only EQ and IN relation are supported on the partition key (unless you use the token() function)",
                                 "DELETE FROM %s WHERE partitionKey > ? ", 0);

            assertInvalidMessage("Cannot use CONTAINS on non-collection column partitionkey",
                                 "DELETE FROM %s WHERE partitionKey CONTAINS ?", 0);

            // Non primary key in the where clause
            assertInvalidMessage("Non PRIMARY KEY columns found in where clause: value",
                                 "DELETE FROM %s WHERE partitionKey = ? AND value = ?", 0, 1);
        }
    }

    @Test
    public void testDeleteWithOneClusteringColumns() throws Throwable
    {
        testDeleteWithOneClusteringColumns(false);
        testDeleteWithOneClusteringColumns(true);
    }

    private void testDeleteWithOneClusteringColumns(boolean forceFlush) throws Throwable
    {
        for (String compactOption : new String[] {"", " WITH COMPACT STORAGE" })
        {
            createTable("CREATE TABLE %s (partitionKey int," +
                                      "clustering int," +
                                      "value int," +
                                      " PRIMARY KEY (partitionKey, clustering))" + compactOption);

            execute("INSERT INTO %s (partitionKey, clustering, value) VALUES (0, 0, 0)");
            execute("INSERT INTO %s (partitionKey, clustering, value) VALUES (0, 1, 1)");
            execute("INSERT INTO %s (partitionKey, clustering, value) VALUES (0, 2, 2)");
            execute("INSERT INTO %s (partitionKey, clustering, value) VALUES (0, 3, 3)");
            execute("INSERT INTO %s (partitionKey, clustering, value) VALUES (0, 4, 4)");
            execute("INSERT INTO %s (partitionKey, clustering, value) VALUES (0, 5, 5)");
            execute("INSERT INTO %s (partitionKey, clustering, value) VALUES (1, 0, 6)");
            flush(forceFlush);

            execute("DELETE value FROM %s WHERE partitionKey = ? AND clustering = ?", 0, 1);
            flush(forceFlush);
            if (isEmpty(compactOption))
            {
                assertRows(execute("SELECT * FROM %s WHERE partitionKey = ? AND clustering = ?", 0, 1),
                           row(0, 1, null));
            }
            else
            {
                assertEmpty(execute("SELECT * FROM %s WHERE partitionKey = ? AND clustering = ?", 0, 1));
            }

            execute("DELETE FROM %s WHERE partitionKey = ? AND (clustering) = (?)", 0, 1);
            flush(forceFlush);
            assertEmpty(execute("SELECT value FROM %s WHERE partitionKey = ? AND clustering = ?", 0, 1));

            execute("DELETE FROM %s WHERE partitionKey IN (?, ?) AND clustering = ?", 0, 1, 0);
            flush(forceFlush);
            assertRows(execute("SELECT * FROM %s WHERE partitionKey IN (?, ?)", 0, 1),
                       row(0, 2, 2),
                       row(0, 3, 3),
                       row(0, 4, 4),
                       row(0, 5, 5));

            execute("DELETE FROM %s WHERE partitionKey = ? AND (clustering) IN ((?), (?))", 0, 4, 5);
            flush(forceFlush);
            assertRows(execute("SELECT * FROM %s WHERE partitionKey IN (?, ?)", 0, 1),
                       row(0, 2, 2),
                       row(0, 3, 3));

            // test invalid queries

            // missing primary key element
            assertInvalidMessage("Some partition key parts are missing: partitionkey",
                                 "DELETE FROM %s WHERE clustering = ?", 1);

            // token function
            assertInvalidMessage("The token function cannot be used in WHERE clauses for DELETE statements",
                                 "DELETE FROM %s WHERE token(partitionKey) = token(?) AND clustering = ? ", 0, 1);

            // multiple time same primary key element in WHERE clause
            assertInvalidMessage("clustering cannot be restricted by more than one relation if it includes an Equal",
                                 "DELETE FROM %s WHERE partitionKey = ? AND clustering = ? AND clustering = ?", 0, 1, 1);

            // unknown identifiers
            assertInvalidMessage("Undefined column name value1",
                                 "DELETE value1 FROM %s WHERE partitionKey = ? AND clustering = ?", 0, 1);

            assertInvalidMessage("Undefined column name partitionkey1",
                                 "DELETE FROM %s WHERE partitionKey1 = ? AND clustering = ?", 0, 1);

            assertInvalidMessage("Undefined column name clustering_3",
                                 "DELETE FROM %s WHERE partitionKey = ? AND clustering_3 = ?", 0, 1);

            // Invalid operator in the where clause
            assertInvalidMessage("Only EQ and IN relation are supported on the partition key (unless you use the token() function)",
                                 "DELETE FROM %s WHERE partitionKey > ? AND clustering = ?", 0, 1);

            assertInvalidMessage("Cannot use CONTAINS on non-collection column partitionkey",
                                 "DELETE FROM %s WHERE partitionKey CONTAINS ? AND clustering = ?", 0, 1);

            // Non primary key in the where clause
            assertInvalidMessage("Non PRIMARY KEY columns found in where clause: value",
                                 "DELETE FROM %s WHERE partitionKey = ? AND clustering = ? AND value = ?", 0, 1, 3);
        }
    }

    @Test
    public void testDeleteWithTwoClusteringColumns() throws Throwable
    {
        testDeleteWithTwoClusteringColumns(false);
        testDeleteWithTwoClusteringColumns(true);
    }

    private void testDeleteWithTwoClusteringColumns(boolean forceFlush) throws Throwable
    {
        for (String compactOption : new String[] { "", " WITH COMPACT STORAGE" })
        {
            createTable("CREATE TABLE %s (partitionKey int," +
                                      "clustering_1 int," +
                                      "clustering_2 int," +
                                      "value int," +
                                      " PRIMARY KEY (partitionKey, clustering_1, clustering_2))" + compactOption);

            execute("INSERT INTO %s (partitionKey, clustering_1, clustering_2, value) VALUES (0, 0, 0, 0)");
            execute("INSERT INTO %s (partitionKey, clustering_1, clustering_2, value) VALUES (0, 0, 1, 1)");
            execute("INSERT INTO %s (partitionKey, clustering_1, clustering_2, value) VALUES (0, 0, 2, 2)");
            execute("INSERT INTO %s (partitionKey, clustering_1, clustering_2, value) VALUES (0, 0, 3, 3)");
            execute("INSERT INTO %s (partitionKey, clustering_1, clustering_2, value) VALUES (0, 1, 1, 4)");
            execute("INSERT INTO %s (partitionKey, clustering_1, clustering_2, value) VALUES (0, 1, 2, 5)");
            execute("INSERT INTO %s (partitionKey, clustering_1, clustering_2, value) VALUES (1, 0, 0, 6)");
            flush(forceFlush);

            execute("DELETE value FROM %s WHERE partitionKey = ? AND clustering_1 = ? AND clustering_2 = ?", 0, 1, 1);
            flush(forceFlush);

            if (isEmpty(compactOption))
            {
                assertRows(execute("SELECT * FROM %s WHERE partitionKey = ? AND clustering_1 = ? AND clustering_2 = ?",
                                   0, 1, 1),
                           row(0, 1, 1, null));
            }
            else
            {
                assertEmpty(execute("SELECT * FROM %s WHERE partitionKey = ? AND clustering_1 = ? AND clustering_2 = ?",
                                   0, 1, 1));
            }

            execute("DELETE FROM %s WHERE partitionKey = ? AND (clustering_1, clustering_2) = (?, ?)", 0, 1, 1);
            flush(forceFlush);
            assertEmpty(execute("SELECT value FROM %s WHERE partitionKey = ? AND clustering_1 = ? AND clustering_2 = ?",
                                0, 1, 1));

            execute("DELETE FROM %s WHERE partitionKey IN (?, ?) AND clustering_1 = ? AND clustering_2 = ?", 0, 1, 0, 0);
            flush(forceFlush);
            assertRows(execute("SELECT * FROM %s WHERE partitionKey IN (?, ?)", 0, 1),
                       row(0, 0, 1, 1),
                       row(0, 0, 2, 2),
                       row(0, 0, 3, 3),
                       row(0, 1, 2, 5));

            Object[][] rows;
            if (isEmpty(compactOption))
            {
                rows = new Object[][]{row(0, 0, 1, 1),
                                      row(0, 0, 2, null),
                                      row(0, 0, 3, null),
                                      row(0, 1, 2, 5)};
            }
            else
            {
                rows = new Object[][]{row(0, 0, 1, 1), row(0, 1, 2, 5)};
            }

            execute("DELETE value FROM %s WHERE partitionKey = ? AND clustering_1 = ? AND clustering_2 IN (?, ?)", 0, 0, 2, 3);
            flush(forceFlush);
            assertRows(execute("SELECT * FROM %s WHERE partitionKey IN (?, ?)", 0, 1), rows);

            if (isEmpty(compactOption))
            {
                rows = new Object[][]{row(0, 0, 1, 1),
                                      row(0, 0, 3, null)};
            }
            else
            {
                rows = new Object[][]{row(0, 0, 1, 1)};
            }

            execute("DELETE FROM %s WHERE partitionKey = ? AND (clustering_1, clustering_2) IN ((?, ?), (?, ?))", 0, 0, 2, 1, 2);
            flush(forceFlush);
            assertRows(execute("SELECT * FROM %s WHERE partitionKey IN (?, ?)", 0, 1), rows);

            execute("DELETE FROM %s WHERE partitionKey = ? AND (clustering_1) IN ((?), (?)) AND clustering_2 = ?", 0, 0, 2, 3);
            flush(forceFlush);
            assertRows(execute("SELECT * FROM %s WHERE partitionKey IN (?, ?)", 0, 1),
                       row(0, 0, 1, 1));

            // test invalid queries

            // missing primary key element
            assertInvalidMessage("Some partition key parts are missing: partitionkey",
                                 "DELETE FROM %s WHERE clustering_1 = ? AND clustering_2 = ?", 1, 1);

            assertInvalidMessage("PRIMARY KEY column \"clustering_2\" cannot be restricted as preceding column \"clustering_1\" is not restricted",
                                 "DELETE FROM %s WHERE partitionKey = ? AND clustering_2 = ?", 0, 1);

            // token function
            assertInvalidMessage("The token function cannot be used in WHERE clauses for DELETE statements",
                                 "DELETE FROM %s WHERE token(partitionKey) = token(?) AND clustering_1 = ? AND clustering_2 = ?", 0, 1, 1);

            // multiple time same primary key element in WHERE clause
            assertInvalidMessage("clustering_1 cannot be restricted by more than one relation if it includes an Equal",
                                 "DELETE FROM %s WHERE partitionKey = ? AND clustering_1 = ? AND clustering_2 = ? AND clustering_1 = ?", 0, 1, 1, 1);

            // unknown identifiers
            assertInvalidMessage("Undefined column name value1",
                                 "DELETE value1 FROM %s WHERE partitionKey = ? AND clustering_1 = ? AND clustering_2 = ?", 0, 1, 1);

            assertInvalidMessage("Undefined column name partitionkey1",
                                 "DELETE FROM %s WHERE partitionKey1 = ? AND clustering_1 = ? AND clustering_2 = ?", 0, 1, 1);

            assertInvalidMessage("Undefined column name clustering_3",
                                 "DELETE FROM %s WHERE partitionKey = ? AND clustering_1 = ? AND clustering_3 = ?", 0, 1, 1);

            // Invalid operator in the where clause
            assertInvalidMessage("Only EQ and IN relation are supported on the partition key (unless you use the token() function)",
                                 "DELETE FROM %s WHERE partitionKey > ? AND clustering_1 = ? AND clustering_2 = ?", 0, 1, 1);

            assertInvalidMessage("Cannot use CONTAINS on non-collection column partitionkey",
                                 "DELETE FROM %s WHERE partitionKey CONTAINS ? AND clustering_1 = ? AND clustering_2 = ?", 0, 1, 1);

            // Non primary key in the where clause
            assertInvalidMessage("Non PRIMARY KEY columns found in where clause: value",
                                 "DELETE FROM %s WHERE partitionKey = ? AND clustering_1 = ? AND clustering_2 = ? AND value = ?", 0, 1, 1, 3);
        }
    }

    @Test
    public void testDeleteWithNonoverlappingRange() throws Throwable
    {
        createTable("CREATE TABLE %s (a int, b int, c text, primary key (a, b))");

        for (int i = 0; i < 10; i++)
            execute("INSERT INTO %s (a, b, c) VALUES(1, ?, 'abc')", i);
        flush();

        execute("DELETE FROM %s WHERE a=1 and b <= 3");
        flush();

        // this query does not overlap the tombstone range above and caused the rows to be resurrected
        assertEmpty(execute("SELECT * FROM %s WHERE a=1 and b <= 2"));
    }

    @Test
    public void testDeleteWithIntermediateRangeAndOneClusteringColumn() throws Throwable
    {
        createTable("CREATE TABLE %s (a int, b int, c text, primary key (a, b))");
        execute("INSERT INTO %s (a, b, c) VALUES(1, 1, '1')");
        execute("INSERT INTO %s (a, b, c) VALUES(1, 3, '3')");
        execute("DELETE FROM %s where a=1 and b >= 2 and b <= 3");
        execute("INSERT INTO %s (a, b, c) VALUES(1, 2, '2')");
        flush();

        execute("DELETE FROM %s where a=1 and b >= 2 and b <= 3");
        flush();

        assertRows(execute("SELECT * FROM %s WHERE a = ?", 1),
                   row(1, 1, "1"));
    }

    @Test
    public void testDeleteWithRangeAndOneClusteringColumn() throws Throwable
    {
        testDeleteWithRangeAndOneClusteringColumn(false);
        testDeleteWithRangeAndOneClusteringColumn(true);
    }

    private void testDeleteWithRangeAndOneClusteringColumn(boolean forceFlush) throws Throwable
    {
        for (String compactOption : new String[] { "", " WITH COMPACT STORAGE" })
        {
            createTable("CREATE TABLE %s (partitionKey int," +
                                          "clustering int," +
                                          "value int," +
                                          " PRIMARY KEY (partitionKey, clustering))" + compactOption);

            int value = 0;
            for (int partitionKey = 0; partitionKey < 5; partitionKey++)
                for (int clustering1 = 0; clustering1 < 5; clustering1++)
                        execute("INSERT INTO %s (partitionKey, clustering, value) VALUES (?, ?, ?)",
                                partitionKey, clustering1, value++);

            flush(forceFlush);

            // test delete partition
            execute("DELETE FROM %s WHERE partitionKey = ?", 1);
            flush(forceFlush);
            assertEmpty(execute("SELECT * FROM %s WHERE partitionKey = ?", 1));

            // test slices on the first clustering column

            execute("DELETE FROM %s WHERE partitionKey = ? AND  clustering >= ?", 0, 4);
            flush(forceFlush);
            assertRows(execute("SELECT * FROM %s WHERE partitionKey = ?", 0),
                       row(0, 0, 0),
                       row(0, 1, 1),
                       row(0, 2, 2),
                       row(0, 3, 3));

            execute("DELETE FROM %s WHERE partitionKey = ? AND  clustering > ?", 0, 2);
            flush(forceFlush);
            assertRows(execute("SELECT * FROM %s WHERE partitionKey = ?", 0),
                       row(0, 0, 0),
                       row(0, 1, 1),
                       row(0, 2, 2));

            execute("DELETE FROM %s WHERE partitionKey = ? AND clustering <= ?", 0, 0);
            flush(forceFlush);
            assertRows(execute("SELECT * FROM %s WHERE partitionKey = ?", 0),
                       row(0, 1, 1),
                       row(0, 2, 2));

            execute("DELETE FROM %s WHERE partitionKey = ? AND clustering < ?", 0, 2);
            flush(forceFlush);
            assertRows(execute("SELECT * FROM %s WHERE partitionKey = ?", 0),
                       row(0, 2, 2));

            execute("DELETE FROM %s WHERE partitionKey = ? AND clustering >= ? AND clustering < ?", 2, 0, 3);
            flush(forceFlush);
            assertRows(execute("SELECT * FROM %s WHERE partitionKey = ?", 2),
                       row(2, 3, 13),
                       row(2, 4, 14));

            execute("DELETE FROM %s WHERE partitionKey = ? AND clustering > ? AND clustering <= ?", 2, 3, 5);
            flush(forceFlush);
            assertRows(execute("SELECT * FROM %s WHERE partitionKey = ?", 2),
                       row(2, 3, 13));

            execute("DELETE FROM %s WHERE partitionKey = ? AND clustering < ? AND clustering > ?", 2, 3, 5);
            flush(forceFlush);
            assertRows(execute("SELECT * FROM %s WHERE partitionKey = ?", 2),
                       row(2, 3, 13));

            // test multi-column slices
            execute("DELETE FROM %s WHERE partitionKey = ? AND (clustering) > (?)", 3, 2);
            flush(forceFlush);
            assertRows(execute("SELECT * FROM %s WHERE partitionKey = ?", 3),
                       row(3, 0, 15),
                       row(3, 1, 16),
                       row(3, 2, 17));

            execute("DELETE FROM %s WHERE partitionKey = ? AND (clustering) < (?)", 3, 1);
            flush(forceFlush);
            assertRows(execute("SELECT * FROM %s WHERE partitionKey = ?", 3),
                       row(3, 1, 16),
                       row(3, 2, 17));

            execute("DELETE FROM %s WHERE partitionKey = ? AND (clustering) >= (?) AND (clustering) <= (?)", 3, 0, 1);
            flush(forceFlush);
            assertRows(execute("SELECT * FROM %s WHERE partitionKey = ?", 3),
                       row(3, 2, 17));

            // Test invalid queries
            assertInvalidMessage("Range deletions are not supported for specific columns",
                                 "DELETE value FROM %s WHERE partitionKey = ? AND clustering >= ?", 2, 1);
            assertInvalidMessage("Range deletions are not supported for specific columns",
                                 "DELETE value FROM %s WHERE partitionKey = ?", 2);
        }
    }

    @Test
    public void testDeleteWithRangeAndTwoClusteringColumns() throws Throwable
    {
        testDeleteWithRangeAndTwoClusteringColumns(false);
        testDeleteWithRangeAndTwoClusteringColumns(true);
    }

    private void testDeleteWithRangeAndTwoClusteringColumns(boolean forceFlush) throws Throwable
    {
        for (String compactOption : new String[] { "", " WITH COMPACT STORAGE" })
        {
            createTable("CREATE TABLE %s (partitionKey int," +
                    "clustering_1 int," +
                    "clustering_2 int," +
                    "value int," +
                    " PRIMARY KEY (partitionKey, clustering_1, clustering_2))" + compactOption);

            int value = 0;
            for (int partitionKey = 0; partitionKey < 5; partitionKey++)
                for (int clustering1 = 0; clustering1 < 5; clustering1++)
                    for (int clustering2 = 0; clustering2 < 5; clustering2++) {
                        execute("INSERT INTO %s (partitionKey, clustering_1, clustering_2, value) VALUES (?, ?, ?, ?)",
                                partitionKey, clustering1, clustering2, value++);}
            flush(forceFlush);

            // test unspecified second clustering column
            execute("DELETE FROM %s WHERE partitionKey = ? AND clustering_1 = ?", 0, 1);
            flush(forceFlush);
            assertRows(execute("SELECT * FROM %s WHERE partitionKey = ? AND clustering_1 < ?", 0, 2),
                       row(0, 0, 0, 0),
                       row(0, 0, 1, 1),
                       row(0, 0, 2, 2),
                       row(0, 0, 3, 3),
                       row(0, 0, 4, 4));

            // test delete partition
            execute("DELETE FROM %s WHERE partitionKey = ?", 1);
            flush(forceFlush);
            assertEmpty(execute("SELECT * FROM %s WHERE partitionKey = ?", 1));

            // test slices on the second clustering column

            execute("DELETE FROM %s WHERE partitionKey = ? AND clustering_1 = ? AND clustering_2 < ?", 0, 0, 2);
            flush(forceFlush);
            assertRows(execute("SELECT * FROM %s WHERE partitionKey = ? AND clustering_1 < ?", 0, 2),
                       row(0, 0, 2, 2),
                       row(0, 0, 3, 3),
                       row(0, 0, 4, 4));

            execute("DELETE FROM %s WHERE partitionKey = ? AND clustering_1 = ? AND clustering_2 <= ?", 0, 0, 3);
            flush(forceFlush);
            assertRows(execute("SELECT * FROM %s WHERE partitionKey = ? AND clustering_1 < ?", 0, 2),
                       row(0, 0, 4, 4));

            execute("DELETE FROM %s WHERE partitionKey = ? AND  clustering_1 = ? AND clustering_2 > ? ", 0, 2, 2);
            flush(forceFlush);
            assertRows(execute("SELECT * FROM %s WHERE partitionKey = ? AND  clustering_1 = ?", 0, 2),
                       row(0, 2, 0, 10),
                       row(0, 2, 1, 11),
                       row(0, 2, 2, 12));

            execute("DELETE FROM %s WHERE partitionKey = ? AND  clustering_1 = ? AND clustering_2 >= ? ", 0, 2, 1);
            flush(forceFlush);
            assertRows(execute("SELECT * FROM %s WHERE partitionKey = ? AND  clustering_1 = ?", 0, 2),
                       row(0, 2, 0, 10));

            execute("DELETE FROM %s WHERE partitionKey = ? AND  clustering_1 = ? AND clustering_2 > ? AND clustering_2 < ? ",
                    0, 3, 1, 4);
            flush(forceFlush);
            assertRows(execute("SELECT * FROM %s WHERE partitionKey = ? AND  clustering_1 = ?", 0, 3),
                       row(0, 3, 0, 15),
                       row(0, 3, 1, 16),
                       row(0, 3, 4, 19));

            execute("DELETE FROM %s WHERE partitionKey = ? AND  clustering_1 = ? AND clustering_2 > ? AND clustering_2 < ? ",
                    0, 3, 4, 1);
            flush(forceFlush);
            assertRows(execute("SELECT * FROM %s WHERE partitionKey = ? AND  clustering_1 = ?", 0, 3),
                       row(0, 3, 0, 15),
                       row(0, 3, 1, 16),
                       row(0, 3, 4, 19));

            execute("DELETE FROM %s WHERE partitionKey = ? AND  clustering_1 = ? AND clustering_2 >= ? AND clustering_2 <= ? ",
                    0, 3, 1, 4);
            flush(forceFlush);
            assertRows(execute("SELECT * FROM %s WHERE partitionKey = ? AND  clustering_1 = ?", 0, 3),
                       row(0, 3, 0, 15));

            // test slices on the first clustering column

            execute("DELETE FROM %s WHERE partitionKey = ? AND  clustering_1 >= ?", 0, 4);
            flush(forceFlush);
            assertRows(execute("SELECT * FROM %s WHERE partitionKey = ?", 0),
                       row(0, 0, 4, 4),
                       row(0, 2, 0, 10),
                       row(0, 3, 0, 15));

            execute("DELETE FROM %s WHERE partitionKey = ? AND  clustering_1 > ?", 0, 3);
            flush(forceFlush);
            assertRows(execute("SELECT * FROM %s WHERE partitionKey = ?", 0),
                       row(0, 0, 4, 4),
                       row(0, 2, 0, 10),
                       row(0, 3, 0, 15));

            execute("DELETE FROM %s WHERE partitionKey = ? AND clustering_1 < ?", 0, 3);
            flush(forceFlush);
            assertRows(execute("SELECT * FROM %s WHERE partitionKey = ?", 0),
                       row(0, 3, 0, 15));

            execute("DELETE FROM %s WHERE partitionKey = ? AND clustering_1 >= ? AND clustering_1 < ?", 2, 0, 3);
            flush(forceFlush);
            assertRows(execute("SELECT * FROM %s WHERE partitionKey = ?", 2),
                       row(2, 3, 0, 65),
                       row(2, 3, 1, 66),
                       row(2, 3, 2, 67),
                       row(2, 3, 3, 68),
                       row(2, 3, 4, 69),
                       row(2, 4, 0, 70),
                       row(2, 4, 1, 71),
                       row(2, 4, 2, 72),
                       row(2, 4, 3, 73),
                       row(2, 4, 4, 74));

            execute("DELETE FROM %s WHERE partitionKey = ? AND clustering_1 > ? AND clustering_1 <= ?", 2, 3, 5);
            flush(forceFlush);
            assertRows(execute("SELECT * FROM %s WHERE partitionKey = ?", 2),
                       row(2, 3, 0, 65),
                       row(2, 3, 1, 66),
                       row(2, 3, 2, 67),
                       row(2, 3, 3, 68),
                       row(2, 3, 4, 69));

            execute("DELETE FROM %s WHERE partitionKey = ? AND clustering_1 < ? AND clustering_1 > ?", 2, 3, 5);
            flush(forceFlush);
            assertRows(execute("SELECT * FROM %s WHERE partitionKey = ?", 2),
                       row(2, 3, 0, 65),
                       row(2, 3, 1, 66),
                       row(2, 3, 2, 67),
                       row(2, 3, 3, 68),
                       row(2, 3, 4, 69));

            // test multi-column slices
            execute("DELETE FROM %s WHERE partitionKey = ? AND (clustering_1, clustering_2) > (?, ?)", 2, 3, 3);
            flush(forceFlush);
            assertRows(execute("SELECT * FROM %s WHERE partitionKey = ?", 2),
                       row(2, 3, 0, 65),
                       row(2, 3, 1, 66),
                       row(2, 3, 2, 67),
                       row(2, 3, 3, 68));

            execute("DELETE FROM %s WHERE partitionKey = ? AND (clustering_1, clustering_2) < (?, ?)", 2, 3, 1);
            flush(forceFlush);
            assertRows(execute("SELECT * FROM %s WHERE partitionKey = ?", 2),
                       row(2, 3, 1, 66),
                       row(2, 3, 2, 67),
                       row(2, 3, 3, 68));

            execute("DELETE FROM %s WHERE partitionKey = ? AND (clustering_1, clustering_2) >= (?, ?) AND (clustering_1) <= (?)", 2, 3, 2, 4);
            flush(forceFlush);
            assertRows(execute("SELECT * FROM %s WHERE partitionKey = ?", 2),
                       row(2, 3, 1, 66));

            // Test with a mix of single column and multi-column restrictions
            execute("DELETE FROM %s WHERE partitionKey = ? AND clustering_1 = ? AND (clustering_2) < (?)", 3, 0, 3);
            flush(forceFlush);
            assertRows(execute("SELECT * FROM %s WHERE partitionKey = ? AND clustering_1 = ?", 3, 0),
                       row(3, 0, 3, 78),
                       row(3, 0, 4, 79));

            execute("DELETE FROM %s WHERE partitionKey = ? AND clustering_1 IN (?, ?) AND (clustering_2) >= (?)", 3, 0, 1, 3);
            flush(forceFlush);
            assertRows(execute("SELECT * FROM %s WHERE partitionKey = ? AND clustering_1 IN (?, ?)", 3, 0, 1),
                       row(3, 1, 0, 80),
                       row(3, 1, 1, 81),
                       row(3, 1, 2, 82));

            execute("DELETE FROM %s WHERE partitionKey = ? AND (clustering_1) IN ((?), (?)) AND clustering_2 < ?", 3, 0, 1, 1);
            flush(forceFlush);
            assertRows(execute("SELECT * FROM %s WHERE partitionKey = ? AND clustering_1 IN (?, ?)", 3, 0, 1),
                       row(3, 1, 1, 81),
                       row(3, 1, 2, 82));

            execute("DELETE FROM %s WHERE partitionKey = ? AND (clustering_1) = (?) AND clustering_2 >= ?", 3, 1, 2);
            flush(forceFlush);
            assertRows(execute("SELECT * FROM %s WHERE partitionKey = ? AND clustering_1 IN (?, ?)", 3, 0, 1),
                       row(3, 1, 1, 81));

            // Test invalid queries
            assertInvalidMessage("Range deletions are not supported for specific columns",
                                 "DELETE value FROM %s WHERE partitionKey = ? AND (clustering_1, clustering_2) >= (?, ?)", 2, 3, 1);
            assertInvalidMessage("Range deletions are not supported for specific columns",
                                 "DELETE value FROM %s WHERE partitionKey = ? AND clustering_1 >= ?", 2, 3);
            assertInvalidMessage("Range deletions are not supported for specific columns",
                                 "DELETE value FROM %s WHERE partitionKey = ? AND clustering_1 = ?", 2, 3);
            assertInvalidMessage("Range deletions are not supported for specific columns",
                                 "DELETE value FROM %s WHERE partitionKey = ?", 2);
        }
    }

    @Test
    public void testDeleteWithAStaticColumn() throws Throwable
    {
        testDeleteWithAStaticColumn(false);
        testDeleteWithAStaticColumn(true);
    }

    private void testDeleteWithAStaticColumn(boolean forceFlush) throws Throwable
    {
        createTable("CREATE TABLE %s (partitionKey int," +
                                      "clustering_1 int," +
                                      "clustering_2 int," +
                                      "value int," +
                                      "staticValue text static," +
                                      " PRIMARY KEY (partitionKey, clustering_1, clustering_2))");

        execute("INSERT INTO %s (partitionKey, clustering_1, clustering_2, value, staticValue) VALUES (0, 0, 0, 0, 'A')");
        execute("INSERT INTO %s (partitionKey, clustering_1, clustering_2, value) VALUES (0, 0, 1, 1)");
        execute("INSERT INTO %s (partitionKey, clustering_1, clustering_2, value, staticValue) VALUES (1, 0, 0, 6, 'B')");
        flush(forceFlush);

        execute("DELETE staticValue FROM %s WHERE partitionKey = ?", 0);
        flush(forceFlush);
        assertRows(execute("SELECT DISTINCT staticValue FROM %s WHERE partitionKey IN (?, ?)", 0, 1),
                   row(new Object[1]), row("B"));

        execute("DELETE staticValue, value FROM %s WHERE partitionKey = ? AND clustering_1 = ? AND clustering_2 = ?",
                1, 0, 0);
        flush(forceFlush);
        assertRows(execute("SELECT * FROM %s"),
                   row(1, 0, 0, null, null),
                   row(0, 0, 0, null, 0),
                   row(0, 0, 1, null, 1));

        assertInvalidMessage("Invalid restrictions on clustering columns since the DELETE statement modifies only static columns",
                             "DELETE staticValue FROM %s WHERE partitionKey = ? AND clustering_1 = ? AND clustering_2 = ?",
                             0, 0, 1);

        assertInvalidMessage("Invalid restrictions on clustering columns since the DELETE statement modifies only static columns",
                             "DELETE staticValue FROM %s WHERE partitionKey = ? AND (clustering_1, clustering_2) >= (?, ?)",
                             0, 0, 1);
    }

    @Test
    public void testDeleteWithSecondaryIndices() throws Throwable
    {
        testDeleteWithSecondaryIndices(false);
        testDeleteWithSecondaryIndices(true);
    }

    private void testDeleteWithSecondaryIndices(boolean forceFlush) throws Throwable
    {
        createTable("CREATE TABLE %s (partitionKey int," +
                "clustering_1 int," +
                "value int," +
                "values set<int>," +
                " PRIMARY KEY (partitionKey, clustering_1))");

        createIndex("CREATE INDEX ON %s (value)");
        createIndex("CREATE INDEX ON %s (clustering_1)");
        createIndex("CREATE INDEX ON %s (values)");

        execute("INSERT INTO %s (partitionKey, clustering_1, value, values) VALUES (0, 0, 0, {0})");
        execute("INSERT INTO %s (partitionKey, clustering_1, value, values) VALUES (0, 1, 1, {0, 1})");
        execute("INSERT INTO %s (partitionKey, clustering_1, value, values) VALUES (0, 2, 2, {0, 1, 2})");
        execute("INSERT INTO %s (partitionKey, clustering_1, value, values) VALUES (0, 3, 3, {0, 1, 2, 3})");
        execute("INSERT INTO %s (partitionKey, clustering_1, value, values) VALUES (1, 0, 4, {0, 1, 2, 3, 4})");

        flush(forceFlush);

        assertInvalidMessage("Non PRIMARY KEY columns found in where clause: value",
                             "DELETE FROM %s WHERE partitionKey = ? AND clustering_1 = ? AND value = ?", 3, 3, 3);
        assertInvalidMessage("Non PRIMARY KEY columns found in where clause: values",
                             "DELETE FROM %s WHERE partitionKey = ? AND clustering_1 = ? AND values CONTAINS ?", 3, 3, 3);
        assertInvalidMessage("Non PRIMARY KEY columns found in where clause: value",
                             "DELETE FROM %s WHERE partitionKey = ? AND value = ?", 3, 3);
        assertInvalidMessage("Non PRIMARY KEY columns found in where clause: values",
                             "DELETE FROM %s WHERE partitionKey = ? AND values CONTAINS ?", 3, 3);
        assertInvalidMessage("Some partition key parts are missing: partitionkey",
                             "DELETE FROM %s WHERE clustering_1 = ?", 3);
        assertInvalidMessage("Some partition key parts are missing: partitionkey",
                             "DELETE FROM %s WHERE value = ?", 3);
        assertInvalidMessage("Some partition key parts are missing: partitionkey",
                             "DELETE FROM %s WHERE values CONTAINS ?", 3);
    }

    @Test
    public void testDeleteWithOnlyPK() throws Throwable
    {
        // This is a regression test for CASSANDRA-11102

        createTable("CREATE TABLE %s (k int, v int, PRIMARY KEY (k, v)) WITH gc_grace_seconds=1");

        execute("INSERT INTO %s(k, v) VALUES (?, ?)", 1, 2);

        execute("DELETE FROM %s WHERE k = ? AND v = ?", 1, 2);
        execute("INSERT INTO %s(k, v) VALUES (?, ?)", 2, 3);

        Thread.sleep(500);

        execute("DELETE FROM %s WHERE k = ? AND v = ?", 2, 3);
        execute("INSERT INTO %s(k, v) VALUES (?, ?)", 1, 2);

        Thread.sleep(500);

        flush();

        assertRows(execute("SELECT * FROM %s"), row(1, 2));

        Thread.sleep(1000);
        compact();

        assertRows(execute("SELECT * FROM %s"), row(1, 2));
    }

    @Test
    public void testDeleteColumnNoClustering() throws Throwable
    {
        // This is a regression test for CASSANDRA-11068 (and ultimately another test for CASSANDRA-11102)
        // Creates a table without clustering, insert a row (with a column) and only remove the column.
        // We should still have a row (with a null column value) even post-compaction.

        createTable("CREATE TABLE %s (k int PRIMARY KEY, v int) WITH gc_grace_seconds=0");

        execute("INSERT INTO %s(k, v) VALUES (?, ?)", 0, 0);
        execute("DELETE v FROM %s WHERE k=?", 0);

        assertRows(execute("SELECT * FROM %s"), row(0, null));

        flush();
        assertRows(execute("SELECT * FROM %s"), row(0, null));

        compact();
        assertRows(execute("SELECT * FROM %s"), row(0, null));
    }

<<<<<<< HEAD
=======
    @Test
    public void testDeleteWithEmptyRestrictionValue() throws Throwable
    {
        for (String options : new String[] { "", " WITH COMPACT STORAGE" })
        {
            createTable("CREATE TABLE %s (pk blob, c blob, v blob, PRIMARY KEY (pk, c))" + options);

            if (StringUtils.isEmpty(options))
            {
                execute("INSERT INTO %s (pk, c, v) VALUES (?, ?, ?)", bytes("foo123"), EMPTY_BYTE_BUFFER, bytes("1"));
                execute("DELETE FROM %s WHERE pk = textAsBlob('foo123') AND c = textAsBlob('');");

                assertEmpty(execute("SELECT * FROM %s"));

                execute("INSERT INTO %s (pk, c, v) VALUES (?, ?, ?)", bytes("foo123"), EMPTY_BYTE_BUFFER, bytes("1"));
                execute("DELETE FROM %s WHERE pk = textAsBlob('foo123') AND c IN (textAsBlob(''), textAsBlob('1'));");

                assertEmpty(execute("SELECT * FROM %s"));

                execute("INSERT INTO %s (pk, c, v) VALUES (?, ?, ?)", bytes("foo123"), EMPTY_BYTE_BUFFER, bytes("1"));
                execute("INSERT INTO %s (pk, c, v) VALUES (?, ?, ?)", bytes("foo123"), bytes("1"), bytes("1"));
                execute("INSERT INTO %s (pk, c, v) VALUES (?, ?, ?)", bytes("foo123"), bytes("2"), bytes("2"));

                execute("DELETE FROM %s WHERE pk = textAsBlob('foo123') AND c > textAsBlob('')");

                assertRows(execute("SELECT * FROM %s"),
                           row(bytes("foo123"), EMPTY_BYTE_BUFFER, bytes("1")));

                execute("DELETE FROM %s WHERE pk = textAsBlob('foo123') AND c >= textAsBlob('')");

                assertEmpty(execute("SELECT * FROM %s"));
            }
            else
            {
                assertInvalid("Invalid empty or null value for column c",
                              "DELETE FROM %s WHERE pk = textAsBlob('foo123') AND c = textAsBlob('')");
                assertInvalid("Invalid empty or null value for column c",
                              "DELETE FROM %s WHERE pk = textAsBlob('foo123') AND c IN (textAsBlob(''), textAsBlob('1'))");
            }

            execute("INSERT INTO %s (pk, c, v) VALUES (?, ?, ?)", bytes("foo123"), bytes("1"), bytes("1"));
            execute("INSERT INTO %s (pk, c, v) VALUES (?, ?, ?)", bytes("foo123"), bytes("2"), bytes("2"));

            execute("DELETE FROM %s WHERE pk = textAsBlob('foo123') AND c > textAsBlob('')");

            assertEmpty(execute("SELECT * FROM %s"));

            execute("INSERT INTO %s (pk, c, v) VALUES (?, ?, ?)", bytes("foo123"), bytes("1"), bytes("1"));
            execute("INSERT INTO %s (pk, c, v) VALUES (?, ?, ?)", bytes("foo123"), bytes("2"), bytes("2"));

            execute("DELETE FROM %s WHERE pk = textAsBlob('foo123') AND c <= textAsBlob('')");
            execute("DELETE FROM %s WHERE pk = textAsBlob('foo123') AND c < textAsBlob('')");

            assertRows(execute("SELECT * FROM %s"),
                       row(bytes("foo123"), bytes("1"), bytes("1")),
                       row(bytes("foo123"), bytes("2"), bytes("2")));
        }
    }

    @Test
    public void testDeleteWithMultipleClusteringColumnsAndEmptyRestrictionValue() throws Throwable
    {
        for (String options : new String[] { "", " WITH COMPACT STORAGE" })
        {
            createTable("CREATE TABLE %s (pk blob, c1 blob, c2 blob, v blob, PRIMARY KEY (pk, c1, c2))" + options);

            execute("INSERT INTO %s (pk, c1, c2, v) VALUES (?, ?, ?, ?)", bytes("foo123"), EMPTY_BYTE_BUFFER, bytes("1"), bytes("1"));
            execute("DELETE FROM %s WHERE pk = textAsBlob('foo123') AND c1 = textAsBlob('');");

            assertEmpty(execute("SELECT * FROM %s"));

            execute("INSERT INTO %s (pk, c1, c2, v) VALUES (?, ?, ?, ?)", bytes("foo123"), EMPTY_BYTE_BUFFER, bytes("1"), bytes("1"));
            execute("DELETE FROM %s WHERE pk = textAsBlob('foo123') AND c1 IN (textAsBlob(''), textAsBlob('1')) AND c2 = textAsBlob('1');");

            assertEmpty(execute("SELECT * FROM %s"));

            execute("INSERT INTO %s (pk, c1, c2, v) VALUES (?, ?, ?, ?)", bytes("foo123"), EMPTY_BYTE_BUFFER, bytes("1"), bytes("0"));
            execute("INSERT INTO %s (pk, c1, c2, v) VALUES (?, ?, ?, ?)", bytes("foo123"), bytes("1"), bytes("1"), bytes("1"));
            execute("INSERT INTO %s (pk, c1, c2, v) VALUES (?, ?, ?, ?)", bytes("foo123"), bytes("1"), bytes("2"), bytes("3"));

            execute("DELETE FROM %s WHERE pk = textAsBlob('foo123') AND c1 > textAsBlob('')");

            assertRows(execute("SELECT * FROM %s"),
                       row(bytes("foo123"), EMPTY_BYTE_BUFFER, bytes("1"), bytes("0")));

            execute("DELETE FROM %s WHERE pk = textAsBlob('foo123') AND c1 >= textAsBlob('')");

            assertEmpty(execute("SELECT * FROM %s"));

            execute("INSERT INTO %s (pk, c1, c2, v) VALUES (?, ?, ?, ?)", bytes("foo123"), bytes("1"), bytes("1"), bytes("1"));
            execute("INSERT INTO %s (pk, c1, c2, v) VALUES (?, ?, ?, ?)", bytes("foo123"), bytes("1"), bytes("2"), bytes("3"));

            execute("DELETE FROM %s WHERE pk = textAsBlob('foo123') AND c1 > textAsBlob('')");

            assertEmpty(execute("SELECT * FROM %s"));

            execute("INSERT INTO %s (pk, c1, c2, v) VALUES (?, ?, ?, ?)", bytes("foo123"), bytes("1"), bytes("1"), bytes("1"));
            execute("INSERT INTO %s (pk, c1, c2, v) VALUES (?, ?, ?, ?)", bytes("foo123"), bytes("1"), bytes("2"), bytes("3"));

            execute("DELETE FROM %s WHERE pk = textAsBlob('foo123') AND c1 <= textAsBlob('')");
            execute("DELETE FROM %s WHERE pk = textAsBlob('foo123') AND c1 < textAsBlob('')");

            assertRows(execute("SELECT * FROM %s"),
                       row(bytes("foo123"), bytes("1"), bytes("1"), bytes("1")),
                       row(bytes("foo123"), bytes("1"), bytes("2"), bytes("3")));
        }
    }

    private void flush(boolean forceFlush)
    {
        if (forceFlush)
            flush();
    }

>>>>>>> bb56193a
    @Test
    public void testDeleteAndReverseQueries() throws Throwable
    {
        // This test insert rows in one sstable and a range tombstone covering some of those rows in another, and it
        // validates we correctly get only the non-removed rows when doing reverse queries.

        createTable("CREATE TABLE %s (k text, i int, PRIMARY KEY (k, i))");

        for (int i = 0; i < 10; i++)
            execute("INSERT INTO %s(k, i) values (?, ?)", "a", i);

        flush();

        execute("DELETE FROM %s WHERE k = ? AND i >= ? AND i <= ?", "a", 2, 7);

        assertRows(execute("SELECT i FROM %s WHERE k = ? ORDER BY i DESC", "a"),
            row(9), row(8), row(1), row(0)
        );

        flush();

        assertRows(execute("SELECT i FROM %s WHERE k = ? ORDER BY i DESC", "a"),
            row(9), row(8), row(1), row(0)
        );
    }
}<|MERGE_RESOLUTION|>--- conflicted
+++ resolved
@@ -1111,8 +1111,32 @@
         assertRows(execute("SELECT * FROM %s"), row(0, null));
     }
 
-<<<<<<< HEAD
-=======
+    @Test
+    public void testDeleteAndReverseQueries() throws Throwable
+    {
+        // This test insert rows in one sstable and a range tombstone covering some of those rows in another, and it
+        // validates we correctly get only the non-removed rows when doing reverse queries.
+
+        createTable("CREATE TABLE %s (k text, i int, PRIMARY KEY (k, i))");
+
+        for (int i = 0; i < 10; i++)
+            execute("INSERT INTO %s(k, i) values (?, ?)", "a", i);
+
+        flush();
+
+        execute("DELETE FROM %s WHERE k = ? AND i >= ? AND i <= ?", "a", 2, 7);
+
+        assertRows(execute("SELECT i FROM %s WHERE k = ? ORDER BY i DESC", "a"),
+            row(9), row(8), row(1), row(0)
+        );
+
+        flush();
+
+        assertRows(execute("SELECT i FROM %s WHERE k = ? ORDER BY i DESC", "a"),
+            row(9), row(8), row(1), row(0)
+        );
+    }
+
     @Test
     public void testDeleteWithEmptyRestrictionValue() throws Throwable
     {
@@ -1220,37 +1244,4 @@
                        row(bytes("foo123"), bytes("1"), bytes("2"), bytes("3")));
         }
     }
-
-    private void flush(boolean forceFlush)
-    {
-        if (forceFlush)
-            flush();
-    }
-
->>>>>>> bb56193a
-    @Test
-    public void testDeleteAndReverseQueries() throws Throwable
-    {
-        // This test insert rows in one sstable and a range tombstone covering some of those rows in another, and it
-        // validates we correctly get only the non-removed rows when doing reverse queries.
-
-        createTable("CREATE TABLE %s (k text, i int, PRIMARY KEY (k, i))");
-
-        for (int i = 0; i < 10; i++)
-            execute("INSERT INTO %s(k, i) values (?, ?)", "a", i);
-
-        flush();
-
-        execute("DELETE FROM %s WHERE k = ? AND i >= ? AND i <= ?", "a", 2, 7);
-
-        assertRows(execute("SELECT i FROM %s WHERE k = ? ORDER BY i DESC", "a"),
-            row(9), row(8), row(1), row(0)
-        );
-
-        flush();
-
-        assertRows(execute("SELECT i FROM %s WHERE k = ? ORDER BY i DESC", "a"),
-            row(9), row(8), row(1), row(0)
-        );
-    }
 }