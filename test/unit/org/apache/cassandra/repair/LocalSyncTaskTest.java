--- conflicted
+++ resolved
@@ -76,13 +76,9 @@
         // note: we reuse the same endpoint which is bogus in theory but fine here
         TreeResponse r1 = new TreeResponse(ep1, tree1);
         TreeResponse r2 = new TreeResponse(ep2, tree2);
-<<<<<<< HEAD
-        LocalSyncTask task = new LocalSyncTask(desc, r1, r2, ActiveRepairService.UNREPAIRED_SSTABLE, false);
-=======
         LocalSyncTask task = new LocalSyncTask(desc, r1.endpoint, r2.endpoint,
                                                MerkleTrees.difference(r1.trees, r2.trees),
-                                               ActiveRepairService.UNREPAIRED_SSTABLE);
->>>>>>> b30c8c98
+                                               ActiveRepairService.UNREPAIRED_SSTABLE, false);
         task.run();
 
         assertEquals(0, task.get().numberOfDifferences);
@@ -117,13 +113,9 @@
         // note: we reuse the same endpoint which is bogus in theory but fine here
         TreeResponse r1 = new TreeResponse(InetAddress.getByName("127.0.0.1"), tree1);
         TreeResponse r2 = new TreeResponse(InetAddress.getByName("127.0.0.2"), tree2);
-<<<<<<< HEAD
-        LocalSyncTask task = new LocalSyncTask(desc, r1, r2, ActiveRepairService.UNREPAIRED_SSTABLE, false);
-=======
-        LocalSyncTask task = new LocalSyncTask(desc, r1.endpoint, r2.endpoint,
+        LocalSyncTask task = new LocalSyncTask(desc,  r1.endpoint, r2.endpoint,
                                                MerkleTrees.difference(r1.trees, r2.trees),
-                                               ActiveRepairService.UNREPAIRED_SSTABLE);
->>>>>>> b30c8c98
+                                               ActiveRepairService.UNREPAIRED_SSTABLE, false);
         task.run();
 
         // ensure that the changed range was recorded
