/*
 * Licensed to the Apache Software Foundation (ASF) under one
 * or more contributor license agreements.  See the NOTICE file
 * distributed with this work for additional information
 * regarding copyright ownership.  The ASF licenses this file
 * to you under the Apache License, Version 2.0 (the
 * "License"); you may not use this file except in compliance
 * with the License.  You may obtain a copy of the License at
 *
 *     http://www.apache.org/licenses/LICENSE-2.0
 *
 * Unless required by applicable law or agreed to in writing, software
 * distributed under the License is distributed on an "AS IS" BASIS,
 * WITHOUT WARRANTIES OR CONDITIONS OF ANY KIND, either express or implied.
 * See the License for the specific language governing permissions and
 * limitations under the License.
 */

package org.apache.cassandra.distributed.test;

<<<<<<< HEAD
import java.time.Duration;

=======
import java.util.concurrent.TimeUnit;

import com.google.common.util.concurrent.Uninterruptibles;
>>>>>>> 76be530a
import org.junit.Test;

import org.apache.cassandra.config.CassandraRelevantProperties;
import org.apache.cassandra.distributed.Cluster;
import org.apache.cassandra.distributed.api.ConsistencyLevel;
import org.apache.cassandra.distributed.api.Feature;
<<<<<<< HEAD
import org.apache.cassandra.schema.Schema;
=======
import org.apache.cassandra.gms.Gossiper;
import org.apache.cassandra.schema.Schema;
import org.apache.cassandra.service.StorageService;
import org.apache.cassandra.utils.FBUtilities;
>>>>>>> 76be530a
import org.awaitility.Awaitility;

import static java.time.Duration.ofMillis;
import static java.time.Duration.ofSeconds;
import static org.junit.Assert.assertTrue;

public class SchemaTest extends TestBaseImpl
{
    @Test
    public void readRepair() throws Throwable
    {
        try (Cluster cluster = init(Cluster.build(2).start()))
        {
            cluster.schemaChange("CREATE TABLE " + KEYSPACE + ".tbl (pk int, ck int, v1 int, v2 int,  primary key (pk, ck))");
            String name = "aaa";
            cluster.get(1).schemaChangeInternal("ALTER TABLE " + KEYSPACE + ".tbl ADD " + name + " list<int>");
            cluster.get(1).executeInternal("INSERT INTO " + KEYSPACE + ".tbl (pk, ck, v1, v2) values (?,1,1,1)", 1);
            selectSilent(cluster, name);

            cluster.get(2).flush(KEYSPACE);
            cluster.get(2).schemaChangeInternal("ALTER TABLE " + KEYSPACE + ".tbl ADD " + name + " list<int>");
            cluster.get(2).shutdown().get();
            cluster.get(2).startup();
            cluster.get(2).forceCompact(KEYSPACE, "tbl");
        }
    }

    @Test
    public void readRepairWithCompaction() throws Throwable
    {
        try (Cluster cluster = init(Cluster.build(2).start()))
        {
            cluster.schemaChange("CREATE TABLE " + KEYSPACE + ".tbl (pk int, ck int, v1 int, v2 int,  primary key (pk, ck))");
            String name = "v10";
            cluster.get(1).schemaChangeInternal("ALTER TABLE " + KEYSPACE + ".tbl ADD " + name + " list<int>");
            cluster.get(1).executeInternal("INSERT INTO " + KEYSPACE + ".tbl (pk, ck, v1, v2) values (?,1,1,1)", 1);
            selectSilent(cluster, name);
            cluster.get(2).flush(KEYSPACE);
            cluster.get(2).schemaChangeInternal("ALTER TABLE " + KEYSPACE + ".tbl ADD " + name + " list<int>");
            cluster.get(2).executeInternal("INSERT INTO " + KEYSPACE + ".tbl (pk, ck, v1, v2, " + name + ") values (?,1,1,1,[1])", 1);
            cluster.get(2).flush(KEYSPACE);
            cluster.get(2).forceCompact(KEYSPACE, "tbl");
            cluster.get(2).shutdown().get();
            cluster.get(2).startup();
            cluster.get(2).forceCompact(KEYSPACE, "tbl");
        }
    }

    private void selectSilent(Cluster cluster, String name)
    {
        try
        {
            cluster.coordinator(1).execute(withKeyspace("SELECT * FROM %s.tbl WHERE pk = ?"), ConsistencyLevel.ALL, 1);
        }
        catch (Exception e)
        {
            boolean causeIsUnknownColumn = false;
            Throwable cause = e;
            while (cause != null)
            {
                if (cause.getMessage() != null && cause.getMessage().contains("Unknown column "+name+" during deserialization"))
                    causeIsUnknownColumn = true;
                cause = cause.getCause();
            }
            assertTrue(causeIsUnknownColumn);
        }
    }

    @Test
    public void schemaReset() throws Throwable
    {
<<<<<<< HEAD
=======
        int delayUnit = 1000;
        CassandraRelevantProperties.MIGRATION_DELAY.setInt(5 * delayUnit);
        CassandraRelevantProperties.SCHEMA_PULL_INTERVAL_MS.setInt(5 * delayUnit);
        CassandraRelevantProperties.SCHEMA_PULL_BACKOFF_DELAY_MS.setInt(delayUnit);

>>>>>>> 76be530a
        try (Cluster cluster = init(Cluster.build(2).withConfig(cfg -> cfg.with(Feature.GOSSIP, Feature.NETWORK)).start()))
        {
            cluster.schemaChange("CREATE TABLE " + KEYSPACE + ".tbl (pk INT PRIMARY KEY, v TEXT)");

            assertTrue(cluster.get(1).callOnInstance(() -> Schema.instance.getTableMetadata(KEYSPACE, "tbl") != null));
            assertTrue(cluster.get(2).callOnInstance(() -> Schema.instance.getTableMetadata(KEYSPACE, "tbl") != null));

            cluster.get(2).shutdown().get();

<<<<<<< HEAD
            // when schema is removed and there is no other node to fetch it from, node 1 should be left with clean schema
            cluster.get(1).runOnInstance(() -> Schema.instance.resetLocalSchema());
            assertTrue(cluster.get(1).callOnInstance(() -> Schema.instance.getTableMetadata(KEYSPACE, "tbl") == null));

            // when the other node is started, schema should be back in sync
            cluster.get(2).startup();
            Awaitility.waitAtMost(Duration.ofMinutes(1))
                      .pollDelay(Duration.ofSeconds(1))
                      .until(() -> cluster.get(1).callOnInstance(() -> Schema.instance.getTableMetadata(KEYSPACE, "tbl") != null));

            // when schema is removed and there is a node to fetch it from, node 1 should immediatelly restore the schema
            cluster.get(1).runOnInstance(() -> Schema.instance.resetLocalSchema());
            assertTrue(cluster.get(1).callOnInstance(() -> Schema.instance.getTableMetadata(KEYSPACE, "tbl") != null));
=======
            Awaitility.await()
                      .atMost(ofSeconds(30))
                      .until(() -> cluster
                                   .get(1)
                                   .callOnInstance(() -> Gossiper.instance
                                                         .getLiveMembers()
                                                         .stream()
                                                         .allMatch(addr -> addr.equals(FBUtilities.getBroadcastAddressAndPort()))));

            // when schema is removed and there is no other node to fetch it from, node 1 should be left with clean schema
            //noinspection Convert2MethodRef
            cluster.get(1).runOnInstance(() -> StorageService.instance.resetLocalSchema());
            assertTrue(cluster.get(1).callOnInstance(() -> Schema.instance.getTableMetadata(KEYSPACE, "tbl") == null));

            // sleep slightly longer than the schema pull interval
            Uninterruptibles.sleepUninterruptibly(6 * delayUnit, TimeUnit.MILLISECONDS);

            // when the other node is started, schema should be back in sync - node 2 should send schema mutations to node 1
            cluster.get(2).startup();

            // sleep slightly longer than the schema pull interval
            Uninterruptibles.sleepUninterruptibly(6 * delayUnit, TimeUnit.MILLISECONDS);

            Awaitility.waitAtMost(ofMillis(6 * delayUnit))
                      .pollDelay(ofSeconds(1))
                      .until(() -> cluster.get(1).callOnInstance(() -> Schema.instance.getTableMetadata(KEYSPACE, "tbl") != null));

            // when schema is removed and there is a node to fetch it from, node 1 should immediately restore the schema
            //noinspection Convert2MethodRef
            cluster.get(2).runOnInstance(() -> StorageService.instance.resetLocalSchema());

            Awaitility.waitAtMost(ofMillis(6 * delayUnit))
                      .pollDelay(ofSeconds(1))
                      .until(() -> cluster.get(2).callOnInstance(() -> Schema.instance.getTableMetadata(KEYSPACE, "tbl") != null));
>>>>>>> 76be530a
        }
    }

}<|MERGE_RESOLUTION|>--- conflicted
+++ resolved
@@ -18,36 +18,35 @@
 
 package org.apache.cassandra.distributed.test;
 
-<<<<<<< HEAD
-import java.time.Duration;
-
-=======
+import java.util.concurrent.Future;
 import java.util.concurrent.TimeUnit;
 
-import com.google.common.util.concurrent.Uninterruptibles;
->>>>>>> 76be530a
 import org.junit.Test;
 
 import org.apache.cassandra.config.CassandraRelevantProperties;
+import org.apache.cassandra.db.ColumnFamilyStore;
 import org.apache.cassandra.distributed.Cluster;
 import org.apache.cassandra.distributed.api.ConsistencyLevel;
 import org.apache.cassandra.distributed.api.Feature;
-<<<<<<< HEAD
-import org.apache.cassandra.schema.Schema;
-=======
+import org.apache.cassandra.distributed.api.IInvokableInstance;
+import org.apache.cassandra.distributed.api.IIsolatedExecutor.SerializableCallable;
 import org.apache.cassandra.gms.Gossiper;
 import org.apache.cassandra.schema.Schema;
-import org.apache.cassandra.service.StorageService;
-import org.apache.cassandra.utils.FBUtilities;
->>>>>>> 76be530a
+import org.apache.cassandra.schema.SchemaConstants;
+import org.assertj.core.api.Assertions;
 import org.awaitility.Awaitility;
-
-import static java.time.Duration.ofMillis;
+import org.awaitility.core.ConditionFactory;
+
 import static java.time.Duration.ofSeconds;
+import static org.apache.cassandra.utils.FBUtilities.getBroadcastAddressAndPort;
+import static org.junit.Assert.assertFalse;
 import static org.junit.Assert.assertTrue;
 
 public class SchemaTest extends TestBaseImpl
 {
+    public static final String TABLE_ONE = "tbl_one";
+    public static final String TABLE_TWO = "tbl_two";
+
     @Test
     public void readRepair() throws Throwable
     {
@@ -100,7 +99,7 @@
             Throwable cause = e;
             while (cause != null)
             {
-                if (cause.getMessage() != null && cause.getMessage().contains("Unknown column "+name+" during deserialization"))
+                if (cause.getMessage() != null && cause.getMessage().contains("Unknown column " + name + " during deserialization"))
                     causeIsUnknownColumn = true;
                 cause = cause.getCause();
             }
@@ -108,77 +107,94 @@
         }
     }
 
+    /**
+     * The purpose of this test is to verify manual schema reset functinality.
+     * <p>
+     * There is a 2-node cluster and a TABLE_ONE created. The schema version is agreed on both nodes. Then the 2nd node
+     * is shutdown. We introduce a disagreement by dropping TABLE_ONE and creating TABLE_TWO on the 1st node. Therefore,
+     * the 1st node has a newer schema version with TABLE_TWO, while the shutdown 2nd node has older schema version with
+     * TABLE_ONE.
+     * <p>
+     * At this point, if we just started the 2nd node, it would sync its schema by getting fresh mutations from the 1st
+     * node which would result in both nodes having only the definition of TABLE_TWO.
+     * <p>
+     * However, before starting the 2nd node the schema is reset on the 1st node, so the 1st node will discard its local
+     * schema whenever it manages to fetch a schema definition from some other node (the 2nd node in this case).
+     * It is expected to end up with both nodes having only the definition of TABLE_ONE.
+     * <p>
+     * In the second phase of the test we simply break the schema on the 1st node and call reset to fetch the schema
+     * definition it from the 2nd node.
+     */
     @Test
     public void schemaReset() throws Throwable
     {
-<<<<<<< HEAD
-=======
-        int delayUnit = 1000;
-        CassandraRelevantProperties.MIGRATION_DELAY.setInt(5 * delayUnit);
-        CassandraRelevantProperties.SCHEMA_PULL_INTERVAL_MS.setInt(5 * delayUnit);
-        CassandraRelevantProperties.SCHEMA_PULL_BACKOFF_DELAY_MS.setInt(delayUnit);
-
->>>>>>> 76be530a
+        CassandraRelevantProperties.MIGRATION_DELAY.setLong(10000);
+        CassandraRelevantProperties.SCHEMA_PULL_INTERVAL_MS.setLong(10000);
         try (Cluster cluster = init(Cluster.build(2).withConfig(cfg -> cfg.with(Feature.GOSSIP, Feature.NETWORK)).start()))
         {
-            cluster.schemaChange("CREATE TABLE " + KEYSPACE + ".tbl (pk INT PRIMARY KEY, v TEXT)");
-
-            assertTrue(cluster.get(1).callOnInstance(() -> Schema.instance.getTableMetadata(KEYSPACE, "tbl") != null));
-            assertTrue(cluster.get(2).callOnInstance(() -> Schema.instance.getTableMetadata(KEYSPACE, "tbl") != null));
-
+            // create TABLE_ONE and make sure it is propagated
+            cluster.schemaChange(String.format("CREATE TABLE %s.%s (pk INT PRIMARY KEY, v TEXT)", KEYSPACE, TABLE_ONE));
+            assertTrue(checkTablesPropagated(cluster.get(1), true, false));
+            assertTrue(checkTablesPropagated(cluster.get(2), true, false));
+
+            // shutdown the 2nd node and make sure that the 1st does not see it any longer as alive
             cluster.get(2).shutdown().get();
-
-<<<<<<< HEAD
-            // when schema is removed and there is no other node to fetch it from, node 1 should be left with clean schema
+            await(30).until(() -> cluster.get(1).callOnInstance(() -> {
+                return Gossiper.instance.getLiveMembers()
+                                        .stream()
+                                        .allMatch(e -> e.equals(getBroadcastAddressAndPort()));
+            }));
+
+            // when there is no node to fetch the schema from, reset local schema should immediately fail
+            Assertions.assertThatExceptionOfType(RuntimeException.class).isThrownBy(() -> {
+                cluster.get(1).runOnInstance(() -> Schema.instance.resetLocalSchema());
+            }).withMessageContaining("Cannot reset local schema when there are no other live nodes");
+
+            // now, let's make a disagreement, the shutdown node 2 has a definition of TABLE_ONE, while the running
+            // node 1 will have a definition of TABLE_TWO
+            cluster.coordinator(1).execute(String.format("DROP TABLE %s.%s", KEYSPACE, TABLE_ONE), ConsistencyLevel.ONE);
+            cluster.coordinator(1).execute(String.format("CREATE TABLE %s.%s (pk INT PRIMARY KEY, v TEXT)", KEYSPACE, TABLE_TWO), ConsistencyLevel.ONE);
+            await(30).until(() -> checkTablesPropagated(cluster.get(1), false, true));
+
+            // Schema.resetLocalSchema is guarded by some conditions which would not let us reset schema if there is no
+            // live node in the cluster, therefore we simply call SchemaUpdateHandler.clear (this is the only real thing
+            // being done by Schema.resetLocalSchema under the hood)
+            SerializableCallable<Boolean> clear = () -> Schema.instance.updateHandler.clear().awaitUninterruptibly(1, TimeUnit.MINUTES);
+            Future<Boolean> clear1 = cluster.get(1).asyncCallsOnInstance(clear).call();
+            assertFalse(clear1.isDone());
+
+            // when the 2nd node is started, schema should be back in sync
+            cluster.get(2).startup();
+            await(30).until(() -> clear1.isDone() && clear1.get());
+
+            // this proves that reset schema works on the 1st node - the most recent change should be discarded because
+            // it receives the schema from the 2nd node and applies it on empty schema
+            await(60).until(() -> checkTablesPropagated(cluster.get(1), true, false));
+
+            // now let's break schema locally and let it be reset
+            cluster.get(1).runOnInstance(() -> Schema.instance.getLocalKeyspaces()
+                                                              .get(SchemaConstants.SCHEMA_KEYSPACE_NAME)
+                                                              .get().tables.forEach(t -> ColumnFamilyStore.getIfExists(t.keyspace, t.name).truncateBlockingWithoutSnapshot()));
+
+            // when schema is removed and there is a node to fetch it from, the 1st node should immediately restore it
             cluster.get(1).runOnInstance(() -> Schema.instance.resetLocalSchema());
-            assertTrue(cluster.get(1).callOnInstance(() -> Schema.instance.getTableMetadata(KEYSPACE, "tbl") == null));
-
-            // when the other node is started, schema should be back in sync
-            cluster.get(2).startup();
-            Awaitility.waitAtMost(Duration.ofMinutes(1))
-                      .pollDelay(Duration.ofSeconds(1))
-                      .until(() -> cluster.get(1).callOnInstance(() -> Schema.instance.getTableMetadata(KEYSPACE, "tbl") != null));
-
-            // when schema is removed and there is a node to fetch it from, node 1 should immediatelly restore the schema
-            cluster.get(1).runOnInstance(() -> Schema.instance.resetLocalSchema());
-            assertTrue(cluster.get(1).callOnInstance(() -> Schema.instance.getTableMetadata(KEYSPACE, "tbl") != null));
-=======
-            Awaitility.await()
-                      .atMost(ofSeconds(30))
-                      .until(() -> cluster
-                                   .get(1)
-                                   .callOnInstance(() -> Gossiper.instance
-                                                         .getLiveMembers()
-                                                         .stream()
-                                                         .allMatch(addr -> addr.equals(FBUtilities.getBroadcastAddressAndPort()))));
-
-            // when schema is removed and there is no other node to fetch it from, node 1 should be left with clean schema
-            //noinspection Convert2MethodRef
-            cluster.get(1).runOnInstance(() -> StorageService.instance.resetLocalSchema());
-            assertTrue(cluster.get(1).callOnInstance(() -> Schema.instance.getTableMetadata(KEYSPACE, "tbl") == null));
-
-            // sleep slightly longer than the schema pull interval
-            Uninterruptibles.sleepUninterruptibly(6 * delayUnit, TimeUnit.MILLISECONDS);
-
-            // when the other node is started, schema should be back in sync - node 2 should send schema mutations to node 1
-            cluster.get(2).startup();
-
-            // sleep slightly longer than the schema pull interval
-            Uninterruptibles.sleepUninterruptibly(6 * delayUnit, TimeUnit.MILLISECONDS);
-
-            Awaitility.waitAtMost(ofMillis(6 * delayUnit))
-                      .pollDelay(ofSeconds(1))
-                      .until(() -> cluster.get(1).callOnInstance(() -> Schema.instance.getTableMetadata(KEYSPACE, "tbl") != null));
-
-            // when schema is removed and there is a node to fetch it from, node 1 should immediately restore the schema
-            //noinspection Convert2MethodRef
-            cluster.get(2).runOnInstance(() -> StorageService.instance.resetLocalSchema());
-
-            Awaitility.waitAtMost(ofMillis(6 * delayUnit))
-                      .pollDelay(ofSeconds(1))
-                      .until(() -> cluster.get(2).callOnInstance(() -> Schema.instance.getTableMetadata(KEYSPACE, "tbl") != null));
->>>>>>> 76be530a
-        }
-    }
-
+            // note that we should not wait for this to be true because resetLocalSchema is blocking
+            // and after successfully completing it, the schema should be already back in sync
+            assertTrue(checkTablesPropagated(cluster.get(1), true, false));
+            assertTrue(checkTablesPropagated(cluster.get(2), true, false));
+        }
+    }
+
+    private static ConditionFactory await(int seconds)
+    {
+        return Awaitility.await().atMost(ofSeconds(seconds)).pollDelay(ofSeconds(1));
+    }
+
+    private static boolean checkTablesPropagated(IInvokableInstance instance, boolean one, boolean two)
+    {
+        return instance.callOnInstance(() -> {
+            return (Schema.instance.getTableMetadata(KEYSPACE, TABLE_ONE) != null ^ !one)
+                   && (Schema.instance.getTableMetadata(KEYSPACE, TABLE_TWO) != null ^ !two);
+        });
+    }
 }