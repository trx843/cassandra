/*
 * Licensed to the Apache Software Foundation (ASF) under one
 * or more contributor license agreements.  See the NOTICE file
 * distributed with this work for additional information
 * regarding copyright ownership.  The ASF licenses this file
 * to you under the Apache License, Version 2.0 (the
 * "License"); you may not use this file except in compliance
 * with the License.  You may obtain a copy of the License at
 *
 *     http://www.apache.org/licenses/LICENSE-2.0
 *
 * Unless required by applicable law or agreed to in writing, software
 * distributed under the License is distributed on an "AS IS" BASIS,
 * WITHOUT WARRANTIES OR CONDITIONS OF ANY KIND, either express or implied.
 * See the License for the specific language governing permissions and
 * limitations under the License.
 */

package org.apache.cassandra.distributed.impl;

import java.net.InetSocketAddress;
import java.nio.ByteBuffer;
import java.util.ArrayList;
import java.util.Collections;
import java.util.Iterator;
import java.util.List;
import java.util.UUID;
import java.util.concurrent.Future;

import org.apache.cassandra.cql3.CQLStatement;
import org.apache.cassandra.cql3.QueryOptions;
import org.apache.cassandra.cql3.QueryProcessor;
import org.apache.cassandra.cql3.UntypedResultSet;
import org.apache.cassandra.cql3.statements.SelectStatement;
import org.apache.cassandra.distributed.api.ConsistencyLevel;
import org.apache.cassandra.distributed.api.ICoordinator;
import org.apache.cassandra.distributed.api.IInstance;
import org.apache.cassandra.distributed.api.QueryResult;
import org.apache.cassandra.distributed.api.QueryResults;
import org.apache.cassandra.distributed.api.SimpleQueryResult;
import org.apache.cassandra.service.ClientState;
import org.apache.cassandra.service.QueryState;
import org.apache.cassandra.service.pager.QueryPager;
import org.apache.cassandra.transport.Server;
import org.apache.cassandra.tracing.Tracing;
import org.apache.cassandra.transport.messages.ResultMessage;
import org.apache.cassandra.utils.ByteBufferUtil;
import org.apache.cassandra.utils.FBUtilities;

public class Coordinator implements ICoordinator
{
    final Instance instance;
    public Coordinator(Instance instance)
    {
        this.instance = instance;
    }

    @Override
    public SimpleQueryResult executeWithResult(String query, ConsistencyLevel consistencyLevel, Object... boundValues)
    {
        return instance().sync(() -> executeInternal(query, consistencyLevel, boundValues)).call();
    }

    public Future<SimpleQueryResult> asyncExecuteWithTracingWithResult(UUID sessionId, String query, ConsistencyLevel consistencyLevelOrigin, Object... boundValues)
    {
        return instance.async(() -> {
            try
            {
                Tracing.instance.newSession(sessionId);
                return executeInternal(query, consistencyLevelOrigin, boundValues);
            }
            finally
            {
                Tracing.instance.stopSession();
            }
        }).call();
    }

    protected org.apache.cassandra.db.ConsistencyLevel toCassandraCL(ConsistencyLevel cl)
    {
        return org.apache.cassandra.db.ConsistencyLevel.fromCode(cl.ordinal());
    }

    private SimpleQueryResult executeInternal(String query, ConsistencyLevel consistencyLevelOrigin, Object[] boundValues)
    {
        ClientState clientState = makeFakeClientState();
        CQLStatement prepared = QueryProcessor.getStatement(query, clientState).statement;
        List<ByteBuffer> boundBBValues = new ArrayList<>();
        ConsistencyLevel consistencyLevel = ConsistencyLevel.valueOf(consistencyLevelOrigin.name());
        for (Object boundValue : boundValues)
            boundBBValues.add(ByteBufferUtil.objectToBytes(boundValue));

        prepared.validate(QueryState.forInternalCalls().getClientState());
        ResultMessage res = prepared.execute(QueryState.forInternalCalls(),
                                             QueryOptions.create(toCassandraCL(consistencyLevel),
                                                                 boundBBValues,
                                                                 false,
                                                                 Integer.MAX_VALUE,
                                                                 null,
                                                                 null,
                                                                 Server.CURRENT_VERSION));

        return RowUtil.toQueryResult(res);
    }

    public Object[][] executeWithTracing(UUID sessionId, String query, ConsistencyLevel consistencyLevelOrigin, Object... boundValues)
    {
        return IsolatedExecutor.waitOn(asyncExecuteWithTracing(sessionId, query, consistencyLevelOrigin, boundValues));
    }

    public IInstance instance()
    {
        return instance;
    }

    @Override
    public QueryResult executeWithPagingWithResult(String query, ConsistencyLevel consistencyLevelOrigin, int pageSize, Object... boundValues)
    {
        if (pageSize <= 0)
            throw new IllegalArgumentException("Page size should be strictly positive but was " + pageSize);

        return instance.sync(() -> {
            ClientState clientState = makeFakeClientState();
            ConsistencyLevel consistencyLevel = ConsistencyLevel.valueOf(consistencyLevelOrigin.name());
            CQLStatement prepared = QueryProcessor.getStatement(query, clientState).statement;
            List<ByteBuffer> boundBBValues = new ArrayList<>();
            for (Object boundValue : boundValues)
            {
                boundBBValues.add(ByteBufferUtil.objectToBytes(boundValue));
            }

            prepared.validate(clientState);
            assert prepared instanceof SelectStatement : "Only SELECT statements can be executed with paging";

            SelectStatement selectStatement = (SelectStatement) prepared;

            QueryPager pager = selectStatement.getQuery(QueryOptions.create(toCassandraCL(consistencyLevel),
                                                                            boundBBValues,
                                                                            false,
                                                                            pageSize,
                                                                            null,
                                                                            null,
                                                                            Server.CURRENT_VERSION),
                                                        FBUtilities.nowInSeconds())
                                     .getPager(null, Server.CURRENT_VERSION);

            // Usually pager fetches a single page (see SelectStatement#execute). We need to iterate over all
            // of the results lazily.
<<<<<<< HEAD
            return new Iterator<Object[]>() {
                Iterator<Object[]> iter = RowUtil.toObjects(UntypedResultSet.create(selectStatement, toCassandraCL(consistencyLevel), clientState, pager,  pageSize));

=======
            QueryPager pager = QueryPagers.pager(pageable, toCassandraCL(consistencyLevel), clientState, null);
            Iterator<Object[]> iter = RowUtil.toObjects(selectStatement.getResultMetadata().names,
                                                        UntypedResultSet.create(selectStatement,
                                                                                pager,
                                                                                pageSize).iterator());

            // We have to make sure iterator is not running on main thread.
            Iterator<Object[]> it =  new Iterator<Object[]>() {
>>>>>>> 4fef917f
                public boolean hasNext()
                {
                    // We have to make sure iterator is not running on main thread.
                    return instance.sync(() -> iter.hasNext()).call();
                }

                public Object[] next()
                {
                    return instance.sync(() -> iter.next()).call();
                }
            };
            return QueryResults.fromObjectArrayIterator(RowUtil.getColumnNames(selectStatement.getResultMetadata().names), it);
        }).call();
    }

    private static ClientState makeFakeClientState()
    {
        return ClientState.forExternalCalls(new InetSocketAddress(FBUtilities.getLocalAddress(), 9042));
    }
}<|MERGE_RESOLUTION|>--- conflicted
+++ resolved
@@ -142,24 +142,14 @@
                                                                             null,
                                                                             Server.CURRENT_VERSION),
                                                         FBUtilities.nowInSeconds())
-                                     .getPager(null, Server.CURRENT_VERSION);
+                                              .getPager(null, Server.CURRENT_VERSION);
 
             // Usually pager fetches a single page (see SelectStatement#execute). We need to iterate over all
             // of the results lazily.
-<<<<<<< HEAD
-            return new Iterator<Object[]>() {
-                Iterator<Object[]> iter = RowUtil.toObjects(UntypedResultSet.create(selectStatement, toCassandraCL(consistencyLevel), clientState, pager,  pageSize));
+            UntypedResultSet rs = UntypedResultSet.create(selectStatement, toCassandraCL(consistencyLevel), clientState, pager, pageSize);
+            Iterator<Object[]> it = new Iterator<Object[]>() {
+                Iterator<Object[]> iter = RowUtil.toObjects(rs);
 
-=======
-            QueryPager pager = QueryPagers.pager(pageable, toCassandraCL(consistencyLevel), clientState, null);
-            Iterator<Object[]> iter = RowUtil.toObjects(selectStatement.getResultMetadata().names,
-                                                        UntypedResultSet.create(selectStatement,
-                                                                                pager,
-                                                                                pageSize).iterator());
-
-            // We have to make sure iterator is not running on main thread.
-            Iterator<Object[]> it =  new Iterator<Object[]>() {
->>>>>>> 4fef917f
                 public boolean hasNext()
                 {
                     // We have to make sure iterator is not running on main thread.
@@ -171,7 +161,7 @@
                     return instance.sync(() -> iter.next()).call();
                 }
             };
-            return QueryResults.fromObjectArrayIterator(RowUtil.getColumnNames(selectStatement.getResultMetadata().names), it);
+            return QueryResults.fromObjectArrayIterator(RowUtil.getColumnNames(rs.metadata()), it);
         }).call();
     }
 
