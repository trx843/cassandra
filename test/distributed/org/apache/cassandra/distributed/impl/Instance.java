--- conflicted
+++ resolved
@@ -52,6 +52,7 @@
 import org.apache.cassandra.db.SystemKeyspace;
 import org.apache.cassandra.db.commitlog.CommitLog;
 import org.apache.cassandra.db.compaction.CompactionManager;
+import org.apache.cassandra.db.monitoring.ApproximateTime;
 import org.apache.cassandra.dht.IPartitioner;
 import org.apache.cassandra.dht.Token;
 import org.apache.cassandra.distributed.api.ICluster;
@@ -81,6 +82,7 @@
 import org.apache.cassandra.service.QueryState;
 import org.apache.cassandra.service.StorageService;
 import org.apache.cassandra.streaming.StreamCoordinator;
+import org.apache.cassandra.streaming.StreamSession;
 import org.apache.cassandra.transport.messages.ResultMessage;
 import org.apache.cassandra.utils.FBUtilities;
 import org.apache.cassandra.utils.NanoTimeToCurrentTimeMillis;
@@ -104,17 +106,10 @@
         this.config = config;
         InstanceIDDefiner.setInstanceId(config.num());
         FBUtilities.setBroadcastInetAddress(config.broadcastAddressAndPort().address);
-<<<<<<< HEAD
-        acceptsOnInstance((IInstanceConfig override) -> {
-            Config.setOverrideLoadConfig(() -> loadConfig(override));
-            DatabaseDescriptor.daemonInitialization();
-        }).accept(config);
-=======
         // Set the config at instance creation, possibly before startup() has run on all other instances.
         // setMessagingVersions below will call runOnInstance which will instantiate
         // the MessagingService and dependencies preventing later changes to network parameters.
         Config.setOverrideLoadConfig(() -> loadConfig(config));
->>>>>>> 51c0f6b2
     }
 
     public IInstanceConfig config()
@@ -278,11 +273,6 @@
             // Based on org.apache.cassandra.net.IncomingTcpConnection.receiveMessage
             try (DataInputBuffer input = new DataInputBuffer(imessage.bytes()))
             {
-<<<<<<< HEAD
-                MessageIn<?> messageIn = MessageIn.read(in, message.version(), message.id());
-                Runnable deliver = new MessageDeliveryTask(messageIn, message.id());
-                deliver.run();
-=======
                 int version = imessage.version();
 
                 MessagingService.validateMagic(input.readInt());
@@ -291,19 +281,8 @@
                     id = Integer.parseInt(input.readUTF());
                 else
                     id = input.readInt();
-
-                long timestamp = System.currentTimeMillis();
-                boolean isCrossNodeTimestamp = false;
-                // make sure to readInt, even if cross_node_to is not enabled
-                int partial = input.readInt();
-                if (DatabaseDescriptor.hasCrossNodeTimeout())
-                {
-                    long crossNodeTimestamp = (timestamp & 0xFFFFFFFF00000000L) | (((partial & 0xFFFFFFFFL) << 2) >> 2);
-                    isCrossNodeTimestamp = (timestamp != crossNodeTimestamp);
-                    timestamp = crossNodeTimestamp;
-                }
-
-                MessageIn message = MessageIn.read(input, version, id);
+                long currentTime = ApproximateTime.currentTimeMillis();
+                MessageIn message = MessageIn.read(input, version, id, MessageIn.readConstructionTime(imessage.from().address, input, currentTime));
                 if (message == null)
                 {
                     // callback expired; nothing to do
@@ -311,10 +290,9 @@
                 }
                 if (version <= MessagingService.current_version)
                 {
-                    MessagingService.instance().receive(message, id, timestamp, isCrossNodeTimestamp);
+                    MessagingService.instance().receive(message, id);
                 }
                 // else ignore message
->>>>>>> 51c0f6b2
             }
             catch (Throwable t)
             {
@@ -341,7 +319,7 @@
             {
                 mkdirs();
 
-                DatabaseDescriptor.setDaemonInitialized();
+                DatabaseDescriptor.daemonInitialization();
                 DatabaseDescriptor.createAllDirectories();
 
                 // We need to  persist this as soon as possible after startup checks.
@@ -386,12 +364,7 @@
                 // TODO: this is more than just gossip
                 if (config.has(GOSSIP))
                 {
-<<<<<<< HEAD
-                    StorageService.instance.prepareToJoin();
-                    StorageService.instance.joinTokenRing(5000);
-=======
                     StorageService.instance.initServer();
->>>>>>> 51c0f6b2
                 }
                 else
                 {
@@ -499,45 +472,23 @@
             if (config.has(GOSSIP) || config.has(NETWORK))
             {
                 StorageService.instance.shutdownServer();
-
-                error = parallelRun(error, executor,
-                                    () -> NanoTimeToCurrentTimeMillis.shutdown(MINUTES.toMillis(1L))
-                );
             }
 
             error = parallelRun(error, executor,
-<<<<<<< HEAD
-                    Gossiper.instance::stop,
-                    CompactionManager.instance::forceShutdown,
-                    BatchlogManager.instance::shutdown,
-                    HintsService.instance::shutdownBlocking,
-                    SecondaryIndexManager::shutdownExecutors,
-                    ColumnFamilyStore::shutdownFlushExecutor,
-                    ColumnFamilyStore::shutdownPostFlushExecutor,
-                    ColumnFamilyStore::shutdownReclaimExecutor,
-                    ColumnFamilyStore::shutdownPerDiskFlushExecutors,
-                    PendingRangeCalculatorService.instance::shutdownExecutor,
-                    BufferPool::shutdownLocalCleaner,
-                    Ref::shutdownReferenceReaper,
-                    Memtable.MEMORY_POOL::shutdown,
-                    ScheduledExecutors::shutdownAndWait,
-                    SSTableReader::shutdownBlocking
-=======
                                 () -> Gossiper.instance.stopShutdownAndWait(1L, MINUTES),
                                 CompactionManager.instance::forceShutdown,
                                 () -> BatchlogManager.instance.shutdownAndWait(1L, MINUTES),
                                 HintsService.instance::shutdownBlocking,
                                 () -> StreamCoordinator.shutdownAndWait(1L, MINUTES),
+                                () -> StreamSession.shutdownAndWait(1L, MINUTES),
                                 () -> SecondaryIndexManager.shutdownAndWait(1L, MINUTES),
                                 () -> IndexSummaryManager.instance.shutdownAndWait(1L, MINUTES),
                                 () -> ColumnFamilyStore.shutdownExecutorsAndWait(1L, MINUTES),
                                 () -> PendingRangeCalculatorService.instance.shutdownExecutor(1L, MINUTES),
                                 () -> BufferPool.shutdownLocalCleaner(1L, MINUTES),
-                                () -> StorageService.instance.shutdownBGMonitorAndWait(1L, MINUTES),
                                 () -> Ref.shutdownReferenceReaper(1L, MINUTES),
                                 () -> Memtable.MEMORY_POOL.shutdownAndWait(1L, MINUTES),
                                 () -> SSTableReader.shutdownBlocking(1L, MINUTES)
->>>>>>> 51c0f6b2
             );
             error = parallelRun(error, executor,
                                 () -> ScheduledExecutors.shutdownAndWait(1L, MINUTES),
