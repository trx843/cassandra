--- conflicted
+++ resolved
@@ -55,6 +55,15 @@
     REPEATED_UTESTS:
     # The number of times that new, modified or manually specified unit tests should be run.
     REPEATED_UTESTS_COUNT: 500
+
+    # Comma-separated list of tests that should be included in the repeated run for fqltool unit tests,
+    # in addition to automatically detected new and modified tests. For example:
+    # REPEATED_UTESTS_FQLTOOL: org.apache.cassandra.fqltool.FQLCompareTest
+    # REPEATED_UTESTS_FQLTOOL: org.apache.cassandra.fqltool.FQLCompareTest#endToEnd
+    # REPEATED_UTESTS_FQLTOOL: org.apache.cassandra.fqltool.FQLCompareTest,org.apache.cassandra.fqltool.FQLReplayTest
+    REPEATED_UTESTS_FQLTOOL:
+    # The number of times that new, modified or manually specified fqltool unit tests should be run.
+    REPEATED_UTESTS_FQLTOOL_COUNT: 500
 
     # Comma-separated list of tests that should be included in the repeated run for long unit tests,
     # in addition to automatically detected new and modified tests. For example:
@@ -192,7 +201,6 @@
     name: java8-executor
   parallelism: 4
 
-<<<<<<< HEAD
 j11_repeated_utest_executor: &j11_repeated_utest_executor
   executor:
     name: java11-executor
@@ -203,10 +211,7 @@
     name: java11-executor
   parallelism: 4
 
-j8_with_dtests_jobs: &j8_with_dtests_jobs
-=======
-separate_jobs: &separate_jobs
->>>>>>> f13cdddc
+j8_separate_jobs: &j8_separate_jobs
   jobs:
     - start_j8_build:
         type: approval
@@ -219,23 +224,24 @@
     - j8_unit_tests:
         requires:
           - start_j8_unit_tests
-<<<<<<< HEAD
-          - j8_build
-=======
-          - build
+          - j8_build
     - start_j8_unit_tests_repeat:
         type: approval
     - j8_unit_tests_repeat:
         requires:
           - start_j8_unit_tests_repeat
-          - build
->>>>>>> f13cdddc
+          - j8_build
     - start_j8_jvm_dtests:
         type: approval
     - j8_jvm_dtests:
         requires:
           - start_j8_jvm_dtests
-<<<<<<< HEAD
+          - j8_build
+    - start_j8_jvm_dtests_repeat:
+        type: approval
+    - j8_jvm_dtests_repeat:
+        requires:
+          - start_j8_jvm_dtests_repeat
           - j8_build
     - start_j8_cqlshlib_tests:
         type: approval
@@ -250,55 +256,48 @@
         requires:
           - start_j11_unit_tests
           - j8_build
+    - start_j11_unit_tests_repeat:
+        type: approval
+    - j11_unit_tests_repeat:
+        requires:
+          - start_j11_unit_tests_repeat
+          - j8_build
     # specialized unit tests (all run on request using Java 8)
-=======
-          - build
-    - start_j8_jvm_dtests_repeat:
-        type: approval
-    - j8_jvm_dtests_repeat:
-        requires:
-          - start_j8_jvm_dtests_repeat
-          - build
-    # specialized unit tests (all run using Java 8)
->>>>>>> f13cdddc
     - start_utests_long:
         type: approval
     - utests_long:
         requires:
           - start_utests_long
-<<<<<<< HEAD
-          - j8_build
-=======
-          - build
+          - j8_build
     - start_utests_long_repeat:
         type: approval
     - utests_long_repeat:
         requires:
           - start_utests_long_repeat
-          - build
->>>>>>> f13cdddc
+          - j8_build
     - start_utests_compression:
         type: approval
     - utests_compression:
         requires:
           - start_utests_compression
-<<<<<<< HEAD
-          - j8_build
-=======
-          - build
+          - j8_build
     - start_utests_compression_repeat:
         type: approval
     - utests_compression_repeat:
         requires:
           - start_utests_compression_repeat
-          - build
->>>>>>> f13cdddc
+          - j8_build
     - start_utests_stress:
         type: approval
     - utests_stress:
         requires:
           - start_utests_stress
-<<<<<<< HEAD
+          - j8_build
+    - start_utests_stress_repeat:
+        type: approval
+    - utests_stress_repeat:
+        requires:
+          - start_utests_stress_repeat
           - j8_build
     - start_utests_fqltool:
         type: approval
@@ -306,21 +305,24 @@
         requires:
           - start_utests_fqltool
           - j8_build
+    - start_utests_fqltool_repeat:
+        type: approval
+    - utests_fqltool_repeat:
+        requires:
+          - start_utests_fqltool_repeat
+          - j8_build
     - start_utests_system_keyspace_directory:
         type: approval
     - utests_system_keyspace_directory:
         requires:
           - start_utests_system_keyspace_directory
           - j8_build
-=======
-          - build
-    - start_utests_stress_repeat:
-        type: approval
-    - utests_stress_repeat:
-        requires:
-          - start_utests_stress_repeat
-          - build
->>>>>>> f13cdddc
+    - start_utests_system_keyspace_directory_repeat:
+        type: approval
+    - utests_system_keyspace_directory_repeat:
+        requires:
+          - start_utests_system_keyspace_directory_repeat
+          - j8_build
     - start_j8_dtest_jars_build:
         type: approval
     - j8_dtest_jars_build:
@@ -345,40 +347,62 @@
     - j8_dtests:
         requires:
           - start_j8_dtests
-<<<<<<< HEAD
-          - j8_build
-    - j8_dtests-no-vnodes:
-        requires:
-          - start_j8_dtests
+          - j8_build
+    - start_j8_dtests_repeat:
+        type: approval
+    - j8_dtests_repeat:
+        requires:
+          - start_j8_dtests_repeat
+          - j8_build
+    - start_j8_dtests_vnode:
+        type: approval
+    - j8_dtests_vnode:
+        requires:
+          - start_j8_dtests_vnode
+          - j8_build
+    - start_j8_dtests_vnode_repeat:
+        type: approval
+    - j8_dtests_vnode_repeat:
+        requires:
+          - start_j8_dtests_vnode_repeat
           - j8_build
     # Java 11 dtests
     - start_j11_dtests:
         type: approval
-    - j11_dtests-with-vnodes:
-        requires:
-        - start_j11_dtests
-        - j8_build
-    - j11_dtests-no-vnodes:
-        requires:
-        - start_j11_dtests
-        - j8_build
+    - j11_dtests:
+        requires:
+          - start_j11_dtests
+          - j8_build
+    - start_j11_dtests_repeat:
+        type: approval
+    - j11_dtests_repeat:
+        requires:
+          - start_j11_dtests_repeat
+          - j8_build
+    - start_j11_dtests_vnode:
+        type: approval
+    - j11_dtests_vnode:
+        requires:
+          - start_j11_dtests_vnode
+          - j8_build
+    - start_j11_dtests_vnode_repeat:
+        type: approval
+    - j11_dtests_vnode_repeat:
+        requires:
+          - start_j11_dtests_vnode_repeat
+          - j8_build
     # Java 8 upgrade tests
     - start_upgrade_tests:
-=======
-          - build
-    - start_j8_dtests_repeat:
-        type: approval
-    - j8_dtests_repeat:
-        requires:
-          - start_j8_dtests_repeat
-          - build
-    - start_j8_dtests_vnode:
->>>>>>> f13cdddc
-        type: approval
-    - j8_dtests_vnode:
-        requires:
-<<<<<<< HEAD
+        type: approval
+    - j8_upgrade_dtests:
+        requires:
           - start_upgrade_tests
+          - j8_build
+    - start_j8_upgrade_dtests_repeat:
+        type: approval
+    - j8_upgrade_dtests_repeat:
+        requires:
+          - start_j8_upgrade_dtests_repeat
           - j8_build
     # Java 8 cqlsh dtests
     - start_j8_cqlsh_tests:
@@ -387,11 +411,11 @@
         requires:
         - start_j8_cqlsh_tests
         - j8_build
-    - j8_cqlsh-dtests-py3-with-vnodes:
+    - j8_cqlsh_dtests_py3_vnode:
         requires:
         - start_j8_cqlsh_tests
         - j8_build
-    - j8_cqlsh-dtests-py38-with-vnodes:
+    - j8_cqlsh_dtests_py38_vnode:
         requires:
         - start_j8_cqlsh_tests
         - j8_build
@@ -399,11 +423,11 @@
         requires:
         - start_j8_cqlsh_tests
         - j8_build
-    - j8_cqlsh-dtests-py3-no-vnodes:
+    - j8_cqlsh_dtests_py3:
         requires:
         - start_j8_cqlsh_tests
         - j8_build
-    - j8_cqlsh-dtests-py38-no-vnodes:
+    - j8_cqlsh_dtests_py38:
         requires:
           - start_j8_cqlsh_tests
           - j8_build
@@ -414,11 +438,11 @@
         requires:
         - start_j11_cqlsh_tests
         - j8_build
-    - j11_cqlsh-dtests-py3-with-vnodes:
+    - j11_cqlsh_dtests_py3_vnode:
         requires:
         - start_j11_cqlsh_tests
         - j8_build
-    - j11_cqlsh-dtests-py38-with-vnodes:
+    - j11_cqlsh_dtests_py38_vnode:
         requires:
           - start_j11_cqlsh_tests
           - j8_build
@@ -426,81 +450,28 @@
         requires:
           - start_j11_cqlsh_tests
           - j8_build
-    - j11_cqlsh-dtests-py3-no-vnodes:
+    - j11_cqlsh_dtests_py3:
         requires:
           - start_j11_cqlsh_tests
           - j8_build
-    - j11_cqlsh-dtests-py38-no-vnodes:
+    - j11_cqlsh_dtests_py38:
         requires:
           - start_j11_cqlsh_tests
           - j8_build
-    # Java 8 repeated utest
-    - start_j8_repeated_utest:
-=======
-          - start_j8_dtests_vnode
-          - build
-    - start_j8_dtests_vnode_repeat:
->>>>>>> f13cdddc
-        type: approval
-    - j8_dtests_vnode_repeat:
-        requires:
-<<<<<<< HEAD
-          - start_j8_repeated_utest
-          - j8_build
-    # Java 11 repeated utest
-    - start_j11_repeated_utest:
-        type: approval
-    - j11_repeated_utest:
-        requires:
-          - start_j11_repeated_utest
-          - j8_build
-    # Java 8 repeated dtest
-    - start_j8_repeated_dtest:
-=======
-          - start_j8_dtests_vnode_repeat
-          - build
-    # Java 8 upgrade tests
-    - start_upgrade_dtests:
->>>>>>> f13cdddc
-        type: approval
-    - j8_upgrade_dtests:
-        requires:
-<<<<<<< HEAD
-          - start_j8_repeated_dtest
-          - j8_build
-    # Java 11 repeated dtest
-    - start_j11_repeated_dtest:
-        type: approval
-    - j11_repeated_dtest:
-        requires:
-          - start_j11_repeated_dtest
-          - j8_build
-    # Repeated Python upgrade dtest
-    - start_repeated_upgrade_dtest:
-=======
-          - start_upgrade_dtests
-          - build
-    - start_j8_upgrade_dtests_repeat:
->>>>>>> f13cdddc
-        type: approval
-    - j8_upgrade_dtests_repeat:
-        requires:
-<<<<<<< HEAD
-            - start_repeated_upgrade_dtest
-            - j8_build
-    # Repeated JVM upgrade dtest
-    - start_repeated_jvm_upgrade_dtest:
-=======
-          - start_j8_upgrade_dtests_repeat
-          - build
     # Java 8 repeated utest
     - start_j8_repeated_ant_test:
->>>>>>> f13cdddc
         type: approval
     - j8_repeated_ant_test:
         requires:
           - start_j8_repeated_ant_test
-          - build
+          - j8_build
+    # Java 11 repeated utest
+    - start_j11_repeated_ant_test:
+        type: approval
+    - j11_repeated_ant_test:
+        requires:
+          - start_j11_repeated_ant_test
+          - j8_build
 
 j8_pre-commit_jobs: &j8_pre-commit_jobs
   jobs:
@@ -512,9 +483,14 @@
     # Java 8 unit tests
     - j8_unit_tests:
         requires:
-<<<<<<< HEAD
+          - j8_build
+    - j8_unit_tests_repeat:
+        requires:
           - j8_build
     - j8_jvm_dtests:
+        requires:
+          - j8_build
+    - j8_jvm_dtests_repeat:
         requires:
           - j8_build
     - j8_cqlshlib_tests:
@@ -524,53 +500,39 @@
     - j11_unit_tests:
         requires:
           - j8_build
-=======
-          - build
-    - j8_unit_tests_repeat:
-        requires:
-          - build
-    - j8_jvm_dtests:
-        requires:
-          - build
-    - j8_jvm_dtests_repeat:
-        requires:
-          - build
->>>>>>> f13cdddc
+    - j11_unit_tests_repeat:
+        requires:
+          - j8_build
     # specialized unit tests (all run on request using Java 8)
     - start_utests_long:
         type: approval
     - utests_long:
         requires:
           - start_utests_long
-<<<<<<< HEAD
-          - j8_build
-=======
-          - build
+          - j8_build
     - utests_long_repeat:
         requires:
           - start_utests_long
-          - build
->>>>>>> f13cdddc
+          - j8_build
     - start_utests_compression:
         type: approval
     - utests_compression:
         requires:
           - start_utests_compression
-<<<<<<< HEAD
-          - j8_build
-=======
-          - build
+          - j8_build
     - utests_compression_repeat:
         requires:
           - start_utests_compression
-          - build
->>>>>>> f13cdddc
+          - j8_build
     - start_utests_stress:
         type: approval
     - utests_stress:
         requires:
           - start_utests_stress
-<<<<<<< HEAD
+          - j8_build
+    - utests_stress_repeat:
+        requires:
+          - start_utests_stress
           - j8_build
     - start_utests_fqltool:
         type: approval
@@ -578,30 +540,22 @@
         requires:
           - start_utests_fqltool
           - j8_build
+    - utests_fqltool_repeat:
+        requires:
+          - start_utests_fqltool
+          - j8_build
     - utests_system_keyspace_directory:
         requires:
           - j8_build
-    - start_j8_dtest_jars_build:
+    - utests_system_keyspace_directory_repeat:
+        requires:
+          - j8_build
+    - start_jvm_upgrade_dtests:
         type: approval
     - j8_dtest_jars_build:
         requires:
           - j8_build
-          - start_j8_dtest_jars_build
-    - start_jvm_upgrade_dtest:
-        type: approval
-=======
-          - build
-    - utests_stress_repeat:
-        requires:
-          - start_utests_stress
-          - build
-    - start_jvm_upgrade_dtests:
-        type: approval
-    - j8_dtest_jars_build:
-        requires:
-          - build
           - start_jvm_upgrade_dtests
->>>>>>> f13cdddc
     - j8_jvm_upgrade_dtests:
         requires:
           - j8_dtest_jars_build
@@ -611,22 +565,37 @@
     # Java 8 dtests
     - j8_dtests:
         requires:
-<<<<<<< HEAD
-          - j8_build
-    - j8_dtests-no-vnodes:
+          - j8_build
+    - j8_dtests_repeat:
+        requires:
+          - j8_build
+    - j8_dtests_vnode:
+        requires:
+          - j8_build
+    - j8_dtests_vnode_repeat:
         requires:
           - j8_build
     # Java 11 dtests
-    - j11_dtests-with-vnodes:
-        requires:
-          - j8_build
-    - j11_dtests-no-vnodes:
+    - j11_dtests:
+        requires:
+          - j8_build
+    - j11_dtests_repeat:
+        requires:
+          - j8_build
+    - j11_dtests_vnode:
+        requires:
+          - j8_build
+    - j11_dtests_vnode_repeat:
         requires:
           - j8_build
     # Java 8 upgrade tests (on request)
     - start_upgrade_tests:
         type: approval
-    - j8_upgradetests-no-vnodes:
+    - j8_upgrade_dtests:
+        requires:
+          - j8_build
+          - start_upgrade_tests
+    - j8_upgrade_dtests_repeat:
         requires:
           - j8_build
           - start_upgrade_tests
@@ -634,108 +603,42 @@
     - j8_cqlsh-dtests-py2-with-vnodes:
         requires:
           - j8_build
-    - j8_cqlsh-dtests-py3-with-vnodes:
-        requires:
-          - j8_build
-    - j8_cqlsh-dtests-py38-with-vnodes:
+    - j8_cqlsh_dtests_py3_vnode:
+        requires:
+          - j8_build
+    - j8_cqlsh_dtests_py38_vnode:
         requires:
           - j8_build
     - j8_cqlsh-dtests-py2-no-vnodes:
         requires:
           - j8_build
-    - j8_cqlsh-dtests-py3-no-vnodes:
-        requires:
-          - j8_build
-    - j8_cqlsh-dtests-py38-no-vnodes:
+    - j8_cqlsh_dtests_py3:
+        requires:
+          - j8_build
+    - j8_cqlsh_dtests_py38:
         requires:
           - j8_build
     # Java 11 cqlsh dtests
     - j11_cqlsh-dtests-py2-with-vnodes:
         requires:
           - j8_build
-    - j11_cqlsh-dtests-py3-with-vnodes:
-        requires:
-          - j8_build
-    - j11_cqlsh-dtests-py38-with-vnodes:
+    - j11_cqlsh_dtests_py3_vnode:
+        requires:
+          - j8_build
+    - j11_cqlsh_dtests_py38_vnode:
         requires:
           - j8_build
     - j11_cqlsh-dtests-py2-no-vnodes:
         requires:
           - j8_build
-    - j11_cqlsh-dtests-py3-no-vnodes:
-        requires:
-          - j8_build
-    - j11_cqlsh-dtests-py38-no-vnodes:
-        requires:
-          - j8_build
-    # Java 8 repeated utest (on request)
-    - start_j8_repeated_utest:
-        type: approval
-    - j8_repeated_utest:
-        requires:
-          - start_j8_repeated_utest
-          - j8_build
-    # Java 11 repeated utest (on request)
-    - start_j11_repeated_utest:
-        type: approval
-    - j11_repeated_utest:
-        requires:
-          - start_j11_repeated_utest
-          - j8_build
-    # Java 8 repeated dtest (on request)
-    - start_j8_repeated_dtest:
-=======
-          - build
-    - j8_dtests_repeat:
-        requires:
-          - build
-    - j8_dtests_vnode:
-        requires:
-          - build
-    - j8_dtests_vnode_repeat:
-        requires:
-          - build
-    # Java 8 upgrade tests (on request)
-    - start_upgrade_tests:
->>>>>>> f13cdddc
-        type: approval
-    - j8_upgrade_dtests:
-        requires:
-<<<<<<< HEAD
-          - start_j8_repeated_dtest
-          - j8_build
-    # Java 11 repeated dtest (on request)
-    - start_j11_repeated_dtest:
-        type: approval
-    - j11_repeated_dtest:
-        requires:
-          - start_j11_repeated_dtest
-          - j8_build
-    # Repeated Python upgrade dtest (on request)
-    - start_repeated_upgrade_dtest:
-        type: approval
-    - repeated_upgrade_dtest:
-        requires:
-          - start_repeated_upgrade_dtest
-          - j8_build
-    # Repeated JVM upgrade dtest (on request)
-    - start_repeated_jvm_upgrade_dtest:
-        type: approval
-    - repeated_jvm_upgrade_dtest:
-=======
-          - start_upgrade_tests
-          - build
-    - j8_upgrade_dtests_repeat:
-        requires:
-          - start_upgrade_tests
-          - build
-    # Java 8 repeated utest
-    - j8_repeated_ant_test:
->>>>>>> f13cdddc
-        requires:
-          - build
-
-j11_with_dtests_jobs: &j11_with_dtests_jobs
+    - j11_cqlsh_dtests_py3:
+        requires:
+          - j8_build
+    - j11_cqlsh_dtests_py38:
+        requires:
+          - j8_build
+
+j11_separate_jobs: &j11_separate_jobs
   jobs:
     - start_j11_build:
         type: approval
@@ -749,11 +652,23 @@
         requires:
           - start_j11_unit_tests
           - j11_build
+    - start_j11_unit_tests_repeat:
+        type: approval
+    - j11_unit_tests_repeat:
+        requires:
+          - start_j11_unit_tests_repeat
+          - j11_build
     - start_j11_jvm_dtests:
         type: approval
     - j11_jvm_dtests:
         requires:
           - start_j11_jvm_dtests
+          - j11_build
+    - start_j11_jvm_dtests_repeat:
+        type: approval
+    - j11_jvm_dtests_repeat:
+        requires:
+          - start_j11_jvm_dtests_repeat
           - j11_build
     - start_j11_cqlshlib_tests:
         type: approval
@@ -764,13 +679,27 @@
     # Java 11 dtests
     - start_j11_dtests:
         type: approval
-    - j11_dtests-with-vnodes:
+    - j11_dtests:
         requires:
           - start_j11_dtests
           - j11_build
-    - j11_dtests-no-vnodes:
-        requires:
-          - start_j11_dtests
+    - start_j11_dtests_vnode:
+        type: approval
+    - j11_dtests_vnode:
+        requires:
+          - start_j11_dtests_vnode
+          - j11_build
+    - start_j11_dtests_repeat:
+        type: approval
+    - j11_dtests_repeat:
+        requires:
+          - start_j11_dtests_repeat
+          - j11_build
+    - start_j11_dtests_vnode_repeat:
+        type: approval
+    - j11_dtests_vnode_repeat:
+        requires:
+          - start_j11_dtests_vnode_repeat
           - j11_build
     - start_j11_cqlsh_tests:
         type: approval
@@ -778,11 +707,11 @@
         requires:
           - start_j11_cqlsh_tests
           - j11_build
-    - j11_cqlsh-dtests-py3-with-vnodes:
+    - j11_cqlsh_dtests_py3_vnode:
         requires:
           - start_j11_cqlsh_tests
           - j11_build
-    - j11_cqlsh-dtests-py38-with-vnodes:
+    - j11_cqlsh_dtests_py38_vnode:
         requires:
           - start_j11_cqlsh_tests
           - j11_build
@@ -790,27 +719,20 @@
         requires:
           - start_j11_cqlsh_tests
           - j11_build
-    - j11_cqlsh-dtests-py3-no-vnodes:
+    - j11_cqlsh_dtests_py3:
         requires:
           - start_j11_cqlsh_tests
           - j11_build
-    - j11_cqlsh-dtests-py38-no-vnodes:
+    - j11_cqlsh_dtests_py38:
         requires:
           - start_j11_cqlsh_tests
           - j11_build
     # Java 11 repeated utest
-    - start_j11_repeated_utest:
-        type: approval
-    - j11_repeated_utest:
-        requires:
-          - start_j11_repeated_utest
-          - j11_build
-    # Java 11 repeated dtest
-    - start_j11_repeated_dtest:
-        type: approval
-    - j11_repeated_dtest:
-        requires:
-          - start_j11_repeated_dtest
+    - start_j11_repeated_ant_test:
+        type: approval
+    - j11_repeated_ant_test:
+        requires:
+          - start_j11_repeated_ant_test
           - j11_build
 
 j11_pre-commit_jobs: &j11_pre-commit_jobs
@@ -823,9 +745,15 @@
     - j11_unit_tests:
         requires:
           - j11_build
+    - j11_unit_tests_repeat:
+        requires:
+          - j11_build
     - j11_jvm_dtests:
         requires:
           - j11_build
+    - j11_jvm_dtests_repeat:
+        requires:
+          - j11_build
     - j11_cqlshlib_tests:
         requires:
           - j11_build
@@ -835,56 +763,43 @@
     - j11_cqlshlib_tests:
         requires:
           - j11_build
-    - j11_dtests-with-vnodes:
-        requires:
-          - j11_build
-    - j11_dtests-no-vnodes:
+    - j11_dtests:
+        requires:
+          - j11_build
+    - j11_dtests_repeat:
+        requires:
+          - j11_build
+    - j11_dtests_vnode:
+        requires:
+          - j11_build
+    - j11_dtests_vnode_repeat:
         requires:
           - j11_build
     - j11_cqlsh-dtests-py2-with-vnodes:
         requires:
           - j11_build
-    - j11_cqlsh-dtests-py3-with-vnodes:
-        requires:
-          - j11_build
-    - j11_cqlsh-dtests-py38-with-vnodes:
+    - j11_cqlsh_dtests_py3_vnode:
+        requires:
+          - j11_build
+    - j11_cqlsh_dtests_py38_vnode:
         requires:
           - j11_build
     - j11_cqlsh-dtests-py2-no-vnodes:
         requires:
           - j11_build
-    - j11_cqlsh-dtests-py3-no-vnodes:
-        requires:
-          - j11_build
-    - j11_cqlsh-dtests-py38-no-vnodes:
-        requires:
-          - j11_build
-    # Java 11 repeated utest (on request)
-    - start_j11_repeated_utest:
-        type: approval
-    - j11_repeated_utest:
-        requires:
-          - start_j11_repeated_utest
-          - j11_build
-    # Java 11 repeated dtest (on request)
-    - start_j11_repeated_dtest:
-        type: approval
-    - j11_repeated_dtest:
-        requires:
-          - start_j11_repeated_dtest
+    - j11_cqlsh_dtests_py3:
+        requires:
+          - j11_build
+    - j11_cqlsh_dtests_py38:
+        requires:
           - j11_build
 
 workflows:
     version: 2
-<<<<<<< HEAD
-    java8_separate_tests: *j8_with_dtests_jobs
+    java8_separate_tests: *j8_separate_jobs
     java8_pre-commit_tests: *j8_pre-commit_jobs
-    java11_separate_tests: *j11_with_dtests_jobs
+    java11_separate_tests: *j11_separate_jobs
     java11_pre-commit_tests: *j11_pre-commit_jobs
-=======
-    separate_tests: *separate_jobs
-    pre-commit_tests: *pre-commit_jobs
->>>>>>> f13cdddc
 
 executors:
   java8-executor:
@@ -1049,7 +964,6 @@
       - run_junit_tests:
           target: stress-test
 
-<<<<<<< HEAD
   utests_fqltool:
     <<: *j8_seq_executor
     steps:
@@ -1068,10 +982,7 @@
       - run_parallel_junit_tests:
           target: testclasslist-system-keyspace-directory
 
-  j8_dtests-with-vnodes:
-=======
   j8_dtests_vnode:
->>>>>>> f13cdddc
     <<: *j8_par_executor
     steps:
       - attach_workspace:
@@ -1085,7 +996,7 @@
           file_tag: j8_with_vnodes
           pytest_extra_args: '--use-vnodes --num-tokens=16 --skip-resource-intensive-tests'
 
-  j11_dtests-with-vnodes:
+  j11_dtests_vnode:
     <<: *j11_par_executor
     steps:
     - attach_workspace:
@@ -1114,8 +1025,7 @@
           file_tag: j8_without_vnodes
           pytest_extra_args: '--skip-resource-intensive-tests'
 
-<<<<<<< HEAD
-  j11_dtests-no-vnodes:
+  j11_dtests:
     <<: *j11_par_executor
     steps:
     - attach_workspace:
@@ -1130,10 +1040,7 @@
         file_tag: j11_without_vnodes
         pytest_extra_args: '--skip-resource-intensive-tests'
 
-  j8_upgradetests-no-vnodes:
-=======
   j8_upgrade_dtests:
->>>>>>> f13cdddc
     <<: *j8_par_executor
     steps:
       - attach_workspace:
@@ -1162,7 +1069,7 @@
           pytest_extra_args: '--use-vnodes --num-tokens=16 --skip-resource-intensive-tests'
           extra_env_args: 'CQLSH_PYTHON=/usr/bin/python2.7'
 
-  j8_cqlsh-dtests-py3-with-vnodes:
+  j8_cqlsh_dtests_py3_vnode:
     <<: *j8_par_executor
     steps:
       - attach_workspace:
@@ -1177,7 +1084,7 @@
           pytest_extra_args: '--use-vnodes --num-tokens=16 --skip-resource-intensive-tests'
           extra_env_args: 'CQLSH_PYTHON=/usr/bin/python3.6'
 
-  j8_cqlsh-dtests-py38-with-vnodes:
+  j8_cqlsh_dtests_py38_vnode:
     <<: *j8_par_executor
     steps:
       - attach_workspace:
@@ -1210,7 +1117,7 @@
           pytest_extra_args: '--skip-resource-intensive-tests'
           extra_env_args: 'CQLSH_PYTHON=/usr/bin/python2.7'
 
-  j8_cqlsh-dtests-py3-no-vnodes:
+  j8_cqlsh_dtests_py3:
     <<: *j8_par_executor
     steps:
       - attach_workspace:
@@ -1225,7 +1132,7 @@
           pytest_extra_args: '--skip-resource-intensive-tests'
           extra_env_args: 'CQLSH_PYTHON=/usr/bin/python3.6'
 
-  j8_cqlsh-dtests-py38-no-vnodes:
+  j8_cqlsh_dtests_py38:
     <<: *j8_par_executor
     steps:
       - attach_workspace:
@@ -1258,7 +1165,7 @@
           pytest_extra_args: '--use-vnodes --num-tokens=16 --skip-resource-intensive-tests'
           extra_env_args: 'CQLSH_PYTHON=/usr/bin/python2.7'
 
-  j11_cqlsh-dtests-py3-with-vnodes:
+  j11_cqlsh_dtests_py3_vnode:
     <<: *j11_par_executor
     steps:
       - attach_workspace:
@@ -1273,7 +1180,7 @@
           pytest_extra_args: '--use-vnodes --num-tokens=16 --skip-resource-intensive-tests'
           extra_env_args: 'CQLSH_PYTHON=/usr/bin/python3.6'
 
-  j11_cqlsh-dtests-py38-with-vnodes:
+  j11_cqlsh_dtests_py38_vnode:
     <<: *j11_par_executor
     steps:
       - attach_workspace:
@@ -1306,7 +1213,7 @@
           pytest_extra_args: '--skip-resource-intensive-tests'
           extra_env_args: 'CQLSH_PYTHON=/usr/bin/python2.7'
 
-  j11_cqlsh-dtests-py3-no-vnodes:
+  j11_cqlsh_dtests_py3:
     <<: *j11_par_executor
     steps:
       - attach_workspace:
@@ -1321,7 +1228,7 @@
           pytest_extra_args: '--skip-resource-intensive-tests'
           extra_env_args: 'CQLSH_PYTHON=/usr/bin/python3.6'
 
-  j11_cqlsh-dtests-py38-no-vnodes:
+  j11_cqlsh_dtests_py38:
     <<: *j11_par_executor
     steps:
       - attach_workspace:
@@ -1363,6 +1270,14 @@
       - log_environment
       - run_utests_system_keyspace_directory_repeat
 
+  utests_fqltool_repeat:
+    <<: *j8_repeated_utest_executor
+    steps:
+      - attach_workspace:
+          at: /home/cassandra
+      - log_environment
+      - run_utests_fqltool_repeat
+
   utests_long_repeat:
     <<: *j8_repeated_utest_executor
     steps:
@@ -1379,6 +1294,14 @@
       - log_environment
       - run_utests_stress_repeat
 
+  j11_unit_tests_repeat:
+    <<: *j11_repeated_utest_executor
+    steps:
+      - attach_workspace:
+          at: /home/cassandra
+      - log_environment
+      - run_unit_tests_repeat
+
   j8_jvm_dtests_repeat:
     <<: *j8_repeated_utest_executor
     steps:
@@ -1394,6 +1317,14 @@
           at: /home/cassandra
       - log_environment
       - run_jvm_upgrade_dtests_repeat
+
+  j11_jvm_dtests_repeat:
+    <<: *j11_repeated_utest_executor
+    steps:
+      - attach_workspace:
+          at: /home/cassandra
+      - log_environment
+      - run_jvm_dtests_repeat
 
   j8_repeated_ant_test:
     <<: *j8_repeated_utest_executor
@@ -1408,24 +1339,20 @@
           count: ${REPEATED_ANT_TEST_COUNT}
           stop_on_failure: ${REPEATED_TESTS_STOP_ON_FAILURE}
 
-<<<<<<< HEAD
-  j11_repeated_utest:
+  j11_repeated_ant_test:
     <<: *j11_repeated_utest_executor
     steps:
       - attach_workspace:
           at: /home/cassandra
       - log_environment
       - run_repeated_utest:
-          target: ${REPEATED_UTEST_TARGET}
-          class: ${REPEATED_UTEST_CLASS}
-          methods: ${REPEATED_UTEST_METHODS}
-          count: ${REPEATED_UTEST_COUNT}
-          stop_on_failure: ${REPEATED_UTEST_STOP_ON_FAILURE}
-
-  j8_repeated_dtest:
-=======
+          target: ${REPEATED_ANT_TEST_TARGET}
+          class: ${REPEATED_ANT_TEST_CLASS}
+          methods: ${REPEATED_ANT_TEST_METHODS}
+          count: ${REPEATED_ANT_TEST_COUNT}
+          stop_on_failure: ${REPEATED_TESTS_STOP_ON_FAILURE}
+
   j8_dtests_repeat:
->>>>>>> f13cdddc
     <<: *j8_repeated_dtest_executor
     steps:
       - attach_workspace:
@@ -1439,8 +1366,21 @@
           count: ${REPEATED_DTESTS_COUNT}
           stop_on_failure: ${REPEATED_TESTS_STOP_ON_FAILURE}
 
-<<<<<<< HEAD
-  j11_repeated_dtest:
+  j8_dtests_vnode_repeat:
+    <<: *j8_repeated_dtest_executor
+    steps:
+      - attach_workspace:
+          at: /home/cassandra
+      - clone_dtest
+      - create_venv
+      - run_repeated_dtest:
+          tests: ${REPEATED_DTESTS}
+          vnodes: "true"
+          upgrade: "false"
+          count: ${REPEATED_DTESTS_COUNT}
+          stop_on_failure: ${REPEATED_TESTS_STOP_ON_FAILURE}
+
+  j11_dtests_repeat:
     <<: *j11_repeated_dtest_executor
     steps:
       - attach_workspace:
@@ -1449,21 +1389,18 @@
       - clone_dtest
       - create_venv
       - run_repeated_dtest:
-          tests: ${REPEATED_DTEST_NAME}
-          vnodes: ${REPEATED_DTEST_VNODES}
+          tests: ${REPEATED_DTESTS}
+          vnodes: "false"
           upgrade: "false"
-          count: ${REPEATED_DTEST_COUNT}
-          stop_on_failure: ${REPEATED_DTEST_STOP_ON_FAILURE}
-
-  repeated_jvm_upgrade_dtest:
-    <<: *j8_repeated_jvm_upgrade_dtest_executor
-=======
-  j8_dtests_vnode_repeat:
-    <<: *j8_repeated_dtest_executor
->>>>>>> f13cdddc
-    steps:
-      - attach_workspace:
-          at: /home/cassandra
+          count: ${REPEATED_DTESTS_COUNT}
+          stop_on_failure: ${REPEATED_TESTS_STOP_ON_FAILURE}
+
+  j11_dtests_vnode_repeat:
+    <<: *j11_repeated_dtest_executor
+    steps:
+      - attach_workspace:
+          at: /home/cassandra
+      - log_environment
       - clone_dtest
       - create_venv
       - run_repeated_dtest:
@@ -1864,6 +1801,14 @@
           count: ${REPEATED_UTESTS_LONG_COUNT}
           stop_on_failure: ${REPEATED_TESTS_STOP_ON_FAILURE}
 
+  run_utests_fqltool_repeat:
+    steps:
+      - run_repeated_utests:
+          target: fqltool-test
+          tests: ${REPEATED_UTESTS_FQLTOOL}
+          count: ${REPEATED_UTESTS_FQLTOOL_COUNT}
+          stop_on_failure: ${REPEATED_TESTS_STOP_ON_FAILURE}
+
   run_utests_stress_repeat:
     steps:
       - run_repeated_utests:
@@ -1910,21 +1855,21 @@
             if [ -d ~/dtest_jars ]; then
               cp ~/dtest_jars/dtest* /tmp/cassandra/build/
             fi
-
+            
             # Calculate the number of test iterations to be run by the current parallel runner.
             count=$((<<parameters.count>> / CIRCLE_NODE_TOTAL))
             if (($CIRCLE_NODE_INDEX < (<<parameters.count>> % CIRCLE_NODE_TOTAL))); then
               count=$((count+1))
             fi
-
+            
             # Put manually specified tests and automatically detected tests together, removing duplicates
             tests=$(echo <<parameters.tests>> | sed -e "s/<nil>//" | sed -e "s/ //" | tr "," "\n" | tr " " "\n" | sort -n | uniq -u)
             echo "Tests to be repeated: ${tests}"
-
+            
             # Run each test class as many times as requested.
             exit_code="$?"
             for test in $tests; do
-
+            
                 # Split class and method names from the test name
                 if [[ $test =~ "#" ]]; then
                   class=${test%"#"*}
@@ -1933,27 +1878,28 @@
                   class=$test
                   method=""
                 fi
-
+            
                 # Prepare the -Dtest.name argument.
                 # It can be the fully qualified class name or the short class name, depending on the target.
                 if [[ $target == "test" || \
                       $target == "test-cdc" || \
                       $target == "test-compression" || \
                       $target == "test-system-keyspace-directory" || \
+                      $target == "fqltool-test" || \
                       $target == "long-test" || \
                       $target == "stress-test" ]]; then
                   name_arg="-Dtest.name=${class##*.}"
                 else
                   name_arg="-Dtest.name=$class"
                 fi
-
+            
                 # Prepare the -Dtest.methods argument, which is optional
                 if [ $method == "" ]; then
                   methods_arg=""
                 else
                   methods_arg="-Dtest.methods=$method"
                 fi
-
+            
                 for i in $(seq -w 1 $count); do
                   echo "Running test $test, iteration $i of $count"
 
@@ -1987,7 +1933,7 @@
                   if [[ -d $source && -n "$(ls $source)" ]]; then
                     mv $source/* $dest/
                   fi
-
+            
                   # maybe stop iterations on test failure
                   if [[ <<parameters.stop_on_failure>> = true ]] && (( $exit_code > 0 )); then
                     break
@@ -2062,6 +2008,7 @@
                       $target == "test-cdc" || \
                       $target == "test-compression" || \
                       $target == "test-system-keyspace-directory" || \
+                      $target == "fqltool-test" || \
                       $target == "long-test" || \
                       $target == "stress-test" ]]; then
                   name="-Dtest.name=$class_name"
@@ -2179,7 +2126,7 @@
                 echo "env: $(env)"
                 echo "** done env"
                 mkdir -p /tmp/results/dtests
-
+            
                 tests_arg=$(echo <<parameters.tests>> | sed -e "s/,/ /g")
 
                 stop_on_failure_arg=""
