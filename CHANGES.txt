--- conflicted
+++ resolved
@@ -126,11 +126,7 @@
  * Duplicate the buffer before passing it to analyser in SASI operation (CASSANDRA-13512)
  * Properly evict pstmts from prepared statements cache (CASSANDRA-13641)
 Merged from 3.0:
-<<<<<<< HEAD
-=======
  * Don't let stress write warmup data if n=0 (CASSANDRA-13773)
- * Gossip thread slows down when using batch commit log (CASSANDRA-12966)
->>>>>>> 59d4c271
  * Randomize batchlog endpoint selection with only 1 or 2 racks (CASSANDRA-12884)
  * Fix digest calculation for counter cells (CASSANDRA-13750)
  * Fix ColumnDefinition.cellValueType() for non-frozen collection and change SSTabledump to use type.toJSONString() (CASSANDRA-13573)
