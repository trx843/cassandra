--- conflicted
+++ resolved
@@ -1,7 +1,7 @@
-<<<<<<< HEAD
 3.11.13
 Merged from 3.0:
  * Lazy transaction log replica creation allows incorrect replica content divergence during anticompaction (CASSANDRA-17273)
+ * LeveledCompactionStrategy disk space check improvements (CASSANDRA-17272)
 
 
 3.11.12
@@ -17,14 +17,6 @@
  * Reduce thread contention in CommitLogSegment and HintsBuffer (CASSANDRA-16072)
  * Avoid sending CDC column if not enabled (CASSANDRA-16770)
 Merged from 3.0:
-=======
-3.0.27
- * LeveledCompactionStrategy disk space check improvements (CASSANDRA-17272)
- * Lazy transaction log replica creation allows incorrect replica content divergence during anticompaction (CASSANDRA-17273)
-
-
-3.0.26
->>>>>>> b58a5c86
  * Fix conversion from megabits to bytes in streaming rate limiter (CASSANDRA-17243)
  * Upgrade logback to 1.2.9 (CASSANDRA-17204)
  * Avoid race in AbstractReplicationStrategy endpoint caching (CASSANDRA-16673)
