<<<<<<< HEAD
3.11.12
 * Upgrade snakeyaml to 1.26 in 3.11 (CASSANDRA=17028)
 * Add key validation to ssstablescrub (CASSANDRA-16969)
 * Update Jackson from 2.9.10 to 2.12.5 (CASSANDRA-16851)
 * Include SASI components to snapshots (CASSANDRA-15134)
 * Make assassinate more resilient to missing tokens (CASSANDRA-16847)
 * Exclude Jackson 1.x transitive dependency of hadoop* provided dependencies (CASSANDRA-16854)
 * Validate SASI tokenizer options before adding index to schema (CASSANDRA-15135)
 * Fixup scrub output when no data post-scrub and clear up old use of row, which really means partition (CASSANDRA-16835)
 * Fix ant-junit dependency issue (CASSANDRA-16827)
 * Reduce thread contention in CommitLogSegment and HintsBuffer (CASSANDRA-16072)
 * Avoid sending CDC column if not enabled (CASSANDRA-16770)
Merged from 3.0:
=======
3.0.26:
 * Avoid race in AbstractReplicationStrategy endpoint caching (CASSANDRA-16673)
>>>>>>> b1a8a56c
 * Fix abort when window resizing during cqlsh COPY (CASSANDRA-15230)
 * Fix slow keycache load which blocks startup for tables with many sstables (CASSANDRA-14898)
 * Fix rare NPE caused by batchlog replay / node decomission races (CASSANDRA-17049)
 * Allow users to view permissions of the roles they created (CASSANDRA-16902)
 * Fix failure handling in inter-node communication (CASSANDRA-16334)
 * Log more information when a node runs out of commitlog space (CASSANDRA-11323)
 * Don't take snapshots when truncating system tables (CASSANDRA-16839)
 * Make -Dtest.methods consistently optional in all Ant test targets (CASSANDRA-17014)
 * Immediately apply stream throughput, considering negative values as unthrottled (CASSANDRA-16959)
 * Do not release new SSTables in offline transactions (CASSANDRA-16975)
 * ArrayIndexOutOfBoundsException in FunctionResource#fromName (CASSANDRA-16977, CASSANDRA-16995)
 * CVE-2015-0886 Security vulnerability in jbcrypt is addressed (CASSANDRA-9384)
 * Avoid useless SSTable reads during single partition queries (CASSANDRA-16944)
 * Debian init respects CASSANDRA_HEAPDUMP_DIR (CASSANDRA-13843)
 * Catch UnsatisfiedLinkError in WindowsTimer (CASSANDRA-16085)
 * Avoid removing batch when it's not created during view replication (CASSANDRA-16175)
 * Make the addition of regular column to COMPACT tables throw an InvalidRequestException (CASSANDRA-14564)
 * Fix materialized view schema backup as table (CASSANDRA-12734)
 * Avoid signaling DigestResolver until the minimum number of responses are guaranteed to be visible (CASSANDRA-16883)
 * Fix secondary indexes on primary key columns skipping some writes (CASSANDRA-16868)
 * Fix incorrect error message in LegacyLayout (CASSANDRA-15136)
 * Use JMX to validate nodetool --jobs parameter (CASSANDRA-16104)
 * Handle properly UnsatisfiedLinkError in NativeLibrary#getProcessID() (CASSANDRA-16578)
 * Remove mutation data from error log message (CASSANDRA-16817)
 * Race in CompactionExecutorTest (CASSANDRA-17239)
Merged from 2.2:
 * Add python2 location to RPMs (CASSANDRA-16822)


3.11.11
 * Make cqlsh use the same set of reserved keywords than the server uses (CASSANDRA-15663)
 * Optimize bytes skipping when reading SSTable files (CASSANDRA-14415)
 * Enable tombstone compactions when unchecked_tombstone_compaction is set in TWCS (CASSANDRA-14496)
 * Read only the required SSTables for single partition queries (CASSANDRA-16737)
 * Fix LeveledCompactionStrategy compacts last level throw an ArrayIndexOutOfBoundsException (CASSANDRA-15669)
 * Maps $CASSANDRA_LOG_DIR to cassandra.logdir java property when executing nodetool (CASSANDRA-16199)
 * Nodetool garbagecollect should retain SSTableLevel for LCS (CASSANDRA-16634)
 * Ignore stale acks received in the shadow round (CASSANDRA-16588)
 * Add autocomplete and error messages for provide_overlapping_tombstones (CASSANDRA-16350)
 * Add StorageServiceMBean.getKeyspaceReplicationInfo(keyspaceName) (CASSANDRA-16447)
 * Make sure sstables with moved starts are removed correctly in LeveledGenerations (CASSANDRA-16552)
 * Upgrade jackson-databind to 2.9.10.8 (CASSANDRA-16462)
Merged from 3.0:
 * Binary releases no longer bundle the apidocs (javadoc) (CASSANDRA-16557)
 * Migrate dependency handling from maven-ant-tasks to resolver-ant-tasks, removing lib/ directory from version control (CASSANDRA-16557)
 * Don't allow seeds to replace without using unsafe (CASSANDRA-14463)
 * Calculate time remaining correctly for all compaction types in compactionstats (CASSANDRA-14701)
 * Receipt of gossip shutdown notification updates TokenMetadata (CASSANDRA-16796)
 * Count bloom filter misses correctly (CASSANDRA-12922)
 * Reject token() in MV WHERE clause (CASSANDRA-13464)
 * Ensure java executable is on the path (CASSANDRA-14325)
 * Make speculative retry parameter case-insensitive for backward compatibility with 2.1 (CASSANDRA-16467)
 * Push digest mismatch exceptions to trace (CASSANDRA-14900)
 * Handle correctly the exceptions thrown by custom QueryHandler constructors (CASSANDRA-16703)
 * Adding columns via ALTER TABLE can generate corrupt sstables (CASSANDRA-16735)
 * Add flag to disable ALTER...DROP COMPACT STORAGE statements (CASSANDRA-16733)
 * Clean transaction log leftovers at the beginning of sstablelevelreset and sstableofflinerelevel (CASSANDRA-12519)
 * CQL shell should prefer newer TLS version by default (CASSANDRA-16695)
 * Ensure that existing empty rows are properly returned (CASSANDRA-16671)
 * Invalidate prepared statements on DROP COMPACT (CASSANDRA-16712)
 * Failure to execute queries should emit a KPI other than read timeout/unavailable so it can be alerted/tracked (CASSANDRA-16581)
 * Don't wait on schema versions from replacement target when replacing a node (CASSANDRA-16692)
 * StandaloneVerifier does not fail when unable to verify SSTables, it only fails if Corruption is thrown (CASSANDRA-16683)
 * Fix bloom filter false ratio calculation by including true negatives (CASSANDRA-15834)
 * Prevent loss of commit log data when moving sstables between nodes (CASSANDRA-16619)
 * Fix materialized view builders inserting truncated data (CASSANDRA-16567)
 * Don't wait for schema migrations from removed nodes (CASSANDRA-16577)
 * Scheduled (delayed) schema pull tasks should not run after MIGRATION stage shutdown during decommission (CASSANDRA-16495)
 * Ignore trailing zeros in hint files (CASSANDRA-16523)
 * Refuse DROP COMPACT STORAGE if some 2.x sstables are in use (CASSANDRA-15897)
 * Fix ColumnFilter::toString not returning a valid CQL fragment (CASSANDRA-16483)
 * Fix ColumnFilter behaviour to prevent digest mitmatches during upgrades (CASSANDRA-16415)
 * Avoid pushing schema mutations when setting up distributed system keyspaces locally (CASSANDRA-16387)
Merged from 2.2:
 * Remove ant targets list-jvm-dtests and ant list-jvm-upgrade-dtests (CASSANDRA-16519)
 * Fix centos packaging for arm64, >=4.0 rpm's now require python3 (CASSANDRA-16477)
 * Make TokenMetadata's ring version increments atomic (CASSANDRA-16286)

3.11.10
 * Fix digest computation for queries with fetched but non queried columns (CASSANDRA-15962)
 * Reduce amount of allocations during batch statement execution (CASSANDRA-16201)
 * Update jflex-1.6.0.jar to match upstream (CASSANDRA-16393)
 * Fix DecimalDeserializer#toString OOM (CASSANDRA-14925)
 * Rate limit validation compactions using compaction_throughput_mb_per_sec (CASSANDRA-16161)
 * SASI's `max_compaction_flush_memory_in_mb` settings over 100GB revert to default of 1GB (CASSANDRA-16071)
Merged from 3.0:
 * Prevent unbounded number of pending flushing tasks (CASSANDRA-16261)
 * Improve empty hint file handling during startup (CASSANDRA-16162)
 * Allow empty string in collections with COPY FROM in cqlsh (CASSANDRA-16372)
 * Fix skipping on pre-3.0 created compact storage sstables due to missing primary key liveness (CASSANDRA-16226)
 * Extend the exclusion of replica filtering protection to other indices instead of just SASI (CASSANDRA-16311)
 * Synchronize transaction logs for JBOD (CASSANDRA-16225)
 * Fix the counting of cells per partition (CASSANDRA-16259)
 * Fix serial read/non-applying CAS linearizability (CASSANDRA-12126)
 * Avoid potential NPE in JVMStabilityInspector (CASSANDRA-16294)
 * Improved check of num_tokens against the length of initial_token (CASSANDRA-14477)
 * Fix a race condition on ColumnFamilyStore and TableMetrics (CASSANDRA-16228)
 * Remove the SEPExecutor blocking behavior (CASSANDRA-16186)
 * Fix invalid cell value skipping when reading from disk (CASSANDRA-16223)
 * Prevent invoking enable/disable gossip when not in NORMAL (CASSANDRA-16146)
 * Wait for schema agreement when bootstrapping (CASSANDRA-15158)
Merged from 2.2:
 * Fix the histogram merge of the table metrics (CASSANDRA-16259)

3.11.9
 * Synchronize Keyspace instance store/clear (CASSANDRA-16210)
 * Fix ColumnFilter to avoid querying cells of unselected complex columns (CASSANDRA-15977)
 * Fix memory leak in CompressedChunkReader (CASSANDRA-15880)
 * Don't attempt value skipping with mixed version cluster (CASSANDRA-15833)
 * Avoid failing compactions with very large partitions (CASSANDRA-15164)
 * Make sure LCS handles duplicate sstable added/removed notifications correctly (CASSANDRA-14103)
Merged from 3.0:
 * Fix OOM when terminating repair session (CASSANDRA-15902)
 * Avoid marking shutting down nodes as up after receiving gossip shutdown message (CASSANDRA-16094)
 * Check SSTables for latest version before dropping compact storage (CASSANDRA-16063)
 * Handle unexpected columns due to schema races (CASSANDRA-15899)
 * Add flag to ignore unreplicated keyspaces during repair (CASSANDRA-15160)
Merged from 2.2:
 * Package tools/bin scripts as executable (CASSANDRA-16151)
 * Fixed a NullPointerException when calling nodetool enablethrift (CASSANDRA-16127)

3.11.8
 * Correctly interpret SASI's `max_compaction_flush_memory_in_mb` setting in megabytes not bytes (CASSANDRA-16071)
 * Fix short read protection for GROUP BY queries (CASSANDRA-15459)
 * Frozen RawTuple is not annotated with frozen in the toString method (CASSANDRA-15857)
Merged from 3.0:
 * Use IF NOT EXISTS for index and UDT create statements in snapshot schema files (CASSANDRA-13935)
 * Fix gossip shutdown order (CASSANDRA-15816)
 * Remove broken 'defrag-on-read' optimization (CASSANDRA-15432)
 * Check for endpoint collision with hibernating nodes (CASSANDRA-14599)
 * Operational improvements and hardening for replica filtering protection (CASSANDRA-15907)
 * stop_paranoid disk failure policy is ignored on CorruptSSTableException after node is up (CASSANDRA-15191)
 * Forbid altering UDTs used in partition keys (CASSANDRA-15933)
 * Fix empty/null json string representation (CASSANDRA-15896)
 * 3.x fails to start if commit log has range tombstones from a column which is also deleted (CASSANDRA-15970)
 * Handle difference in timestamp precision between java8 and java11 in LogFIle.java (CASSANDRA-16050)
Merged from 2.2:
 * Fix CQL parsing of collections when the column type is reversed (CASSANDRA-15814)
Merged from 2.1:
 * Only allow strings to be passed to JMX authentication (CASSANDRA-16077)

3.11.7
 * Fix cqlsh output when fetching all rows in batch mode (CASSANDRA-15905)
 * Upgrade Jackson to 2.9.10 (CASSANDRA-15867)
 * Fix CQL formatting of read command restrictions for slow query log (CASSANDRA-15503)
 * Allow sstableloader to use SSL on the native port (CASSANDRA-14904)
Merged from 3.0:
 * Backport CASSANDRA-12189: escape string literals (CASSANDRA-15948)
 * Avoid hinted handoff per-host throttle being arounded to 0 in large cluster (CASSANDRA-15859)
 * Avoid emitting empty range tombstones from RangeTombstoneList (CASSANDRA-15924)
 * Avoid thread starvation, and improve compare-and-swap performance, in the slab allocators (CASSANDRA-15922)
 * Add token to tombstone warning and error messages (CASSANDRA-15890)
 * Fixed range read concurrency factor computation and capped as 10 times tpc cores (CASSANDRA-15752)
 * Catch exception on bootstrap resume and init native transport (CASSANDRA-15863)
 * Fix replica-side filtering returning stale data with CL > ONE (CASSANDRA-8272, CASSANDRA-8273)
 * Fix duplicated row on 2.x upgrades when multi-rows range tombstones interact with collection ones (CASSANDRA-15805)
 * Rely on snapshotted session infos on StreamResultFuture.maybeComplete to avoid race conditions (CASSANDRA-15667)
 * EmptyType doesn't override writeValue so could attempt to write bytes when expected not to (CASSANDRA-15790)
 * Fix index queries on partition key columns when some partitions contains only static data (CASSANDRA-13666)
 * Avoid creating duplicate rows during major upgrades (CASSANDRA-15789)
 * liveDiskSpaceUsed and totalDiskSpaceUsed get corrupted if IndexSummaryRedistribution gets interrupted (CASSANDRA-15674)
 * Fix Debian init start/stop (CASSANDRA-15770)
 * Fix infinite loop on index query paging in tables with clustering (CASSANDRA-14242)
 * Fix chunk index overflow due to large sstable with small chunk length (CASSANDRA-15595)
 * Allow selecting static column only when querying static index (CASSANDRA-14242)
 * cqlsh return non-zero status when STDIN CQL fails (CASSANDRA-15623)
 * Don't skip sstables in slice queries based only on local min/max/deletion timestamp (CASSANDRA-15690)
 * Memtable memory allocations may deadlock (CASSANDRA-15367)
 * Run evictFromMembership in GossipStage (CASSANDRA-15592)
Merged from 2.2:
 * Fix nomenclature of allow and deny lists (CASSANDRA-15862)
 * Remove generated files from source artifact (CASSANDRA-15849)
 * Remove duplicated tools binaries from tarballs (CASSANDRA-15768)
 * Duplicate results with DISTINCT queries in mixed mode (CASSANDRA-15501)
 * Disable JMX rebinding (CASSANDRA-15653)
Merged from 2.1:
 * Fix writing of snapshot manifest when the table has table-backed secondary indexes (CASSANDRA-10968)
 * Fix parse error in cqlsh COPY FROM and formatting for map of blobs (CASSANDRA-15679)
 * Fix Commit log replays when static column clustering keys are collections (CASSANDRA-14365)
 * Fix Red Hat init script on newer systemd versions (CASSANDRA-15273)
 * Allow EXTRA_CLASSPATH to work on tar/source installations (CASSANDRA-15567)


3.11.6
 * Fix bad UDT sstable metadata serialization headers written by C* 3.0 on upgrade and in sstablescrub (CASSANDRA-15035)
 * Fix nodetool compactionstats showing extra pending task for TWCS - patch implemented (CASSANDRA-15409)
 * Fix SELECT JSON formatting for the "duration" type (CASSANDRA-15075)
 * Fix LegacyLayout to have same behavior as 2.x when handling unknown column names (CASSANDRA-15081)
 * Update nodetool help stop output (CASSANDRA-15401)
Merged from 3.0:
 * Run in-jvm upgrade dtests in circleci (CASSANDRA-15506)
 * Include updates to static column in mutation size calculations (CASSANDRA-15293)
 * Fix point-in-time recoevery ignoring timestamp of updates to static columns (CASSANDRA-15292)
 * GC logs are also put under $CASSANDRA_LOG_DIR (CASSANDRA-14306)
 * Fix sstabledump's position key value when partitions have multiple rows (CASSANDRA-14721)
 * Avoid over-scanning data directories in LogFile.verify() (CASSANDRA-15364)
 * Bump generations and document changes to system_distributed and system_traces in 3.0, 3.11
   (CASSANDRA-15441)
 * Fix system_traces creation timestamp; optimise system keyspace upgrades (CASSANDRA-15398)
 * Fix various data directory prefix matching issues (CASSANDRA-13974)
 * Minimize clustering values in metadata collector (CASSANDRA-15400)
 * Avoid over-trimming of results in mixed mode clusters (CASSANDRA-15405)
 * validate value sizes in LegacyLayout (CASSANDRA-15373)
 * Ensure that tracing doesn't break connections in 3.x/4.0 mixed mode by default (CASSANDRA-15385)
 * Make sure index summary redistribution does not start when compactions are paused (CASSANDRA-15265)
 * Ensure legacy rows have primary key livenessinfo when they contain illegal cells (CASSANDRA-15365)
 * Fix race condition when setting bootstrap flags (CASSANDRA-14878)
 * Fix NativeLibrary.tryOpenDirectory callers for Windows (CASSANDRA-15426)
Merged from 2.2:
 * Fix SELECT JSON output for empty blobs (CASSANDRA-15435)
 * In-JVM DTest: Set correct internode message version for upgrade test (CASSANDRA-15371)
 * In-JVM DTest: Support NodeTool in dtest (CASSANDRA-15429)
 * Fix NativeLibrary.tryOpenDirectory callers for Windows (CASSANDRA-15426)


3.11.5
 * Fix SASI non-literal string comparisons (range operators) (CASSANDRA-15169)
 * Make sure user defined compaction transactions are always closed (CASSANDRA-15123)
 * Fix cassandra-env.sh to use $CASSANDRA_CONF to find cassandra-jaas.config (CASSANDRA-14305)
 * Fixed nodetool cfstats printing index name twice (CASSANDRA-14903)
 * Add flag to disable SASI indexes, and warnings on creation (CASSANDRA-14866)
Merged from 3.0:
 * Add ability to cap max negotiable protocol version (CASSANDRA-15193)
 * Gossip tokens on startup if available (CASSANDRA-15335)
 * Fix resource leak in CompressedSequentialWriter (CASSANDRA-15340)
 * Fix bad merge that reverted CASSANDRA-14993 (CASSANDRA-15289)
 * Fix LegacyLayout RangeTombstoneList IndexOutOfBoundsException when upgrading and RangeTombstone bounds are asymmetric (CASSANDRA-15172)
 * Fix NPE when using allocate_tokens_for_keyspace on new DC/rack (CASSANDRA-14952)
 * Filter sstables earlier when running cleanup (CASSANDRA-15100)
 * Use mean row count instead of mean column count for index selectivity calculation (CASSANDRA-15259)
 * Avoid updating unchanged gossip states (CASSANDRA-15097)
 * Prevent recreation of previously dropped columns with a different kind (CASSANDRA-14948)
 * Prevent client requests from blocking on executor task queue (CASSANDRA-15013)
 * Toughen up column drop/recreate type validations (CASSANDRA-15204)
 * LegacyLayout should handle paging states that cross a collection column (CASSANDRA-15201)
 * Prevent RuntimeException when username or password is empty/null (CASSANDRA-15198)
 * Multiget thrift query returns null records after digest mismatch (CASSANDRA-14812)
 * Skipping illegal legacy cells can break reverse iteration of indexed partitions (CASSANDRA-15178)
 * Handle paging states serialized with a different version than the session's (CASSANDRA-15176)
 * Throw IOE instead of asserting on unsupporter peer versions (CASSANDRA-15066)
 * Update token metadata when handling MOVING/REMOVING_TOKEN events (CASSANDRA-15120)
 * Add ability to customize cassandra log directory using $CASSANDRA_LOG_DIR (CASSANDRA-15090)
 * Skip cells with illegal column names when reading legacy sstables (CASSANDRA-15086)
 * Fix assorted gossip races and add related runtime checks (CASSANDRA-15059)
 * Fix mixed mode partition range scans with limit (CASSANDRA-15072)
 * cassandra-stress works with frozen collections: list and set (CASSANDRA-14907)
 * Fix handling FS errors on writing and reading flat files - LogTransaction and hints (CASSANDRA-15053)
 * Avoid double closing the iterator to avoid overcounting the number of requests (CASSANDRA-15058)
 * Improve `nodetool status -r` speed (CASSANDRA-14847)
 * Improve merkle tree size and time on heap (CASSANDRA-14096)
 * Add missing commands to nodetool_completion (CASSANDRA-14916)
 * Anti-compaction temporarily corrupts sstable state for readers (CASSANDRA-15004)
Merged from 2.2:
 * Catch non-IOException in FileUtils.close to make sure that all resources are closed (CASSANDRA-15225)
 * Handle exceptions during authentication/authorization (CASSANDRA-15041)
 * Support cross version messaging in in-jvm upgrade dtests (CASSANDRA-15078)
 * Fix index summary redistribution cancellation (CASSANDRA-15045)
 * Refactor Circle CI configuration (CASSANDRA-14806)
 * Fixing invalid CQL in security documentation (CASSANDRA-15020)
 * Multi-version in-JVM dtests (CASSANDRA-14937)
 * Allow instance class loaders to be garbage collected for inJVM dtest (CASSANDRA-15170)
 * Add support for network topology and query tracing for inJVM dtest (CASSANDRA-15319)


3.11.4
 * Make stop-server.bat wait for Cassandra to terminate (CASSANDRA-14829)
 * Correct sstable sorting for garbagecollect and levelled compaction (CASSANDRA-14870)
Merged from 3.0:
 * Severe concurrency issues in STCS,DTCS,TWCS,TMD.Topology,TypeParser
 * Add a script to make running the cqlsh tests in cassandra repo easier (CASSANDRA-14951)
 * If SizeEstimatesRecorder misses a 'onDropTable' notification, the size_estimates table will never be cleared for that table. (CASSANDRA-14905)
 * Counters fail to increment in 2.1/2.2 to 3.X mixed version clusters (CASSANDRA-14958)
 * Streaming needs to synchronise access to LifecycleTransaction (CASSANDRA-14554)
 * Fix cassandra-stress write hang with default options (CASSANDRA-14616)
 * Differentiate between slices and RTs when decoding legacy bounds (CASSANDRA-14919)
 * Netty epoll IOExceptions caused by unclean client disconnects being logged at INFO (CASSANDRA-14909)
 * Unfiltered.isEmpty conflicts with Row extends AbstractCollection.isEmpty (CASSANDRA-14588)
 * RangeTombstoneList doesn't properly clean up mergeable or superseded rts in some cases (CASSANDRA-14894)
 * Fix handling of collection tombstones for dropped columns from legacy sstables (CASSANDRA-14912)
 * Throw exception if Columns serialized subset encode more columns than possible (CASSANDRA-14591)
 * Drop/add column name with different Kind can result in corruption (CASSANDRA-14843)
 * Fix missing rows when reading 2.1 SSTables with static columns in 3.0 (CASSANDRA-14873)
 * Move TWCS message 'No compaction necessary for bucket size' to Trace level (CASSANDRA-14884)
 * Sstable min/max metadata can cause data loss (CASSANDRA-14861)
 * Dropped columns can cause reverse sstable iteration to return prematurely (CASSANDRA-14838)
 * Legacy sstables with  multi block range tombstones create invalid bound sequences (CASSANDRA-14823)
 * Expand range tombstone validation checks to multiple interim request stages (CASSANDRA-14824)
 * Reverse order reads can return incomplete results (CASSANDRA-14803)
 * Avoid calling iter.next() in a loop when notifying indexers about range tombstones (CASSANDRA-14794)
 * Fix purging semi-expired RT boundaries in reversed iterators (CASSANDRA-14672)
 * DESC order reads can fail to return the last Unfiltered in the partition (CASSANDRA-14766)
 * Fix corrupted collection deletions for dropped columns in 3.0 <-> 2.{1,2} messages (CASSANDRA-14568)
 * Fix corrupted static collection deletions in 3.0 <-> 2.{1,2} messages (CASSANDRA-14568)
 * Handle failures in parallelAllSSTableOperation (cleanup/upgradesstables/etc) (CASSANDRA-14657)
 * Improve TokenMetaData cache populating performance avoid long locking (CASSANDRA-14660)
 * Backport: Flush netty client messages immediately (not by default) (CASSANDRA-13651)
 * Fix static column order for SELECT * wildcard queries (CASSANDRA-14638)
 * sstableloader should use discovered broadcast address to connect intra-cluster (CASSANDRA-14522)
 * Fix reading columns with non-UTF names from schema (CASSANDRA-14468)
Merged from 2.2:
 * CircleCI docker image should bake in more dependencies (CASSANDRA-14985)
 * Don't enable client transports when bootstrap is pending (CASSANDRA-14525)
 * MigrationManager attempts to pull schema from different major version nodes (CASSANDRA-14928)
 * Fix incorrect cqlsh results when selecting same columns multiple times (CASSANDRA-13262)
 * Returns null instead of NaN or Infinity in JSON strings (CASSANDRA-14377)
Merged from 2.1:
 * Paged Range Slice queries with DISTINCT can drop rows from results (CASSANDRA-14956)
 * Update release checksum algorithms to SHA-256, SHA-512 (CASSANDRA-14970)


3.11.3
 * Validate supported column type with SASI analyzer (CASSANDRA-13669)
 * Remove BTree.Builder Recycler to reduce memory usage (CASSANDRA-13929)
 * Reduce nodetool GC thread count (CASSANDRA-14475)
 * Fix New SASI view creation during Index Redistribution (CASSANDRA-14055)
 * Remove string formatting lines from BufferPool hot path (CASSANDRA-14416)
 * Update metrics to 3.1.5 (CASSANDRA-12924)
 * Detect OpenJDK jvm type and architecture (CASSANDRA-12793)
 * Don't use guava collections in the non-system keyspace jmx attributes (CASSANDRA-12271)
 * Allow existing nodes to use all peers in shadow round (CASSANDRA-13851)
 * Fix cqlsh to read connection.ssl cqlshrc option again (CASSANDRA-14299)
 * Downgrade log level to trace for CommitLogSegmentManager (CASSANDRA-14370)
 * CQL fromJson(null) throws NullPointerException (CASSANDRA-13891)
 * Serialize empty buffer as empty string for json output format (CASSANDRA-14245)
 * Allow logging implementation to be interchanged for embedded testing (CASSANDRA-13396)
 * SASI tokenizer for simple delimiter based entries (CASSANDRA-14247)
 * Fix Loss of digits when doing CAST from varint/bigint to decimal (CASSANDRA-14170)
 * RateBasedBackPressure unnecessarily invokes a lock on the Guava RateLimiter (CASSANDRA-14163)
 * Fix wildcard GROUP BY queries (CASSANDRA-14209)
Merged from 3.0:
 * Fix corrupted static collection deletions in 3.0 -> 2.{1,2} messages (CASSANDRA-14568)
 * Fix potential IndexOutOfBoundsException with counters (CASSANDRA-14167)
 * Always close RT markers returned by ReadCommand#executeLocally() (CASSANDRA-14515)
 * Reverse order queries with range tombstones can cause data loss (CASSANDRA-14513)
 * Fix regression of lagging commitlog flush log message (CASSANDRA-14451)
 * Add Missing dependencies in pom-all (CASSANDRA-14422)
 * Cleanup StartupClusterConnectivityChecker and PING Verb (CASSANDRA-14447)
 * Fix deprecated repair error notifications from 3.x clusters to legacy JMX clients (CASSANDRA-13121)
 * Cassandra not starting when using enhanced startup scripts in windows (CASSANDRA-14418)
 * Fix progress stats and units in compactionstats (CASSANDRA-12244)
 * Better handle missing partition columns in system_schema.columns (CASSANDRA-14379)
 * Delay hints store excise by write timeout to avoid race with decommission (CASSANDRA-13740)
 * Deprecate background repair and probablistic read_repair_chance table options
   (CASSANDRA-13910)
 * Add missed CQL keywords to documentation (CASSANDRA-14359)
 * Fix unbounded validation compactions on repair / revert CASSANDRA-13797 (CASSANDRA-14332)
 * Avoid deadlock when running nodetool refresh before node is fully up (CASSANDRA-14310)
 * Handle all exceptions when opening sstables (CASSANDRA-14202)
 * Handle incompletely written hint descriptors during startup (CASSANDRA-14080)
 * Handle repeat open bound from SRP in read repair (CASSANDRA-14330)
 * Respect max hint window when hinting for LWT (CASSANDRA-14215)
 * Adding missing WriteType enum values to v3, v4, and v5 spec (CASSANDRA-13697)
 * Don't regenerate bloomfilter and summaries on startup (CASSANDRA-11163)
 * Fix NPE when performing comparison against a null frozen in LWT (CASSANDRA-14087)
 * Log when SSTables are deleted (CASSANDRA-14302)
 * Fix batch commitlog sync regression (CASSANDRA-14292)
 * Write to pending endpoint when view replica is also base replica (CASSANDRA-14251)
 * Chain commit log marker potential performance regression in batch commit mode (CASSANDRA-14194)
 * Fully utilise specified compaction threads (CASSANDRA-14210)
 * Pre-create deletion log records to finish compactions quicker (CASSANDRA-12763)
Merged from 2.2:
 * Fix bug that prevented compaction of SSTables after full repairs (CASSANDRA-14423)
 * Incorrect counting of pending messages in OutboundTcpConnection (CASSANDRA-11551)
 * Fix compaction failure caused by reading un-flushed data (CASSANDRA-12743)
 * Use Bounds instead of Range for sstables in anticompaction (CASSANDRA-14411)
 * Fix JSON queries with IN restrictions and ORDER BY clause (CASSANDRA-14286)
 * Backport circleci yaml (CASSANDRA-14240)
Merged from 2.1:
 * Check checksum before decompressing data (CASSANDRA-14284)
 * CVE-2017-5929 Security vulnerability in Logback warning in NEWS.txt (CASSANDRA-14183)


3.11.2
 * Fix ReadCommandTest (CASSANDRA-14234)
 * Remove trailing period from latency reports at keyspace level (CASSANDRA-14233)
 * Backport CASSANDRA-13080: Use new token allocation for non bootstrap case as well (CASSANDRA-14212)
 * Remove dependencies on JVM internal classes from JMXServerUtils (CASSANDRA-14173) 
 * Add DEFAULT, UNSET, MBEAN and MBEANS to `ReservedKeywords` (CASSANDRA-14205)
 * Add Unittest for schema migration fix (CASSANDRA-14140)
 * Print correct snitch info from nodetool describecluster (CASSANDRA-13528)
 * Close socket on error during connect on OutboundTcpConnection (CASSANDRA-9630)
 * Enable CDC unittest (CASSANDRA-14141)
 * Acquire read lock before accessing CompactionStrategyManager fields (CASSANDRA-14139)
 * Split CommitLogStressTest to avoid timeout (CASSANDRA-14143)
 * Avoid invalidating disk boundaries unnecessarily (CASSANDRA-14083)
 * Avoid exposing compaction strategy index externally (CASSANDRA-14082)
 * Prevent continuous schema exchange between 3.0 and 3.11 nodes (CASSANDRA-14109)
 * Fix imbalanced disks when replacing node with same address with JBOD (CASSANDRA-14084)
 * Reload compaction strategies when disk boundaries are invalidated (CASSANDRA-13948)
 * Remove OpenJDK log warning (CASSANDRA-13916)
 * Prevent compaction strategies from looping indefinitely (CASSANDRA-14079)
 * Cache disk boundaries (CASSANDRA-13215)
 * Add asm jar to build.xml for maven builds (CASSANDRA-11193)
 * Round buffer size to powers of 2 for the chunk cache (CASSANDRA-13897)
 * Update jackson JSON jars (CASSANDRA-13949)
 * Avoid locks when checking LCS fanout and if we should defrag (CASSANDRA-13930)
 * Correctly count range tombstones in traces and tombstone thresholds (CASSANDRA-8527)
Merged from 3.0:
 * Add MinGW uname check to start scripts (CASSANDRA-12840)
 * Use the correct digest file and reload sstable metadata in nodetool verify (CASSANDRA-14217)
 * Handle failure when mutating repaired status in Verifier (CASSANDRA-13933)
 * Set encoding for javadoc generation (CASSANDRA-14154)
 * Fix index target computation for dense composite tables with dropped compact storage (CASSANDRA-14104)
 * Improve commit log chain marker updating (CASSANDRA-14108)
 * Extra range tombstone bound creates double rows (CASSANDRA-14008)
 * Fix SStable ordering by max timestamp in SinglePartitionReadCommand (CASSANDRA-14010)
 * Accept role names containing forward-slash (CASSANDRA-14088)
 * Optimize CRC check chance probability calculations (CASSANDRA-14094)
 * Fix cleanup on keyspace with no replicas (CASSANDRA-13526)
 * Fix updating base table rows with TTL not removing view entries (CASSANDRA-14071)
 * Reduce garbage created by DynamicSnitch (CASSANDRA-14091)
 * More frequent commitlog chained markers (CASSANDRA-13987)
 * Fix serialized size of DataLimits (CASSANDRA-14057)
 * Add flag to allow dropping oversized read repair mutations (CASSANDRA-13975)
 * Fix SSTableLoader logger message (CASSANDRA-14003)
 * Fix repair race that caused gossip to block (CASSANDRA-13849)
 * Tracing interferes with digest requests when using RandomPartitioner (CASSANDRA-13964)
 * Add flag to disable materialized views, and warnings on creation (CASSANDRA-13959)
 * Don't let user drop or generally break tables in system_distributed (CASSANDRA-13813)
 * Provide a JMX call to sync schema with local storage (CASSANDRA-13954)
 * Mishandling of cells for removed/dropped columns when reading legacy files (CASSANDRA-13939)
 * Deserialise sstable metadata in nodetool verify (CASSANDRA-13922)
Merged from 2.2:
 * Fix the inspectJvmOptions startup check (CASSANDRA-14112)
 * Fix race that prevents submitting compaction for a table when executor is full (CASSANDRA-13801)
 * Rely on the JVM to handle OutOfMemoryErrors (CASSANDRA-13006)
 * Grab refs during scrub/index redistribution/cleanup (CASSANDRA-13873)
Merged from 2.1:
 * Protect against overflow of local expiration time (CASSANDRA-14092)
 * RPM package spec: fix permissions for installed jars and config files (CASSANDRA-14181)
 * More PEP8 compiance for cqlsh (CASSANDRA-14021)


3.11.1
 * Fix the computation of cdc_total_space_in_mb for exabyte filesystems (CASSANDRA-13808)
 * AbstractTokenTreeBuilder#serializedSize returns wrong value when there is a single leaf and overflow collisions (CASSANDRA-13869)
 * Add a compaction option to TWCS to ignore sstables overlapping checks (CASSANDRA-13418)
 * BTree.Builder memory leak (CASSANDRA-13754)
 * Revert CASSANDRA-10368 of supporting non-pk column filtering due to correctness (CASSANDRA-13798)
 * Add a skip read validation flag to cassandra-stress (CASSANDRA-13772)
 * Fix cassandra-stress hang issues when an error during cluster connection happens (CASSANDRA-12938)
 * Better bootstrap failure message when blocked by (potential) range movement (CASSANDRA-13744)
 * "ignore" option is ignored in sstableloader (CASSANDRA-13721)
 * Deadlock in AbstractCommitLogSegmentManager (CASSANDRA-13652)
 * Duplicate the buffer before passing it to analyser in SASI operation (CASSANDRA-13512)
 * Properly evict pstmts from prepared statements cache (CASSANDRA-13641)
Merged from 3.0:
 * Improve TRUNCATE performance (CASSANDRA-13909)
 * Implement short read protection on partition boundaries (CASSANDRA-13595)
 * Fix ISE thrown by UPI.Serializer.hasNext() for some SELECT queries (CASSANDRA-13911)
 * Filter header only commit logs before recovery (CASSANDRA-13918)
 * AssertionError prepending to a list (CASSANDRA-13149)
 * Fix support for SuperColumn tables (CASSANDRA-12373)
 * Handle limit correctly on tables with strict liveness (CASSANDRA-13883)
 * Fix missing original update in TriggerExecutor (CASSANDRA-13894)
 * Remove non-rpc-ready nodes from counter leader candidates (CASSANDRA-13043)
 * Improve short read protection performance (CASSANDRA-13794)
 * Fix sstable reader to support range-tombstone-marker for multi-slices (CASSANDRA-13787)
 * Fix short read protection for tables with no clustering columns (CASSANDRA-13880)
 * Make isBuilt volatile in PartitionUpdate (CASSANDRA-13619)
 * Prevent integer overflow of timestamps in CellTest and RowsTest (CASSANDRA-13866)
 * Fix counter application order in short read protection (CASSANDRA-12872)
 * Don't block RepairJob execution on validation futures (CASSANDRA-13797)
 * Wait for all management tasks to complete before shutting down CLSM (CASSANDRA-13123)
 * INSERT statement fails when Tuple type is used as clustering column with default DESC order (CASSANDRA-13717)
 * Fix pending view mutations handling and cleanup batchlog when there are local and remote paired mutations (CASSANDRA-13069)
 * Improve config validation and documentation on overflow and NPE (CASSANDRA-13622)
 * Range deletes in a CAS batch are ignored (CASSANDRA-13655)
 * Avoid assertion error when IndexSummary > 2G (CASSANDRA-12014)
 * Change repair midpoint logging for tiny ranges (CASSANDRA-13603)
 * Better handle corrupt final commitlog segment (CASSANDRA-11995)
 * StreamingHistogram is not thread safe (CASSANDRA-13756)
 * Fix MV timestamp issues (CASSANDRA-11500)
 * Better tolerate improperly formatted bcrypt hashes (CASSANDRA-13626)
 * Fix race condition in read command serialization (CASSANDRA-13363)
 * Fix AssertionError in short read protection (CASSANDRA-13747)
 * Don't skip corrupted sstables on startup (CASSANDRA-13620)
 * Fix the merging of cells with different user type versions (CASSANDRA-13776)
 * Copy session properties on cqlsh.py do_login (CASSANDRA-13640)
 * Potential AssertionError during ReadRepair of range tombstone and partition deletions (CASSANDRA-13719)
 * Don't let stress write warmup data if n=0 (CASSANDRA-13773)
 * Gossip thread slows down when using batch commit log (CASSANDRA-12966)
 * Randomize batchlog endpoint selection with only 1 or 2 racks (CASSANDRA-12884)
 * Fix digest calculation for counter cells (CASSANDRA-13750)
 * Fix ColumnDefinition.cellValueType() for non-frozen collection and change SSTabledump to use type.toJSONString() (CASSANDRA-13573)
 * Skip materialized view addition if the base table doesn't exist (CASSANDRA-13737)
 * Drop table should remove corresponding entries in dropped_columns table (CASSANDRA-13730)
 * Log warn message until legacy auth tables have been migrated (CASSANDRA-13371)
 * Fix incorrect [2.1 <- 3.0] serialization of counter cells created in 2.0 (CASSANDRA-13691)
 * Fix invalid writetime for null cells (CASSANDRA-13711)
 * Fix ALTER TABLE statement to atomically propagate changes to the table and its MVs (CASSANDRA-12952)
 * Fixed ambiguous output of nodetool tablestats command (CASSANDRA-13722)
 * Fix Digest mismatch Exception if hints file has UnknownColumnFamily (CASSANDRA-13696)
 * Purge tombstones created by expired cells (CASSANDRA-13643)
 * Make concat work with iterators that have different subsets of columns (CASSANDRA-13482)
 * Set test.runners based on cores and memory size (CASSANDRA-13078)
 * Allow different NUMACTL_ARGS to be passed in (CASSANDRA-13557)
 * Allow native function calls in CQLSSTableWriter (CASSANDRA-12606)
 * Fix secondary index queries on COMPACT tables (CASSANDRA-13627)
 * Nodetool listsnapshots output is missing a newline, if there are no snapshots (CASSANDRA-13568)
 * sstabledump reports incorrect usage for argument order (CASSANDRA-13532)
Merged from 2.2:
 * Safely handle empty buffers when outputting to JSON (CASSANDRA-13868)
 * Copy session properties on cqlsh.py do_login (CASSANDRA-13847)
 * Fix load over calculated issue in IndexSummaryRedistribution (CASSANDRA-13738)
 * Fix compaction and flush exception not captured (CASSANDRA-13833)
 * Uncaught exceptions in Netty pipeline (CASSANDRA-13649)
 * Prevent integer overflow on exabyte filesystems (CASSANDRA-13067)
 * Fix queries with LIMIT and filtering on clustering columns (CASSANDRA-11223)
 * Fix potential NPE when resume bootstrap fails (CASSANDRA-13272)
 * Fix toJSONString for the UDT, tuple and collection types (CASSANDRA-13592)
 * Fix nested Tuples/UDTs validation (CASSANDRA-13646)
Merged from 2.1:
 * Clone HeartBeatState when building gossip messages. Make its generation/version volatile (CASSANDRA-13700)


3.11.0
 * Allow native function calls in CQLSSTableWriter (CASSANDRA-12606)
 * Replace string comparison with regex/number checks in MessagingService test (CASSANDRA-13216)
 * Fix formatting of duration columns in CQLSH (CASSANDRA-13549)
 * Fix the problem with duplicated rows when using paging with SASI (CASSANDRA-13302)
 * Allow CONTAINS statements filtering on the partition key and it’s parts (CASSANDRA-13275)
 * Fall back to even ranges calculation in clusters with vnodes when tokens are distributed unevenly (CASSANDRA-13229)
 * Fix duration type validation to prevent overflow (CASSANDRA-13218)
 * Forbid unsupported creation of SASI indexes over partition key columns (CASSANDRA-13228)
 * Reject multiple values for a key in CQL grammar. (CASSANDRA-13369)
 * UDA fails without input rows (CASSANDRA-13399)
 * Fix compaction-stress by using daemonInitialization (CASSANDRA-13188)
 * V5 protocol flags decoding broken (CASSANDRA-13443)
 * Use write lock not read lock for removing sstables from compaction strategies. (CASSANDRA-13422)
 * Use corePoolSize equal to maxPoolSize in JMXEnabledThreadPoolExecutors (CASSANDRA-13329)
 * Avoid rebuilding SASI indexes containing no values (CASSANDRA-12962)
 * Add charset to Analyser input stream (CASSANDRA-13151)
 * Fix testLimitSSTables flake caused by concurrent flush (CASSANDRA-12820)
 * cdc column addition strikes again (CASSANDRA-13382)
 * Fix static column indexes (CASSANDRA-13277)
 * DataOutputBuffer.asNewBuffer broken (CASSANDRA-13298)
 * unittest CipherFactoryTest failed on MacOS (CASSANDRA-13370)
 * Forbid SELECT restrictions and CREATE INDEX over non-frozen UDT columns (CASSANDRA-13247)
 * Default logging we ship will incorrectly print "?:?" for "%F:%L" pattern (CASSANDRA-13317)
 * Possible AssertionError in UnfilteredRowIteratorWithLowerBound (CASSANDRA-13366)
 * Support unaligned memory access for AArch64 (CASSANDRA-13326)
 * Improve SASI range iterator efficiency on intersection with an empty range (CASSANDRA-12915).
 * Fix equality comparisons of columns using the duration type (CASSANDRA-13174)
 * Obfuscate password in stress-graphs (CASSANDRA-12233)
 * Move to FastThreadLocalThread and FastThreadLocal (CASSANDRA-13034)
 * nodetool stopdaemon errors out (CASSANDRA-13030)
 * Tables in system_distributed should not use gcgs of 0 (CASSANDRA-12954)
 * Fix primary index calculation for SASI (CASSANDRA-12910)
 * More fixes to the TokenAllocator (CASSANDRA-12990)
 * NoReplicationTokenAllocator should work with zero replication factor (CASSANDRA-12983)
 * Address message coalescing regression (CASSANDRA-12676)
 * Delete illegal character from StandardTokenizerImpl.jflex (CASSANDRA-13417)
 * Fix cqlsh automatic protocol downgrade regression (CASSANDRA-13307)
 * Tracing payload not passed from QueryMessage to tracing session (CASSANDRA-12835)
Merged from 3.0:
 * Ensure int overflow doesn't occur when calculating large partition warning size (CASSANDRA-13172)
 * Ensure consistent view of partition columns between coordinator and replica in ColumnFilter (CASSANDRA-13004)
 * Failed unregistering mbean during drop keyspace (CASSANDRA-13346)
 * nodetool scrub/cleanup/upgradesstables exit code is wrong (CASSANDRA-13542)
 * Fix the reported number of sstable data files accessed per read (CASSANDRA-13120)
 * Fix schema digest mismatch during rolling upgrades from versions before 3.0.12 (CASSANDRA-13559)
 * Upgrade JNA version to 4.4.0 (CASSANDRA-13072)
 * Interned ColumnIdentifiers should use minimal ByteBuffers (CASSANDRA-13533)
 * ReverseIndexedReader may drop rows during 2.1 to 3.0 upgrade (CASSANDRA-13525)
 * Fix repair process violating start/end token limits for small ranges (CASSANDRA-13052)
 * Add storage port options to sstableloader (CASSANDRA-13518)
 * Properly handle quoted index names in cqlsh DESCRIBE output (CASSANDRA-12847)
 * Avoid reading static row twice from old format sstables (CASSANDRA-13236)
 * Fix NPE in StorageService.excise() (CASSANDRA-13163)
 * Expire OutboundTcpConnection messages by a single Thread (CASSANDRA-13265)
 * Fail repair if insufficient responses received (CASSANDRA-13397)
 * Fix SSTableLoader fail when the loaded table contains dropped columns (CASSANDRA-13276)
 * Avoid name clashes in CassandraIndexTest (CASSANDRA-13427)
 * Handling partially written hint files (CASSANDRA-12728)
 * Interrupt replaying hints on decommission (CASSANDRA-13308)
 * Handling partially written hint files (CASSANDRA-12728)
 * Fix NPE issue in StorageService (CASSANDRA-13060)
 * Make reading of range tombstones more reliable (CASSANDRA-12811)
 * Fix startup problems due to schema tables not completely flushed (CASSANDRA-12213)
 * Fix view builder bug that can filter out data on restart (CASSANDRA-13405)
 * Fix 2i page size calculation when there are no regular columns (CASSANDRA-13400)
 * Fix the conversion of 2.X expired rows without regular column data (CASSANDRA-13395)
 * Fix hint delivery when using ext+internal IPs with prefer_local enabled (CASSANDRA-13020)
 * Fix possible NPE on upgrade to 3.0/3.X in case of IO errors (CASSANDRA-13389)
 * Legacy deserializer can create empty range tombstones (CASSANDRA-13341)
 * Legacy caching options can prevent 3.0 upgrade (CASSANDRA-13384)
 * Use the Kernel32 library to retrieve the PID on Windows and fix startup checks (CASSANDRA-13333)
 * Fix code to not exchange schema across major versions (CASSANDRA-13274)
 * Dropping column results in "corrupt" SSTable (CASSANDRA-13337)
 * Bugs handling range tombstones in the sstable iterators (CASSANDRA-13340)
 * Fix CONTAINS filtering for null collections (CASSANDRA-13246)
 * Applying: Use a unique metric reservoir per test run when using Cassandra-wide metrics residing in MBeans (CASSANDRA-13216)
 * Propagate row deletions in 2i tables on upgrade (CASSANDRA-13320)
 * Slice.isEmpty() returns false for some empty slices (CASSANDRA-13305)
 * Add formatted row output to assertEmpty in CQL Tester (CASSANDRA-13238)
 * Prevent data loss on upgrade 2.1 - 3.0 by adding component separator to LogRecord absolute path (CASSANDRA-13294)
 * Improve testing on macOS by eliminating sigar logging (CASSANDRA-13233)
 * Cqlsh copy-from should error out when csv contains invalid data for collections (CASSANDRA-13071)
 * Fix "multiple versions of ant detected..." when running ant test (CASSANDRA-13232)
 * Coalescing strategy sleeps too much (CASSANDRA-13090)
 * Faster StreamingHistogram (CASSANDRA-13038)
 * Legacy deserializer can create unexpected boundary range tombstones (CASSANDRA-13237)
 * Remove unnecessary assertion from AntiCompactionTest (CASSANDRA-13070)
 * Fix cqlsh COPY for dates before 1900 (CASSANDRA-13185)
 * Use keyspace replication settings on system.size_estimates table (CASSANDRA-9639)
 * Add vm.max_map_count StartupCheck (CASSANDRA-13008)
 * Hint related logging should include the IP address of the destination in addition to
   host ID (CASSANDRA-13205)
 * Reloading logback.xml does not work (CASSANDRA-13173)
 * Lightweight transactions temporarily fail after upgrade from 2.1 to 3.0 (CASSANDRA-13109)
 * Duplicate rows after upgrading from 2.1.16 to 3.0.10/3.9 (CASSANDRA-13125)
 * Fix UPDATE queries with empty IN restrictions (CASSANDRA-13152)
 * Fix handling of partition with partition-level deletion plus
   live rows in sstabledump (CASSANDRA-13177)
 * Provide user workaround when system_schema.columns does not contain entries
   for a table that's in system_schema.tables (CASSANDRA-13180)
 * Nodetool upgradesstables/scrub/compact ignores system tables (CASSANDRA-13410)
 * Fix schema version calculation for rolling upgrades (CASSANDRA-13441)
Merged from 2.2:
 * Nodes started with join_ring=False should be able to serve requests when authentication is enabled (CASSANDRA-11381)
 * cqlsh COPY FROM: increment error count only for failures, not for attempts (CASSANDRA-13209)
 * Avoid starting gossiper in RemoveTest (CASSANDRA-13407)
 * Fix weightedSize() for row-cache reported by JMX and NodeTool (CASSANDRA-13393)
 * Fix JVM metric names (CASSANDRA-13103)
 * Honor truststore-password parameter in cassandra-stress (CASSANDRA-12773)
 * Discard in-flight shadow round responses (CASSANDRA-12653)
 * Don't anti-compact repaired data to avoid inconsistencies (CASSANDRA-13153)
 * Wrong logger name in AnticompactionTask (CASSANDRA-13343)
 * Commitlog replay may fail if last mutation is within 4 bytes of end of segment (CASSANDRA-13282)
 * Fix queries updating multiple time the same list (CASSANDRA-13130)
 * Fix GRANT/REVOKE when keyspace isn't specified (CASSANDRA-13053)
 * Fix flaky LongLeveledCompactionStrategyTest (CASSANDRA-12202)
 * Fix failing COPY TO STDOUT (CASSANDRA-12497)
 * Fix ColumnCounter::countAll behaviour for reverse queries (CASSANDRA-13222)
 * Exceptions encountered calling getSeeds() breaks OTC thread (CASSANDRA-13018)
 * Fix negative mean latency metric (CASSANDRA-12876)
 * Use only one file pointer when creating commitlog segments (CASSANDRA-12539)
Merged from 2.1:
 * Fix 2ndary index queries on partition keys for tables with static columns (CASSANDRA-13147)
 * Fix ParseError unhashable type list in cqlsh copy from (CASSANDRA-13364)
 * Remove unused repositories (CASSANDRA-13278)
 * Log stacktrace of uncaught exceptions (CASSANDRA-13108)
 * Use portable stderr for java error in startup (CASSANDRA-13211)
 * Fix Thread Leak in OutboundTcpConnection (CASSANDRA-13204)
 * Coalescing strategy can enter infinite loop (CASSANDRA-13159)


3.10
 * Fix secondary index queries regression (CASSANDRA-13013)
 * Add duration type to the protocol V5 (CASSANDRA-12850)
 * Fix duration type validation (CASSANDRA-13143)
 * Fix flaky GcCompactionTest (CASSANDRA-12664)
 * Fix TestHintedHandoff.hintedhandoff_decom_test (CASSANDRA-13058)
 * Fixed query monitoring for range queries (CASSANDRA-13050)
 * Remove outboundBindAny configuration property (CASSANDRA-12673)
 * Use correct bounds for all-data range when filtering (CASSANDRA-12666)
 * Remove timing window in test case (CASSANDRA-12875)
 * Resolve unit testing without JCE security libraries installed (CASSANDRA-12945)
 * Fix inconsistencies in cassandra-stress load balancing policy (CASSANDRA-12919)
 * Fix validation of non-frozen UDT cells (CASSANDRA-12916)
 * Don't shut down socket input/output on StreamSession (CASSANDRA-12903)
 * Fix Murmur3PartitionerTest (CASSANDRA-12858)
 * Move cqlsh syntax rules into separate module and allow easier customization (CASSANDRA-12897)
 * Fix CommitLogSegmentManagerTest (CASSANDRA-12283)
 * Fix cassandra-stress truncate option (CASSANDRA-12695)
 * Fix crossNode value when receiving messages (CASSANDRA-12791)
 * Don't load MX4J beans twice (CASSANDRA-12869)
 * Extend native protocol request flags, add versions to SUPPORTED, and introduce ProtocolVersion enum (CASSANDRA-12838)
 * Set JOINING mode when running pre-join tasks (CASSANDRA-12836)
 * remove net.mintern.primitive library due to license issue (CASSANDRA-12845)
 * Properly format IPv6 addresses when logging JMX service URL (CASSANDRA-12454)
 * Optimize the vnode allocation for single replica per DC (CASSANDRA-12777)
 * Use non-token restrictions for bounds when token restrictions are overridden (CASSANDRA-12419)
 * Fix CQLSH auto completion for PER PARTITION LIMIT (CASSANDRA-12803)
 * Use different build directories for Eclipse and Ant (CASSANDRA-12466)
 * Avoid potential AttributeError in cqlsh due to no table metadata (CASSANDRA-12815)
 * Fix RandomReplicationAwareTokenAllocatorTest.testExistingCluster (CASSANDRA-12812)
 * Upgrade commons-codec to 1.9 (CASSANDRA-12790)
 * Make the fanout size for LeveledCompactionStrategy to be configurable (CASSANDRA-11550)
 * Add duration data type (CASSANDRA-11873)
 * Fix timeout in ReplicationAwareTokenAllocatorTest (CASSANDRA-12784)
 * Improve sum aggregate functions (CASSANDRA-12417)
 * Make cassandra.yaml docs for batch_size_*_threshold_in_kb reflect changes in CASSANDRA-10876 (CASSANDRA-12761)
 * cqlsh fails to format collections when using aliases (CASSANDRA-11534)
 * Check for hash conflicts in prepared statements (CASSANDRA-12733)
 * Exit query parsing upon first error (CASSANDRA-12598)
 * Fix cassandra-stress to use single seed in UUID generation (CASSANDRA-12729)
 * CQLSSTableWriter does not allow Update statement (CASSANDRA-12450)
 * Config class uses boxed types but DD exposes primitive types (CASSANDRA-12199)
 * Add pre- and post-shutdown hooks to Storage Service (CASSANDRA-12461)
 * Add hint delivery metrics (CASSANDRA-12693)
 * Remove IndexInfo cache from FileIndexInfoRetriever (CASSANDRA-12731)
 * ColumnIndex does not reuse buffer (CASSANDRA-12502)
 * cdc column addition still breaks schema migration tasks (CASSANDRA-12697)
 * Upgrade metrics-reporter dependencies (CASSANDRA-12089)
 * Tune compaction thread count via nodetool (CASSANDRA-12248)
 * Add +=/-= shortcut syntax for update queries (CASSANDRA-12232)
 * Include repair session IDs in repair start message (CASSANDRA-12532)
 * Add a blocking task to Index, run before joining the ring (CASSANDRA-12039)
 * Fix NPE when using CQLSSTableWriter (CASSANDRA-12667)
 * Support optional backpressure strategies at the coordinator (CASSANDRA-9318)
 * Make randompartitioner work with new vnode allocation (CASSANDRA-12647)
 * Fix cassandra-stress graphing (CASSANDRA-12237)
 * Allow filtering on partition key columns for queries without secondary indexes (CASSANDRA-11031)
 * Fix Cassandra Stress reporting thread model and precision (CASSANDRA-12585)
 * Add JMH benchmarks.jar (CASSANDRA-12586)
 * Cleanup uses of AlterTableStatementColumn (CASSANDRA-12567)
 * Add keep-alive to streaming (CASSANDRA-11841)
 * Tracing payload is passed through newSession(..) (CASSANDRA-11706)
 * avoid deleting non existing sstable files and improve related log messages (CASSANDRA-12261)
 * json/yaml output format for nodetool compactionhistory (CASSANDRA-12486)
 * Retry all internode messages once after a connection is
   closed and reopened (CASSANDRA-12192)
 * Add support to rebuild from targeted replica (CASSANDRA-9875)
 * Add sequence distribution type to cassandra stress (CASSANDRA-12490)
 * "SELECT * FROM foo LIMIT ;" does not error out (CASSANDRA-12154)
 * Define executeLocally() at the ReadQuery Level (CASSANDRA-12474)
 * Extend read/write failure messages with a map of replica addresses
   to error codes in the v5 native protocol (CASSANDRA-12311)
 * Fix rebuild of SASI indexes with existing index files (CASSANDRA-12374)
 * Let DatabaseDescriptor not implicitly startup services (CASSANDRA-9054, 12550)
 * Fix clustering indexes in presence of static columns in SASI (CASSANDRA-12378)
 * Fix queries on columns with reversed type on SASI indexes (CASSANDRA-12223)
 * Added slow query log (CASSANDRA-12403)
 * Count full coordinated request against timeout (CASSANDRA-12256)
 * Allow TTL with null value on insert and update (CASSANDRA-12216)
 * Make decommission operation resumable (CASSANDRA-12008)
 * Add support to one-way targeted repair (CASSANDRA-9876)
 * Remove clientutil jar (CASSANDRA-11635)
 * Fix compaction throughput throttle (CASSANDRA-12366, CASSANDRA-12717)
 * Delay releasing Memtable memory on flush until PostFlush has finished running (CASSANDRA-12358)
 * Cassandra stress should dump all setting on startup (CASSANDRA-11914)
 * Make it possible to compact a given token range (CASSANDRA-10643)
 * Allow updating DynamicEndpointSnitch properties via JMX (CASSANDRA-12179)
 * Collect metrics on queries by consistency level (CASSANDRA-7384)
 * Add support for GROUP BY to SELECT statement (CASSANDRA-10707)
 * Deprecate memtable_cleanup_threshold and update default for memtable_flush_writers (CASSANDRA-12228)
 * Upgrade to OHC 0.4.4 (CASSANDRA-12133)
 * Add version command to cassandra-stress (CASSANDRA-12258)
 * Create compaction-stress tool (CASSANDRA-11844)
 * Garbage-collecting compaction operation and schema option (CASSANDRA-7019)
 * Add beta protocol flag for v5 native protocol (CASSANDRA-12142)
 * Support filtering on non-PRIMARY KEY columns in the CREATE
   MATERIALIZED VIEW statement's WHERE clause (CASSANDRA-10368)
 * Unify STDOUT and SYSTEMLOG logback format (CASSANDRA-12004)
 * COPY FROM should raise error for non-existing input files (CASSANDRA-12174)
 * Faster write path (CASSANDRA-12269)
 * Option to leave omitted columns in INSERT JSON unset (CASSANDRA-11424)
 * Support json/yaml output in nodetool tpstats (CASSANDRA-12035)
 * Expose metrics for successful/failed authentication attempts (CASSANDRA-10635)
 * Prepend snapshot name with "truncated" or "dropped" when a snapshot
   is taken before truncating or dropping a table (CASSANDRA-12178)
 * Optimize RestrictionSet (CASSANDRA-12153)
 * cqlsh does not automatically downgrade CQL version (CASSANDRA-12150)
 * Omit (de)serialization of state variable in UDAs (CASSANDRA-9613)
 * Create a system table to expose prepared statements (CASSANDRA-8831)
 * Reuse DataOutputBuffer from ColumnIndex (CASSANDRA-11970)
 * Remove DatabaseDescriptor dependency from SegmentedFile (CASSANDRA-11580)
 * Add supplied username to authentication error messages (CASSANDRA-12076)
 * Remove pre-startup check for open JMX port (CASSANDRA-12074)
 * Remove compaction Severity from DynamicEndpointSnitch (CASSANDRA-11738)
 * Restore resumable hints delivery (CASSANDRA-11960)
 * Properly report LWT contention (CASSANDRA-12626)
Merged from 3.0:
 * Dump threads when unit tests time out (CASSANDRA-13117)
 * Better error when modifying function permissions without explicit keyspace (CASSANDRA-12925)
 * Indexer is not correctly invoked when building indexes over sstables (CASSANDRA-13075)
 * Read repair is not blocking repair to finish in foreground repair (CASSANDRA-13115)
 * Stress daemon help is incorrect(CASSANDRA-12563)
 * Remove ALTER TYPE support (CASSANDRA-12443)
 * Fix assertion for certain legacy range tombstone pattern (CASSANDRA-12203)
 * Replace empty strings with null values if they cannot be converted (CASSANDRA-12794)
 * Fix deserialization of 2.x DeletedCells (CASSANDRA-12620)
 * Add parent repair session id to anticompaction log message (CASSANDRA-12186)
 * Improve contention handling on failure to acquire MV lock for streaming and hints (CASSANDRA-12905)
 * Fix DELETE and UPDATE queries with empty IN restrictions (CASSANDRA-12829)
 * Mark MVs as built after successful bootstrap (CASSANDRA-12984)
 * Estimated TS drop-time histogram updated with Cell.NO_DELETION_TIME (CASSANDRA-13040)
 * Nodetool compactionstats fails with NullPointerException (CASSANDRA-13021)
 * Thread local pools never cleaned up (CASSANDRA-13033)
 * Set RPC_READY to false when draining or if a node is marked as shutdown (CASSANDRA-12781)
 * CQL often queries static columns unnecessarily (CASSANDRA-12768)
 * Make sure sstables only get committed when it's safe to discard commit log records (CASSANDRA-12956)
 * Reject default_time_to_live option when creating or altering MVs (CASSANDRA-12868)
 * Nodetool should use a more sane max heap size (CASSANDRA-12739)
 * LocalToken ensures token values are cloned on heap (CASSANDRA-12651)
 * AnticompactionRequestSerializer serializedSize is incorrect (CASSANDRA-12934)
 * Prevent reloading of logback.xml from UDF sandbox (CASSANDRA-12535)
 * Reenable HeapPool (CASSANDRA-12900)
 * Disallow offheap_buffers memtable allocation (CASSANDRA-11039)
 * Fix CommitLogSegmentManagerTest (CASSANDRA-12283)
 * Pass root cause to CorruptBlockException when uncompression failed (CASSANDRA-12889)
 * Batch with multiple conditional updates for the same partition causes AssertionError (CASSANDRA-12867)
 * Make AbstractReplicationStrategy extendable from outside its package (CASSANDRA-12788)
 * Don't tell users to turn off consistent rangemovements during rebuild. (CASSANDRA-12296)
 * Fix CommitLogTest.testDeleteIfNotDirty (CASSANDRA-12854)
 * Avoid deadlock due to MV lock contention (CASSANDRA-12689)
 * Fix for KeyCacheCqlTest flakiness (CASSANDRA-12801)
 * Include SSTable filename in compacting large row message (CASSANDRA-12384)
 * Fix potential socket leak (CASSANDRA-12329, CASSANDRA-12330)
 * Fix ViewTest.testCompaction (CASSANDRA-12789)
 * Improve avg aggregate functions (CASSANDRA-12417)
 * Preserve quoted reserved keyword column names in MV creation (CASSANDRA-11803)
 * nodetool stopdaemon errors out (CASSANDRA-12646)
 * Split materialized view mutations on build to prevent OOM (CASSANDRA-12268)
 * mx4j does not work in 3.0.8 (CASSANDRA-12274)
 * Abort cqlsh copy-from in case of no answer after prolonged period of time (CASSANDRA-12740)
 * Avoid sstable corrupt exception due to dropped static column (CASSANDRA-12582)
 * Make stress use client mode to avoid checking commit log size on startup (CASSANDRA-12478)
 * Fix exceptions with new vnode allocation (CASSANDRA-12715)
 * Unify drain and shutdown processes (CASSANDRA-12509)
 * Fix NPE in ComponentOfSlice.isEQ() (CASSANDRA-12706)
 * Fix failure in LogTransactionTest (CASSANDRA-12632)
 * Fix potentially incomplete non-frozen UDT values when querying with the
   full primary key specified (CASSANDRA-12605)
 * Make sure repaired tombstones are dropped when only_purge_repaired_tombstones is enabled (CASSANDRA-12703)
 * Skip writing MV mutations to commitlog on mutation.applyUnsafe() (CASSANDRA-11670)
 * Establish consistent distinction between non-existing partition and NULL value for LWTs on static columns (CASSANDRA-12060)
 * Extend ColumnIdentifier.internedInstances key to include the type that generated the byte buffer (CASSANDRA-12516)
 * Handle composite prefixes with final EOC=0 as in 2.x and refactor LegacyLayout.decodeBound (CASSANDRA-12423)
 * select_distinct_with_deletions_test failing on non-vnode environments (CASSANDRA-11126)
 * Stack Overflow returned to queries while upgrading (CASSANDRA-12527)
 * Fix legacy regex for temporary files from 2.2 (CASSANDRA-12565)
 * Add option to state current gc_grace_seconds to tools/bin/sstablemetadata (CASSANDRA-12208)
 * Fix file system race condition that may cause LogAwareFileLister to fail to classify files (CASSANDRA-11889)
 * Fix file handle leaks due to simultaneous compaction/repair and
   listing snapshots, calculating snapshot sizes, or making schema
   changes (CASSANDRA-11594)
 * Fix nodetool repair exits with 0 for some errors (CASSANDRA-12508)
 * Do not shut down BatchlogManager twice during drain (CASSANDRA-12504)
 * Disk failure policy should not be invoked on out of space (CASSANDRA-12385)
 * Calculate last compacted key on startup (CASSANDRA-6216)
 * Add schema to snapshot manifest, add USING TIMESTAMP clause to ALTER TABLE statements (CASSANDRA-7190)
 * If CF has no clustering columns, any row cache is full partition cache (CASSANDRA-12499)
 * Correct log message for statistics of offheap memtable flush (CASSANDRA-12776)
 * Explicitly set locale for string validation (CASSANDRA-12541,CASSANDRA-12542,CASSANDRA-12543,CASSANDRA-12545)
Merged from 2.2:
 * Fix speculative retry bugs (CASSANDRA-13009)
 * Fix handling of nulls and unsets in IN conditions (CASSANDRA-12981)
 * Fix race causing infinite loop if Thrift server is stopped before it starts listening (CASSANDRA-12856)
 * CompactionTasks now correctly drops sstables out of compaction when not enough disk space is available (CASSANDRA-12979)
 * Remove support for non-JavaScript UDFs (CASSANDRA-12883)
 * Fix DynamicEndpointSnitch noop in multi-datacenter situations (CASSANDRA-13074)
 * cqlsh copy-from: encode column names to avoid primary key parsing errors (CASSANDRA-12909)
 * Temporarily fix bug that creates commit log when running offline tools (CASSANDRA-8616)
 * Reduce granuality of OpOrder.Group during index build (CASSANDRA-12796)
 * Test bind parameters and unset parameters in InsertUpdateIfConditionTest (CASSANDRA-12980)
 * Use saved tokens when setting local tokens on StorageService.joinRing (CASSANDRA-12935)
 * cqlsh: fix DESC TYPES errors (CASSANDRA-12914)
 * Fix leak on skipped SSTables in sstableupgrade (CASSANDRA-12899)
 * Avoid blocking gossip during pending range calculation (CASSANDRA-12281)
 * Fix purgeability of tombstones with max timestamp (CASSANDRA-12792)
 * Fail repair if participant dies during sync or anticompaction (CASSANDRA-12901)
 * cqlsh COPY: unprotected pk values before converting them if not using prepared statements (CASSANDRA-12863)
 * Fix Util.spinAssertEquals (CASSANDRA-12283)
 * Fix potential NPE for compactionstats (CASSANDRA-12462)
 * Prepare legacy authenticate statement if credentials table initialised after node startup (CASSANDRA-12813)
 * Change cassandra.wait_for_tracing_events_timeout_secs default to 0 (CASSANDRA-12754)
 * Clean up permissions when a UDA is dropped (CASSANDRA-12720)
 * Limit colUpdateTimeDelta histogram updates to reasonable deltas (CASSANDRA-11117)
 * Fix leak errors and execution rejected exceptions when draining (CASSANDRA-12457)
 * Fix merkle tree depth calculation (CASSANDRA-12580)
 * Make Collections deserialization more robust (CASSANDRA-12618)
 * Better handle invalid system roles table (CASSANDRA-12700)
 * Fix exceptions when enabling gossip on nodes that haven't joined the ring (CASSANDRA-12253)
 * Fix authentication problem when invoking cqlsh copy from a SOURCE command (CASSANDRA-12642)
 * Decrement pending range calculator jobs counter in finally block
 * cqlshlib tests: increase default execute timeout (CASSANDRA-12481)
 * Forward writes to replacement node when replace_address != broadcast_address (CASSANDRA-8523)
 * Fail repair on non-existing table (CASSANDRA-12279)
 * Enable repair -pr and -local together (fix regression of CASSANDRA-7450) (CASSANDRA-12522)
 * Split consistent range movement flag correction (CASSANDRA-12786)
Merged from 2.1:
 * Upgrade netty version to fix memory leak with client encryption (CASSANDRA-13114)
 * cqlsh copy-from: sort user type fields in csv (CASSANDRA-12959)
 * Don't skip sstables based on maxLocalDeletionTime (CASSANDRA-12765)


3.8, 3.9
 * Fix value skipping with counter columns (CASSANDRA-11726)
 * Fix nodetool tablestats miss SSTable count (CASSANDRA-12205)
 * Fixed flacky SSTablesIteratedTest (CASSANDRA-12282)
 * Fixed flacky SSTableRewriterTest: check file counts before calling validateCFS (CASSANDRA-12348)
 * cqlsh: Fix handling of $$-escaped strings (CASSANDRA-12189)
 * Fix SSL JMX requiring truststore containing server cert (CASSANDRA-12109)
 * RTE from new CDC column breaks in flight queries (CASSANDRA-12236)
 * Fix hdr logging for single operation workloads (CASSANDRA-12145)
 * Fix SASI PREFIX search in CONTAINS mode with partial terms (CASSANDRA-12073)
 * Increase size of flushExecutor thread pool (CASSANDRA-12071)
 * Partial revert of CASSANDRA-11971, cannot recycle buffer in SP.sendMessagesToNonlocalDC (CASSANDRA-11950)
 * Upgrade netty to 4.0.39 (CASSANDRA-12032, CASSANDRA-12034)
 * Improve details in compaction log message (CASSANDRA-12080)
 * Allow unset values in CQLSSTableWriter (CASSANDRA-11911)
 * Chunk cache to request compressor-compatible buffers if pool space is exhausted (CASSANDRA-11993)
 * Remove DatabaseDescriptor dependencies from SequentialWriter (CASSANDRA-11579)
 * Move skip_stop_words filter before stemming (CASSANDRA-12078)
 * Support seek() in EncryptedFileSegmentInputStream (CASSANDRA-11957)
 * SSTable tools mishandling LocalPartitioner (CASSANDRA-12002)
 * When SEPWorker assigned work, set thread name to match pool (CASSANDRA-11966)
 * Add cross-DC latency metrics (CASSANDRA-11569)
 * Allow terms in selection clause (CASSANDRA-10783)
 * Add bind variables to trace (CASSANDRA-11719)
 * Switch counter shards' clock to timestamps (CASSANDRA-9811)
 * Introduce HdrHistogram and response/service/wait separation to stress tool (CASSANDRA-11853)
 * entry-weighers in QueryProcessor should respect partitionKeyBindIndexes field (CASSANDRA-11718)
 * Support older ant versions (CASSANDRA-11807)
 * Estimate compressed on disk size when deciding if sstable size limit reached (CASSANDRA-11623)
 * cassandra-stress profiles should support case sensitive schemas (CASSANDRA-11546)
 * Remove DatabaseDescriptor dependency from FileUtils (CASSANDRA-11578)
 * Faster streaming (CASSANDRA-9766)
 * Add prepared query parameter to trace for "Execute CQL3 prepared query" session (CASSANDRA-11425)
 * Add repaired percentage metric (CASSANDRA-11503)
 * Add Change-Data-Capture (CASSANDRA-8844)
Merged from 3.0:
 * Fix paging for 2.x to 3.x upgrades (CASSANDRA-11195)
 * Fix clean interval not sent to commit log for empty memtable flush (CASSANDRA-12436)
 * Fix potential resource leak in RMIServerSocketFactoryImpl (CASSANDRA-12331)
 * Make sure compaction stats are updated when compaction is interrupted (CASSANDRA-12100)
 * Change commitlog and sstables to track dirty and clean intervals (CASSANDRA-11828)
 * NullPointerException during compaction on table with static columns (CASSANDRA-12336)
 * Fixed ConcurrentModificationException when reading metrics in GraphiteReporter (CASSANDRA-11823)
 * Fix upgrade of super columns on thrift (CASSANDRA-12335)
 * Fixed flacky BlacklistingCompactionsTest, switched to fixed size types and increased corruption size (CASSANDRA-12359)
 * Rerun ReplicationAwareTokenAllocatorTest on failure to avoid flakiness (CASSANDRA-12277)
 * Exception when computing read-repair for range tombstones (CASSANDRA-12263)
 * Lost counter writes in compact table and static columns (CASSANDRA-12219)
 * AssertionError with MVs on updating a row that isn't indexed due to a null value (CASSANDRA-12247)
 * Disable RR and speculative retry with EACH_QUORUM reads (CASSANDRA-11980)
 * Add option to override compaction space check (CASSANDRA-12180)
 * Faster startup by only scanning each directory for temporary files once (CASSANDRA-12114)
 * Respond with v1/v2 protocol header when responding to driver that attempts
   to connect with too low of a protocol version (CASSANDRA-11464)
 * NullPointerExpception when reading/compacting table (CASSANDRA-11988)
 * Fix problem with undeleteable rows on upgrade to new sstable format (CASSANDRA-12144)
 * Fix potential bad messaging service message for paged range reads
   within mixed-version 3.x clusters (CASSANDRA-12249)
 * Fix paging logic for deleted partitions with static columns (CASSANDRA-12107)
 * Wait until the message is being send to decide which serializer must be used (CASSANDRA-11393)
 * Fix migration of static thrift column names with non-text comparators (CASSANDRA-12147)
 * Fix upgrading sparse tables that are incorrectly marked as dense (CASSANDRA-11315)
 * Fix reverse queries ignoring range tombstones (CASSANDRA-11733)
 * Avoid potential race when rebuilding CFMetaData (CASSANDRA-12098)
 * Avoid missing sstables when getting the canonical sstables (CASSANDRA-11996)
 * Always select the live sstables when getting sstables in bounds (CASSANDRA-11944)
 * Fix column ordering of results with static columns for Thrift requests in
   a mixed 2.x/3.x cluster, also fix potential non-resolved duplication of
   those static columns in query results (CASSANDRA-12123)
 * Avoid digest mismatch with empty but static rows (CASSANDRA-12090)
 * Fix EOF exception when altering column type (CASSANDRA-11820)
 * Fix potential race in schema during new table creation (CASSANDRA-12083)
 * cqlsh: fix error handling in rare COPY FROM failure scenario (CASSANDRA-12070)
 * Disable autocompaction during drain (CASSANDRA-11878)
 * Add a metrics timer to MemtablePool and use it to track time spent blocked on memory in MemtableAllocator (CASSANDRA-11327)
 * Fix upgrading schema with super columns with non-text subcomparators (CASSANDRA-12023)
 * Add TimeWindowCompactionStrategy (CASSANDRA-9666)
 * Fix JsonTransformer output of partition with deletion info (CASSANDRA-12418)
 * Fix NPE in SSTableLoader when specifying partial directory path (CASSANDRA-12609)
Merged from 2.2:
 * Add local address entry in PropertyFileSnitch (CASSANDRA-11332)
 * cqlsh copy: fix missing counter values (CASSANDRA-12476)
 * Move migration tasks to non-periodic queue, assure flush executor shutdown after non-periodic executor (CASSANDRA-12251)
 * cqlsh copy: fixed possible race in initializing feeding thread (CASSANDRA-11701)
 * Only set broadcast_rpc_address on Ec2MultiRegionSnitch if it's not set (CASSANDRA-11357)
 * Update StorageProxy range metrics for timeouts, failures and unavailables (CASSANDRA-9507)
 * Add Sigar to classes included in clientutil.jar (CASSANDRA-11635)
 * Add decay to histograms and timers used for metrics (CASSANDRA-11752)
 * Fix hanging stream session (CASSANDRA-10992)
 * Fix INSERT JSON, fromJson() support of smallint, tinyint types (CASSANDRA-12371)
 * Restore JVM metric export for metric reporters (CASSANDRA-12312)
 * Release sstables of failed stream sessions only when outgoing transfers are finished (CASSANDRA-11345)
 * Wait for tracing events before returning response and query at same consistency level client side (CASSANDRA-11465)
 * cqlsh copyutil should get host metadata by connected address (CASSANDRA-11979)
 * Fixed cqlshlib.test.remove_test_db (CASSANDRA-12214)
 * Synchronize ThriftServer::stop() (CASSANDRA-12105)
 * Use dedicated thread for JMX notifications (CASSANDRA-12146)
 * Improve streaming synchronization and fault tolerance (CASSANDRA-11414)
 * MemoryUtil.getShort() should return an unsigned short also for architectures not supporting unaligned memory accesses (CASSANDRA-11973)
Merged from 2.1:
 * Fix queries with empty ByteBuffer values in clustering column restrictions (CASSANDRA-12127)
 * Disable passing control to post-flush after flush failure to prevent data loss (CASSANDRA-11828)
 * Allow STCS-in-L0 compactions to reduce scope with LCS (CASSANDRA-12040)
 * cannot use cql since upgrading python to 2.7.11+ (CASSANDRA-11850)
 * Fix filtering on clustering columns when 2i is used (CASSANDRA-11907)


3.0.8
 * Fix potential race in schema during new table creation (CASSANDRA-12083)
 * cqlsh: fix error handling in rare COPY FROM failure scenario (CASSANDRA-12070)
 * Disable autocompaction during drain (CASSANDRA-11878)
 * Add a metrics timer to MemtablePool and use it to track time spent blocked on memory in MemtableAllocator (CASSANDRA-11327)
 * Fix upgrading schema with super columns with non-text subcomparators (CASSANDRA-12023)
 * Add TimeWindowCompactionStrategy (CASSANDRA-9666)
Merged from 2.2:
 * Allow nodetool info to run with readonly JMX access (CASSANDRA-11755)
 * Validate bloom_filter_fp_chance against lowest supported
   value when the table is created (CASSANDRA-11920)
 * Don't send erroneous NEW_NODE notifications on restart (CASSANDRA-11038)
 * StorageService shutdown hook should use a volatile variable (CASSANDRA-11984)
Merged from 2.1:
 * Add system property to set the max number of native transport requests in queue (CASSANDRA-11363)
 * Fix queries with empty ByteBuffer values in clustering column restrictions (CASSANDRA-12127)
 * Disable passing control to post-flush after flush failure to prevent data loss (CASSANDRA-11828)
 * Allow STCS-in-L0 compactions to reduce scope with LCS (CASSANDRA-12040)
 * cannot use cql since upgrading python to 2.7.11+ (CASSANDRA-11850)
 * Fix filtering on clustering columns when 2i is used (CASSANDRA-11907)
 * Avoid stalling paxos when the paxos state expires (CASSANDRA-12043)
 * Remove finished incoming streaming connections from MessagingService (CASSANDRA-11854)
 * Don't try to get sstables for non-repairing column families (CASSANDRA-12077)
 * Avoid marking too many sstables as repaired (CASSANDRA-11696)
 * Prevent select statements with clustering key > 64k (CASSANDRA-11882)
 * Fix clock skew corrupting other nodes with paxos (CASSANDRA-11991)
 * Remove distinction between non-existing static columns and existing but null in LWTs (CASSANDRA-9842)
 * Cache local ranges when calculating repair neighbors (CASSANDRA-11934)
 * Allow LWT operation on static column with only partition keys (CASSANDRA-10532)
 * Create interval tree over canonical sstables to avoid missing sstables during streaming (CASSANDRA-11886)
 * cqlsh COPY FROM: shutdown parent cluster after forking, to avoid corrupting SSL connections (CASSANDRA-11749)


3.7
 * Support multiple folders for user defined compaction tasks (CASSANDRA-11765)
 * Fix race in CompactionStrategyManager's pause/resume (CASSANDRA-11922)
Merged from 3.0:
 * Fix legacy serialization of Thrift-generated non-compound range tombstones
   when communicating with 2.x nodes (CASSANDRA-11930)
 * Fix Directories instantiations where CFS.initialDirectories should be used (CASSANDRA-11849)
 * Avoid referencing DatabaseDescriptor in AbstractType (CASSANDRA-11912)
 * Don't use static dataDirectories field in Directories instances (CASSANDRA-11647)
 * Fix sstables not being protected from removal during index build (CASSANDRA-11905)
 * cqlsh: Suppress stack trace from Read/WriteFailures (CASSANDRA-11032)
 * Remove unneeded code to repair index summaries that have
   been improperly down-sampled (CASSANDRA-11127)
 * Avoid WriteTimeoutExceptions during commit log replay due to materialized
   view lock contention (CASSANDRA-11891)
 * Prevent OOM failures on SSTable corruption, improve tests for corruption detection (CASSANDRA-9530)
 * Use CFS.initialDirectories when clearing snapshots (CASSANDRA-11705)
 * Allow compaction strategies to disable early open (CASSANDRA-11754)
 * Refactor Materialized View code (CASSANDRA-11475)
 * Update Java Driver (CASSANDRA-11615)
Merged from 2.2:
 * Persist local metadata earlier in startup sequence (CASSANDRA-11742)
 * cqlsh: fix tab completion for case-sensitive identifiers (CASSANDRA-11664)
 * Avoid showing estimated key as -1 in tablestats (CASSANDRA-11587)
 * Fix possible race condition in CommitLog.recover (CASSANDRA-11743)
 * Enable client encryption in sstableloader with cli options (CASSANDRA-11708)
 * Possible memory leak in NIODataInputStream (CASSANDRA-11867)
 * Add seconds to cqlsh tracing session duration (CASSANDRA-11753)
 * Fix commit log replay after out-of-order flush completion (CASSANDRA-9669)
 * Prohibit Reversed Counter type as part of the PK (CASSANDRA-9395)
 * cqlsh: correctly handle non-ascii chars in error messages (CASSANDRA-11626)
Merged from 2.1:
 * Run CommitLog tests with different compression settings (CASSANDRA-9039)
 * cqlsh: apply current keyspace to source command (CASSANDRA-11152)
 * Clear out parent repair session if repair coordinator dies (CASSANDRA-11824)
 * Set default streaming_socket_timeout_in_ms to 24 hours (CASSANDRA-11840)
 * Do not consider local node a valid source during replace (CASSANDRA-11848)
 * Add message dropped tasks to nodetool netstats (CASSANDRA-11855)
 * Avoid holding SSTableReaders for duration of incremental repair (CASSANDRA-11739)


3.6
 * Correctly migrate schema for frozen UDTs during 2.x -> 3.x upgrades
   (does not affect any released versions) (CASSANDRA-11613)
 * Allow server startup if JMX is configured directly (CASSANDRA-11725)
 * Prevent direct memory OOM on buffer pool allocations (CASSANDRA-11710)
 * Enhanced Compaction Logging (CASSANDRA-10805)
 * Make prepared statement cache size configurable (CASSANDRA-11555)
 * Integrated JMX authentication and authorization (CASSANDRA-10091)
 * Add units to stress ouput (CASSANDRA-11352)
 * Fix PER PARTITION LIMIT for single and multi partitions queries (CASSANDRA-11603)
 * Add uncompressed chunk cache for RandomAccessReader (CASSANDRA-5863)
 * Clarify ClusteringPrefix hierarchy (CASSANDRA-11213)
 * Always perform collision check before joining ring (CASSANDRA-10134)
 * SSTableWriter output discrepancy (CASSANDRA-11646)
 * Fix potential timeout in NativeTransportService.testConcurrentDestroys (CASSANDRA-10756)
 * Support large partitions on the 3.0 sstable format (CASSANDRA-11206,11763)
 * Add support to rebuild from specific range (CASSANDRA-10406)
 * Optimize the overlapping lookup by calculating all the
   bounds in advance (CASSANDRA-11571)
 * Support json/yaml output in nodetool tablestats (CASSANDRA-5977)
 * (stress) Add datacenter option to -node options (CASSANDRA-11591)
 * Fix handling of empty slices (CASSANDRA-11513)
 * Make number of cores used by cqlsh COPY visible to testing code (CASSANDRA-11437)
 * Allow filtering on clustering columns for queries without secondary indexes (CASSANDRA-11310)
 * Refactor Restriction hierarchy (CASSANDRA-11354)
 * Eliminate allocations in R/W path (CASSANDRA-11421)
 * Update Netty to 4.0.36 (CASSANDRA-11567)
 * Fix PER PARTITION LIMIT for queries requiring post-query ordering (CASSANDRA-11556)
 * Allow instantiation of UDTs and tuples in UDFs (CASSANDRA-10818)
 * Support UDT in CQLSSTableWriter (CASSANDRA-10624)
 * Support for non-frozen user-defined types, updating
   individual fields of user-defined types (CASSANDRA-7423)
 * Make LZ4 compression level configurable (CASSANDRA-11051)
 * Allow per-partition LIMIT clause in CQL (CASSANDRA-7017)
 * Make custom filtering more extensible with UserExpression (CASSANDRA-11295)
 * Improve field-checking and error reporting in cassandra.yaml (CASSANDRA-10649)
 * Print CAS stats in nodetool proxyhistograms (CASSANDRA-11507)
 * More user friendly error when providing an invalid token to nodetool (CASSANDRA-9348)
 * Add static column support to SASI index (CASSANDRA-11183)
 * Support EQ/PREFIX queries in SASI CONTAINS mode without tokenization (CASSANDRA-11434)
 * Support LIKE operator in prepared statements (CASSANDRA-11456)
 * Add a command to see if a Materialized View has finished building (CASSANDRA-9967)
 * Log endpoint and port associated with streaming operation (CASSANDRA-8777)
 * Print sensible units for all log messages (CASSANDRA-9692)
 * Upgrade Netty to version 4.0.34 (CASSANDRA-11096)
 * Break the CQL grammar into separate Parser and Lexer (CASSANDRA-11372)
 * Compress only inter-dc traffic by default (CASSANDRA-8888)
 * Add metrics to track write amplification (CASSANDRA-11420)
 * cassandra-stress: cannot handle "value-less" tables (CASSANDRA-7739)
 * Add/drop multiple columns in one ALTER TABLE statement (CASSANDRA-10411)
 * Add require_endpoint_verification opt for internode encryption (CASSANDRA-9220)
 * Add auto import java.util for UDF code block (CASSANDRA-11392)
 * Add --hex-format option to nodetool getsstables (CASSANDRA-11337)
 * sstablemetadata should print sstable min/max token (CASSANDRA-7159)
 * Do not wrap CassandraException in TriggerExecutor (CASSANDRA-9421)
 * COPY TO should have higher double precision (CASSANDRA-11255)
 * Stress should exit with non-zero status after failure (CASSANDRA-10340)
 * Add client to cqlsh SHOW_SESSION (CASSANDRA-8958)
 * Fix nodetool tablestats keyspace level metrics (CASSANDRA-11226)
 * Store repair options in parent_repair_history (CASSANDRA-11244)
 * Print current leveling in sstableofflinerelevel (CASSANDRA-9588)
 * Change repair message for keyspaces with RF 1 (CASSANDRA-11203)
 * Remove hard-coded SSL cipher suites and protocols (CASSANDRA-10508)
 * Improve concurrency in CompactionStrategyManager (CASSANDRA-10099)
 * (cqlsh) interpret CQL type for formatting blobs (CASSANDRA-11274)
 * Refuse to start and print txn log information in case of disk
   corruption (CASSANDRA-10112)
 * Resolve some eclipse-warnings (CASSANDRA-11086)
 * (cqlsh) Show static columns in a different color (CASSANDRA-11059)
 * Allow to remove TTLs on table with default_time_to_live (CASSANDRA-11207)
Merged from 3.0:
 * Disallow creating view with a static column (CASSANDRA-11602)
 * Reduce the amount of object allocations caused by the getFunctions methods (CASSANDRA-11593)
 * Potential error replaying commitlog with smallint/tinyint/date/time types (CASSANDRA-11618)
 * Fix queries with filtering on counter columns (CASSANDRA-11629)
 * Improve tombstone printing in sstabledump (CASSANDRA-11655)
 * Fix paging for range queries where all clustering columns are specified (CASSANDRA-11669)
 * Don't require HEAP_NEW_SIZE to be set when using G1 (CASSANDRA-11600)
 * Fix sstabledump not showing cells after tombstone marker (CASSANDRA-11654)
 * Ignore all LocalStrategy keyspaces for streaming and other related
   operations (CASSANDRA-11627)
 * Ensure columnfilter covers indexed columns for thrift 2i queries (CASSANDRA-11523)
 * Only open one sstable scanner per sstable (CASSANDRA-11412)
 * Option to specify ProtocolVersion in cassandra-stress (CASSANDRA-11410)
 * ArithmeticException in avgFunctionForDecimal (CASSANDRA-11485)
 * LogAwareFileLister should only use OLD sstable files in current folder to determine disk consistency (CASSANDRA-11470)
 * Notify indexers of expired rows during compaction (CASSANDRA-11329)
 * Properly respond with ProtocolError when a v1/v2 native protocol
   header is received (CASSANDRA-11464)
 * Validate that num_tokens and initial_token are consistent with one another (CASSANDRA-10120)
Merged from 2.2:
 * Exit JVM if JMX server fails to startup (CASSANDRA-11540)
 * Produce a heap dump when exiting on OOM (CASSANDRA-9861)
 * Restore ability to filter on clustering columns when using a 2i (CASSANDRA-11510)
 * JSON datetime formatting needs timezone (CASSANDRA-11137)
 * Fix is_dense recalculation for Thrift-updated tables (CASSANDRA-11502)
 * Remove unnescessary file existence check during anticompaction (CASSANDRA-11660)
 * Add missing files to debian packages (CASSANDRA-11642)
 * Avoid calling Iterables::concat in loops during ModificationStatement::getFunctions (CASSANDRA-11621)
 * cqlsh: COPY FROM should use regular inserts for single statement batches and
   report errors correctly if workers processes crash on initialization (CASSANDRA-11474)
 * Always close cluster with connection in CqlRecordWriter (CASSANDRA-11553)
 * Allow only DISTINCT queries with partition keys restrictions (CASSANDRA-11339)
 * CqlConfigHelper no longer requires both a keystore and truststore to work (CASSANDRA-11532)
 * Make deprecated repair methods backward-compatible with previous notification service (CASSANDRA-11430)
 * IncomingStreamingConnection version check message wrong (CASSANDRA-11462)
Merged from 2.1:
 * Support mlockall on IBM POWER arch (CASSANDRA-11576)
 * Add option to disable use of severity in DynamicEndpointSnitch (CASSANDRA-11737)
 * cqlsh COPY FROM fails for null values with non-prepared statements (CASSANDRA-11631)
 * Make cython optional in pylib/setup.py (CASSANDRA-11630)
 * Change order of directory searching for cassandra.in.sh to favor local one (CASSANDRA-11628)
 * cqlsh COPY FROM fails with []{} chars in UDT/tuple fields/values (CASSANDRA-11633)
 * clqsh: COPY FROM throws TypeError with Cython extensions enabled (CASSANDRA-11574)
 * cqlsh: COPY FROM ignores NULL values in conversion (CASSANDRA-11549)
 * Validate levels when building LeveledScanner to avoid overlaps with orphaned sstables (CASSANDRA-9935)


3.5
 * StaticTokenTreeBuilder should respect posibility of duplicate tokens (CASSANDRA-11525)
 * Correctly fix potential assertion error during compaction (CASSANDRA-11353)
 * Avoid index segment stitching in RAM which lead to OOM on big SSTable files (CASSANDRA-11383)
 * Fix clustering and row filters for LIKE queries on clustering columns (CASSANDRA-11397)
Merged from 3.0:
 * Fix rare NPE on schema upgrade from 2.x to 3.x (CASSANDRA-10943)
 * Improve backoff policy for cqlsh COPY FROM (CASSANDRA-11320)
 * Improve IF NOT EXISTS check in CREATE INDEX (CASSANDRA-11131)
 * Upgrade ohc to 0.4.3
 * Enable SO_REUSEADDR for JMX RMI server sockets (CASSANDRA-11093)
 * Allocate merkletrees with the correct size (CASSANDRA-11390)
 * Support streaming pre-3.0 sstables (CASSANDRA-10990)
 * Add backpressure to compressed or encrypted commit log (CASSANDRA-10971)
 * SSTableExport supports secondary index tables (CASSANDRA-11330)
 * Fix sstabledump to include missing info in debug output (CASSANDRA-11321)
 * Establish and implement canonical bulk reading workload(s) (CASSANDRA-10331)
 * Fix paging for IN queries on tables without clustering columns (CASSANDRA-11208)
 * Remove recursive call from CompositesSearcher (CASSANDRA-11304)
 * Fix filtering on non-primary key columns for queries without index (CASSANDRA-6377)
 * Fix sstableloader fail when using materialized view (CASSANDRA-11275)
Merged from 2.2:
 * DatabaseDescriptor should log stacktrace in case of Eception during seed provider creation (CASSANDRA-11312)
 * Use canonical path for directory in SSTable descriptor (CASSANDRA-10587)
 * Add cassandra-stress keystore option (CASSANDRA-9325)
 * Dont mark sstables as repairing with sub range repairs (CASSANDRA-11451)
 * Notify when sstables change after cancelling compaction (CASSANDRA-11373)
 * cqlsh: COPY FROM should check that explicit column names are valid (CASSANDRA-11333)
 * Add -Dcassandra.start_gossip startup option (CASSANDRA-10809)
 * Fix UTF8Validator.validate() for modified UTF-8 (CASSANDRA-10748)
 * Clarify that now() function is calculated on the coordinator node in CQL documentation (CASSANDRA-10900)
 * Fix bloom filter sizing with LCS (CASSANDRA-11344)
 * (cqlsh) Fix error when result is 0 rows with EXPAND ON (CASSANDRA-11092)
 * Add missing newline at end of bin/cqlsh (CASSANDRA-11325)
 * Unresolved hostname leads to replace being ignored (CASSANDRA-11210)
 * Only log yaml config once, at startup (CASSANDRA-11217)
 * Reference leak with parallel repairs on the same table (CASSANDRA-11215)
Merged from 2.1:
 * Add a -j parameter to scrub/cleanup/upgradesstables to state how
   many threads to use (CASSANDRA-11179)
 * COPY FROM on large datasets: fix progress report and debug performance (CASSANDRA-11053)
 * InvalidateKeys should have a weak ref to key cache (CASSANDRA-11176)


3.4
 * (cqlsh) add cqlshrc option to always connect using ssl (CASSANDRA-10458)
 * Cleanup a few resource warnings (CASSANDRA-11085)
 * Allow custom tracing implementations (CASSANDRA-10392)
 * Extract LoaderOptions to be able to be used from outside (CASSANDRA-10637)
 * fix OnDiskIndexTest to properly treat empty ranges (CASSANDRA-11205)
 * fix TrackerTest to handle new notifications (CASSANDRA-11178)
 * add SASI validation for partitioner and complex columns (CASSANDRA-11169)
 * Add caching of encrypted credentials in PasswordAuthenticator (CASSANDRA-7715)
 * fix SASI memtable switching on flush (CASSANDRA-11159)
 * Remove duplicate offline compaction tracking (CASSANDRA-11148)
 * fix EQ semantics of analyzed SASI indexes (CASSANDRA-11130)
 * Support long name output for nodetool commands (CASSANDRA-7950)
 * Encrypted hints (CASSANDRA-11040)
 * SASI index options validation (CASSANDRA-11136)
 * Optimize disk seek using min/max column name meta data when the LIMIT clause is used
   (CASSANDRA-8180)
 * Add LIKE support to CQL3 (CASSANDRA-11067)
 * Generic Java UDF types (CASSANDRA-10819)
 * cqlsh: Include sub-second precision in timestamps by default (CASSANDRA-10428)
 * Set javac encoding to utf-8 (CASSANDRA-11077)
 * Integrate SASI index into Cassandra (CASSANDRA-10661)
 * Add --skip-flush option to nodetool snapshot
 * Skip values for non-queried columns (CASSANDRA-10657)
 * Add support for secondary indexes on static columns (CASSANDRA-8103)
 * CommitLogUpgradeTestMaker creates broken commit logs (CASSANDRA-11051)
 * Add metric for number of dropped mutations (CASSANDRA-10866)
 * Simplify row cache invalidation code (CASSANDRA-10396)
 * Support user-defined compaction through nodetool (CASSANDRA-10660)
 * Stripe view locks by key and table ID to reduce contention (CASSANDRA-10981)
 * Add nodetool gettimeout and settimeout commands (CASSANDRA-10953)
 * Add 3.0 metadata to sstablemetadata output (CASSANDRA-10838)
Merged from 3.0:
 * MV should only query complex columns included in the view (CASSANDRA-11069)
 * Failed aggregate creation breaks server permanently (CASSANDRA-11064)
 * Add sstabledump tool (CASSANDRA-7464)
 * Introduce backpressure for hints (CASSANDRA-10972)
 * Fix ClusteringPrefix not being able to read tombstone range boundaries (CASSANDRA-11158)
 * Prevent logging in sandboxed state (CASSANDRA-11033)
 * Disallow drop/alter operations of UDTs used by UDAs (CASSANDRA-10721)
 * Add query time validation method on Index (CASSANDRA-11043)
 * Avoid potential AssertionError in mixed version cluster (CASSANDRA-11128)
 * Properly handle hinted handoff after topology changes (CASSANDRA-5902)
 * AssertionError when listing sstable files on inconsistent disk state (CASSANDRA-11156)
 * Fix wrong rack counting and invalid conditions check for TokenAllocation
   (CASSANDRA-11139)
 * Avoid creating empty hint files (CASSANDRA-11090)
 * Fix leak detection strong reference loop using weak reference (CASSANDRA-11120)
 * Configurie BatchlogManager to stop delayed tasks on shutdown (CASSANDRA-11062)
 * Hadoop integration is incompatible with Cassandra Driver 3.0.0 (CASSANDRA-11001)
 * Add dropped_columns to the list of schema table so it gets handled
   properly (CASSANDRA-11050)
 * Fix NPE when using forceRepairRangeAsync without DC (CASSANDRA-11239)
Merged from 2.2:
 * Preserve order for preferred SSL cipher suites (CASSANDRA-11164)
 * Range.compareTo() violates the contract of Comparable (CASSANDRA-11216)
 * Avoid NPE when serializing ErrorMessage with null message (CASSANDRA-11167)
 * Replacing an aggregate with a new version doesn't reset INITCOND (CASSANDRA-10840)
 * (cqlsh) cqlsh cannot be called through symlink (CASSANDRA-11037)
 * fix ohc and java-driver pom dependencies in build.xml (CASSANDRA-10793)
 * Protect from keyspace dropped during repair (CASSANDRA-11065)
 * Handle adding fields to a UDT in SELECT JSON and toJson() (CASSANDRA-11146)
 * Better error message for cleanup (CASSANDRA-10991)
 * cqlsh pg-style-strings broken if line ends with ';' (CASSANDRA-11123)
 * Always persist upsampled index summaries (CASSANDRA-10512)
 * (cqlsh) Fix inconsistent auto-complete (CASSANDRA-10733)
 * Make SELECT JSON and toJson() threadsafe (CASSANDRA-11048)
 * Fix SELECT on tuple relations for mixed ASC/DESC clustering order (CASSANDRA-7281)
 * Use cloned TokenMetadata in size estimates to avoid race against membership check
   (CASSANDRA-10736)
 * (cqlsh) Support utf-8/cp65001 encoding on Windows (CASSANDRA-11030)
 * Fix paging on DISTINCT queries repeats result when first row in partition changes
   (CASSANDRA-10010)
 * (cqlsh) Support timezone conversion using pytz (CASSANDRA-10397)
 * cqlsh: change default encoding to UTF-8 (CASSANDRA-11124)
Merged from 2.1:
 * Checking if an unlogged batch is local is inefficient (CASSANDRA-11529)
 * Fix out-of-space error treatment in memtable flushing (CASSANDRA-11448).
 * Don't do defragmentation if reading from repaired sstables (CASSANDRA-10342)
 * Fix streaming_socket_timeout_in_ms not enforced (CASSANDRA-11286)
 * Avoid dropping message too quickly due to missing unit conversion (CASSANDRA-11302)
 * Don't remove FailureDetector history on removeEndpoint (CASSANDRA-10371)
 * Only notify if repair status changed (CASSANDRA-11172)
 * Use logback setting for 'cassandra -v' command (CASSANDRA-10767)
 * Fix sstableloader to unthrottle streaming by default (CASSANDRA-9714)
 * Fix incorrect warning in 'nodetool status' (CASSANDRA-10176)
 * Properly release sstable ref when doing offline scrub (CASSANDRA-10697)
 * Improve nodetool status performance for large cluster (CASSANDRA-7238)
 * Gossiper#isEnabled is not thread safe (CASSANDRA-11116)
 * Avoid major compaction mixing repaired and unrepaired sstables in DTCS (CASSANDRA-11113)
 * Make it clear what DTCS timestamp_resolution is used for (CASSANDRA-11041)
 * (cqlsh) Display milliseconds when datetime overflows (CASSANDRA-10625)


3.3
 * Avoid infinite loop if owned range is smaller than number of
   data dirs (CASSANDRA-11034)
 * Avoid bootstrap hanging when existing nodes have no data to stream (CASSANDRA-11010)
Merged from 3.0:
 * Remove double initialization of newly added tables (CASSANDRA-11027)
 * Filter keys searcher results by target range (CASSANDRA-11104)
 * Fix deserialization of legacy read commands (CASSANDRA-11087)
 * Fix incorrect computation of deletion time in sstable metadata (CASSANDRA-11102)
 * Avoid memory leak when collecting sstable metadata (CASSANDRA-11026)
 * Mutations do not block for completion under view lock contention (CASSANDRA-10779)
 * Invalidate legacy schema tables when unloading them (CASSANDRA-11071)
 * (cqlsh) handle INSERT and UPDATE statements with LWT conditions correctly
   (CASSANDRA-11003)
 * Fix DISTINCT queries in mixed version clusters (CASSANDRA-10762)
 * Migrate build status for indexes along with legacy schema (CASSANDRA-11046)
 * Ensure SSTables for legacy KEYS indexes can be read (CASSANDRA-11045)
 * Added support for IBM zSystems architecture (CASSANDRA-11054)
 * Update CQL documentation (CASSANDRA-10899)
 * Check the column name, not cell name, for dropped columns when reading
   legacy sstables (CASSANDRA-11018)
 * Don't attempt to index clustering values of static rows (CASSANDRA-11021)
 * Remove checksum files after replaying hints (CASSANDRA-10947)
 * Support passing base table metadata to custom 2i validation (CASSANDRA-10924)
 * Ensure stale index entries are purged during reads (CASSANDRA-11013)
 * (cqlsh) Also apply --connect-timeout to control connection
   timeout (CASSANDRA-10959)
 * Fix AssertionError when removing from list using UPDATE (CASSANDRA-10954)
 * Fix UnsupportedOperationException when reading old sstable with range
   tombstone (CASSANDRA-10743)
 * MV should use the maximum timestamp of the primary key (CASSANDRA-10910)
 * Fix potential assertion error during compaction (CASSANDRA-10944)
Merged from 2.2:
 * maxPurgeableTimestamp needs to check memtables too (CASSANDRA-9949)
 * Apply change to compaction throughput in real time (CASSANDRA-10025)
 * (cqlsh) encode input correctly when saving history
 * Fix potential NPE on ORDER BY queries with IN (CASSANDRA-10955)
 * Start L0 STCS-compactions even if there is a L0 -> L1 compaction
   going (CASSANDRA-10979)
 * Make UUID LSB unique per process (CASSANDRA-7925)
 * Avoid NPE when performing sstable tasks (scrub etc.) (CASSANDRA-10980)
 * Make sure client gets tombstone overwhelmed warning (CASSANDRA-9465)
 * Fix error streaming section more than 2GB (CASSANDRA-10961)
 * Histogram buckets exposed in jmx are sorted incorrectly (CASSANDRA-10975)
 * Enable GC logging by default (CASSANDRA-10140)
 * Optimize pending range computation (CASSANDRA-9258)
 * Skip commit log and saved cache directories in SSTable version startup check (CASSANDRA-10902)
 * drop/alter user should be case sensitive (CASSANDRA-10817)
Merged from 2.1:
 * test_bulk_round_trip_blogposts is failing occasionally (CASSANDRA-10938)
 * Fix isJoined return true only after becoming cluster member (CASANDRA-11007)
 * Fix bad gossip generation seen in long-running clusters (CASSANDRA-10969)
 * Avoid NPE when incremental repair fails (CASSANDRA-10909)
 * Unmark sstables compacting once they are done in cleanup/scrub/upgradesstables (CASSANDRA-10829)
 * Allow simultaneous bootstrapping with strict consistency when no vnodes are used (CASSANDRA-11005)
 * Log a message when major compaction does not result in a single file (CASSANDRA-10847)
 * (cqlsh) fix cqlsh_copy_tests when vnodes are disabled (CASSANDRA-10997)
 * (cqlsh) Add request timeout option to cqlsh (CASSANDRA-10686)
 * Avoid AssertionError while submitting hint with LWT (CASSANDRA-10477)
 * If CompactionMetadata is not in stats file, use index summary instead (CASSANDRA-10676)
 * Retry sending gossip syn multiple times during shadow round (CASSANDRA-8072)
 * Fix pending range calculation during moves (CASSANDRA-10887)
 * Sane default (200Mbps) for inter-DC streaming througput (CASSANDRA-8708)



3.2
 * Make sure tokens don't exist in several data directories (CASSANDRA-6696)
 * Add requireAuthorization method to IAuthorizer (CASSANDRA-10852)
 * Move static JVM options to conf/jvm.options file (CASSANDRA-10494)
 * Fix CassandraVersion to accept x.y version string (CASSANDRA-10931)
 * Add forceUserDefinedCleanup to allow more flexible cleanup (CASSANDRA-10708)
 * (cqlsh) allow setting TTL with COPY (CASSANDRA-9494)
 * Fix counting of received sstables in streaming (CASSANDRA-10949)
 * Implement hints compression (CASSANDRA-9428)
 * Fix potential assertion error when reading static columns (CASSANDRA-10903)
 * Fix EstimatedHistogram creation in nodetool tablehistograms (CASSANDRA-10859)
 * Establish bootstrap stream sessions sequentially (CASSANDRA-6992)
 * Sort compactionhistory output by timestamp (CASSANDRA-10464)
 * More efficient BTree removal (CASSANDRA-9991)
 * Make tablehistograms accept the same syntax as tablestats (CASSANDRA-10149)
 * Group pending compactions based on table (CASSANDRA-10718)
 * Add compressor name in sstablemetadata output (CASSANDRA-9879)
 * Fix type casting for counter columns (CASSANDRA-10824)
 * Prevent running Cassandra as root (CASSANDRA-8142)
 * bound maximum in-flight commit log replay mutation bytes to 64 megabytes (CASSANDRA-8639)
 * Normalize all scripts (CASSANDRA-10679)
 * Make compression ratio much more accurate (CASSANDRA-10225)
 * Optimize building of Clustering object when only one is created (CASSANDRA-10409)
 * Make index building pluggable (CASSANDRA-10681)
 * Add sstable flush observer (CASSANDRA-10678)
 * Improve NTS endpoints calculation (CASSANDRA-10200)
 * Improve performance of the folderSize function (CASSANDRA-10677)
 * Add support for type casting in selection clause (CASSANDRA-10310)
 * Added graphing option to cassandra-stress (CASSANDRA-7918)
 * Abort in-progress queries that time out (CASSANDRA-7392)
 * Add transparent data encryption core classes (CASSANDRA-9945)
Merged from 3.0:
 * Better handling of SSL connection errors inter-node (CASSANDRA-10816)
 * Avoid NoSuchElementException when executing empty batch (CASSANDRA-10711)
 * Avoid building PartitionUpdate in toString (CASSANDRA-10897)
 * Reduce heap spent when receiving many SSTables (CASSANDRA-10797)
 * Add back support for 3rd party auth providers to bulk loader (CASSANDRA-10873)
 * Eliminate the dependency on jgrapht for UDT resolution (CASSANDRA-10653)
 * (Hadoop) Close Clusters and Sessions in Hadoop Input/Output classes (CASSANDRA-10837)
 * Fix sstableloader not working with upper case keyspace name (CASSANDRA-10806)
Merged from 2.2:
 * jemalloc detection fails due to quoting issues in regexv (CASSANDRA-10946)
 * (cqlsh) show correct column names for empty result sets (CASSANDRA-9813)
 * Add new types to Stress (CASSANDRA-9556)
 * Add property to allow listening on broadcast interface (CASSANDRA-9748)
Merged from 2.1:
 * Match cassandra-loader options in COPY FROM (CASSANDRA-9303)
 * Fix binding to any address in CqlBulkRecordWriter (CASSANDRA-9309)
 * cqlsh fails to decode utf-8 characters for text typed columns (CASSANDRA-10875)
 * Log error when stream session fails (CASSANDRA-9294)
 * Fix bugs in commit log archiving startup behavior (CASSANDRA-10593)
 * (cqlsh) further optimise COPY FROM (CASSANDRA-9302)
 * Allow CREATE TABLE WITH ID (CASSANDRA-9179)
 * Make Stress compiles within eclipse (CASSANDRA-10807)
 * Cassandra Daemon should print JVM arguments (CASSANDRA-10764)
 * Allow cancellation of index summary redistribution (CASSANDRA-8805)


3.1.1
Merged from 3.0:
  * Fix upgrade data loss due to range tombstone deleting more data than then should
    (CASSANDRA-10822)


3.1
Merged from 3.0:
 * Avoid MV race during node decommission (CASSANDRA-10674)
 * Disable reloading of GossipingPropertyFileSnitch (CASSANDRA-9474)
 * Handle single-column deletions correction in materialized views
   when the column is part of the view primary key (CASSANDRA-10796)
 * Fix issue with datadir migration on upgrade (CASSANDRA-10788)
 * Fix bug with range tombstones on reverse queries and test coverage for
   AbstractBTreePartition (CASSANDRA-10059)
 * Remove 64k limit on collection elements (CASSANDRA-10374)
 * Remove unclear Indexer.indexes() method (CASSANDRA-10690)
 * Fix NPE on stream read error (CASSANDRA-10771)
 * Normalize cqlsh DESC output (CASSANDRA-10431)
 * Rejects partition range deletions when columns are specified (CASSANDRA-10739)
 * Fix error when saving cached key for old format sstable (CASSANDRA-10778)
 * Invalidate prepared statements on DROP INDEX (CASSANDRA-10758)
 * Fix SELECT statement with IN restrictions on partition key,
   ORDER BY and LIMIT (CASSANDRA-10729)
 * Improve stress performance over 1k threads (CASSANDRA-7217)
 * Wait for migration responses to complete before bootstrapping (CASSANDRA-10731)
 * Unable to create a function with argument of type Inet (CASSANDRA-10741)
 * Fix backward incompatibiliy in CqlInputFormat (CASSANDRA-10717)
 * Correctly preserve deletion info on updated rows when notifying indexers
   of single-row deletions (CASSANDRA-10694)
 * Notify indexers of partition delete during cleanup (CASSANDRA-10685)
 * Keep the file open in trySkipCache (CASSANDRA-10669)
 * Updated trigger example (CASSANDRA-10257)
Merged from 2.2:
 * Verify tables in pseudo-system keyspaces at startup (CASSANDRA-10761)
 * Fix IllegalArgumentException in DataOutputBuffer.reallocate for large buffers (CASSANDRA-10592)
 * Show CQL help in cqlsh in web browser (CASSANDRA-7225)
 * Serialize on disk the proper SSTable compression ratio (CASSANDRA-10775)
 * Reject index queries while the index is building (CASSANDRA-8505)
 * CQL.textile syntax incorrectly includes optional keyspace for aggregate SFUNC and FINALFUNC (CASSANDRA-10747)
 * Fix JSON update with prepared statements (CASSANDRA-10631)
 * Don't do anticompaction after subrange repair (CASSANDRA-10422)
 * Fix SimpleDateType type compatibility (CASSANDRA-10027)
 * (Hadoop) fix splits calculation (CASSANDRA-10640)
 * (Hadoop) ensure that Cluster instances are always closed (CASSANDRA-10058)
Merged from 2.1:
 * Fix Stress profile parsing on Windows (CASSANDRA-10808)
 * Fix incremental repair hang when replica is down (CASSANDRA-10288)
 * Optimize the way we check if a token is repaired in anticompaction (CASSANDRA-10768)
 * Add proper error handling to stream receiver (CASSANDRA-10774)
 * Warn or fail when changing cluster topology live (CASSANDRA-10243)
 * Status command in debian/ubuntu init script doesn't work (CASSANDRA-10213)
 * Some DROP ... IF EXISTS incorrectly result in exceptions on non-existing KS (CASSANDRA-10658)
 * DeletionTime.compareTo wrong in rare cases (CASSANDRA-10749)
 * Force encoding when computing statement ids (CASSANDRA-10755)
 * Properly reject counters as map keys (CASSANDRA-10760)
 * Fix the sstable-needs-cleanup check (CASSANDRA-10740)
 * (cqlsh) Print column names before COPY operation (CASSANDRA-8935)
 * Fix CompressedInputStream for proper cleanup (CASSANDRA-10012)
 * (cqlsh) Support counters in COPY commands (CASSANDRA-9043)
 * Try next replica if not possible to connect to primary replica on
   ColumnFamilyRecordReader (CASSANDRA-2388)
 * Limit window size in DTCS (CASSANDRA-10280)
 * sstableloader does not use MAX_HEAP_SIZE env parameter (CASSANDRA-10188)
 * (cqlsh) Improve COPY TO performance and error handling (CASSANDRA-9304)
 * Create compression chunk for sending file only (CASSANDRA-10680)
 * Forbid compact clustering column type changes in ALTER TABLE (CASSANDRA-8879)
 * Reject incremental repair with subrange repair (CASSANDRA-10422)
 * Add a nodetool command to refresh size_estimates (CASSANDRA-9579)
 * Invalidate cache after stream receive task is completed (CASSANDRA-10341)
 * Reject counter writes in CQLSSTableWriter (CASSANDRA-10258)
 * Remove superfluous COUNTER_MUTATION stage mapping (CASSANDRA-10605)


3.0
 * Fix AssertionError while flushing memtable due to materialized views
   incorrectly inserting empty rows (CASSANDRA-10614)
 * Store UDA initcond as CQL literal in the schema table, instead of a blob (CASSANDRA-10650)
 * Don't use -1 for the position of partition key in schema (CASSANDRA-10491)
 * Fix distinct queries in mixed version cluster (CASSANDRA-10573)
 * Skip sstable on clustering in names query (CASSANDRA-10571)
 * Remove value skipping as it breaks read-repair (CASSANDRA-10655)
 * Fix bootstrapping with MVs (CASSANDRA-10621)
 * Make sure EACH_QUORUM reads are using NTS (CASSANDRA-10584)
 * Fix MV replica filtering for non-NetworkTopologyStrategy (CASSANDRA-10634)
 * (Hadoop) fix CIF describeSplits() not handling 0 size estimates (CASSANDRA-10600)
 * Fix reading of legacy sstables (CASSANDRA-10590)
 * Use CQL type names in schema metadata tables (CASSANDRA-10365)
 * Guard batchlog replay against integer division by zero (CASSANDRA-9223)
 * Fix bug when adding a column to thrift with the same name than a primary key (CASSANDRA-10608)
 * Add client address argument to IAuthenticator::newSaslNegotiator (CASSANDRA-8068)
 * Fix implementation of LegacyLayout.LegacyBoundComparator (CASSANDRA-10602)
 * Don't use 'names query' read path for counters (CASSANDRA-10572)
 * Fix backward compatibility for counters (CASSANDRA-10470)
 * Remove memory_allocator paramter from cassandra.yaml (CASSANDRA-10581,10628)
 * Execute the metadata reload task of all registered indexes on CFS::reload (CASSANDRA-10604)
 * Fix thrift cas operations with defined columns (CASSANDRA-10576)
 * Fix PartitionUpdate.operationCount()for updates with static column operations (CASSANDRA-10606)
 * Fix thrift get() queries with defined columns (CASSANDRA-10586)
 * Fix marking of indexes as built and removed (CASSANDRA-10601)
 * Skip initialization of non-registered 2i instances, remove Index::getIndexName (CASSANDRA-10595)
 * Fix batches on multiple tables (CASSANDRA-10554)
 * Ensure compaction options are validated when updating KeyspaceMetadata (CASSANDRA-10569)
 * Flatten Iterator Transformation Hierarchy (CASSANDRA-9975)
 * Remove token generator (CASSANDRA-5261)
 * RolesCache should not be created for any authenticator that does not requireAuthentication (CASSANDRA-10562)
 * Fix LogTransaction checking only a single directory for files (CASSANDRA-10421)
 * Fix handling of range tombstones when reading old format sstables (CASSANDRA-10360)
 * Aggregate with Initial Condition fails with C* 3.0 (CASSANDRA-10367)
Merged from 2.2:
 * (cqlsh) show partial trace if incomplete after max_trace_wait (CASSANDRA-7645)
 * Use most up-to-date version of schema for system tables (CASSANDRA-10652)
 * Deprecate memory_allocator in cassandra.yaml (CASSANDRA-10581,10628)
 * Expose phi values from failure detector via JMX and tweak debug
   and trace logging (CASSANDRA-9526)
 * Fix IllegalArgumentException in DataOutputBuffer.reallocate for large buffers (CASSANDRA-10592)
Merged from 2.1:
 * Shutdown compaction in drain to prevent leak (CASSANDRA-10079)
 * (cqlsh) fix COPY using wrong variable name for time_format (CASSANDRA-10633)
 * Do not run SizeEstimatesRecorder if a node is not a member of the ring (CASSANDRA-9912)
 * Improve handling of dead nodes in gossip (CASSANDRA-10298)
 * Fix logback-tools.xml incorrectly configured for outputing to System.err
   (CASSANDRA-9937)
 * Fix streaming to catch exception so retry not fail (CASSANDRA-10557)
 * Add validation method to PerRowSecondaryIndex (CASSANDRA-10092)
 * Support encrypted and plain traffic on the same port (CASSANDRA-10559)
 * Do STCS in DTCS windows (CASSANDRA-10276)
 * Avoid repetition of JVM_OPTS in debian package (CASSANDRA-10251)
 * Fix potential NPE from handling result of SIM.highestSelectivityIndex (CASSANDRA-10550)
 * Fix paging issues with partitions containing only static columns data (CASSANDRA-10381)
 * Fix conditions on static columns (CASSANDRA-10264)
 * AssertionError: attempted to delete non-existing file CommitLog (CASSANDRA-10377)
 * Fix sorting for queries with an IN condition on partition key columns (CASSANDRA-10363)


3.0-rc2
 * Fix SELECT DISTINCT queries between 2.2.2 nodes and 3.0 nodes (CASSANDRA-10473)
 * Remove circular references in SegmentedFile (CASSANDRA-10543)
 * Ensure validation of indexed values only occurs once per-partition (CASSANDRA-10536)
 * Fix handling of static columns for range tombstones in thrift (CASSANDRA-10174)
 * Support empty ColumnFilter for backward compatility on empty IN (CASSANDRA-10471)
 * Remove Pig support (CASSANDRA-10542)
 * Fix LogFile throws Exception when assertion is disabled (CASSANDRA-10522)
 * Revert CASSANDRA-7486, make CMS default GC, move GC config to
   conf/jvm.options (CASSANDRA-10403)
 * Fix TeeingAppender causing some logs to be truncated/empty (CASSANDRA-10447)
 * Allow EACH_QUORUM for reads (CASSANDRA-9602)
 * Fix potential ClassCastException while upgrading (CASSANDRA-10468)
 * Fix NPE in MVs on update (CASSANDRA-10503)
 * Only include modified cell data in indexing deltas (CASSANDRA-10438)
 * Do not load keyspace when creating sstable writer (CASSANDRA-10443)
 * If node is not yet gossiping write all MV updates to batchlog only (CASSANDRA-10413)
 * Re-populate token metadata after commit log recovery (CASSANDRA-10293)
 * Provide additional metrics for materialized views (CASSANDRA-10323)
 * Flush system schema tables after local schema changes (CASSANDRA-10429)
Merged from 2.2:
 * Reduce contention getting instances of CompositeType (CASSANDRA-10433)
 * Fix the regression when using LIMIT with aggregates (CASSANDRA-10487)
 * Avoid NoClassDefFoundError during DataDescriptor initialization on windows (CASSANDRA-10412)
 * Preserve case of quoted Role & User names (CASSANDRA-10394)
 * cqlsh pg-style-strings broken (CASSANDRA-10484)
 * cqlsh prompt includes name of keyspace after failed `use` statement (CASSANDRA-10369)
Merged from 2.1:
 * (cqlsh) Distinguish negative and positive infinity in output (CASSANDRA-10523)
 * (cqlsh) allow custom time_format for COPY TO (CASSANDRA-8970)
 * Don't allow startup if the node's rack has changed (CASSANDRA-10242)
 * (cqlsh) show partial trace if incomplete after max_trace_wait (CASSANDRA-7645)
 * Allow LOCAL_JMX to be easily overridden (CASSANDRA-10275)
 * Mark nodes as dead even if they've already left (CASSANDRA-10205)


3.0.0-rc1
 * Fix mixed version read request compatibility for compact static tables
   (CASSANDRA-10373)
 * Fix paging of DISTINCT with static and IN (CASSANDRA-10354)
 * Allow MATERIALIZED VIEW's SELECT statement to restrict primary key
   columns (CASSANDRA-9664)
 * Move crc_check_chance out of compression options (CASSANDRA-9839)
 * Fix descending iteration past end of BTreeSearchIterator (CASSANDRA-10301)
 * Transfer hints to a different node on decommission (CASSANDRA-10198)
 * Check partition keys for CAS operations during stmt validation (CASSANDRA-10338)
 * Add custom query expressions to SELECT (CASSANDRA-10217)
 * Fix minor bugs in MV handling (CASSANDRA-10362)
 * Allow custom indexes with 0,1 or multiple target columns (CASSANDRA-10124)
 * Improve MV schema representation (CASSANDRA-9921)
 * Add flag to enable/disable coordinator batchlog for MV writes (CASSANDRA-10230)
 * Update cqlsh COPY for new internal driver serialization interface (CASSANDRA-10318)
 * Give index implementations more control over rebuild operations (CASSANDRA-10312)
 * Update index file format (CASSANDRA-10314)
 * Add "shadowable" row tombstones to deal with mv timestamp issues (CASSANDRA-10261)
 * CFS.loadNewSSTables() broken for pre-3.0 sstables
 * Cache selected index in read command to reduce lookups (CASSANDRA-10215)
 * Small optimizations of sstable index serialization (CASSANDRA-10232)
 * Support for both encrypted and unencrypted native transport connections (CASSANDRA-9590)
Merged from 2.2:
 * Configurable page size in cqlsh (CASSANDRA-9855)
 * Defer default role manager setup until all nodes are on 2.2+ (CASSANDRA-9761)
 * Handle missing RoleManager in config after upgrade to 2.2 (CASSANDRA-10209)
Merged from 2.1:
 * Bulk Loader API could not tolerate even node failure (CASSANDRA-10347)
 * Avoid misleading pushed notifications when multiple nodes
   share an rpc_address (CASSANDRA-10052)
 * Fix dropping undroppable when message queue is full (CASSANDRA-10113)
 * Fix potential ClassCastException during paging (CASSANDRA-10352)
 * Prevent ALTER TYPE from creating circular references (CASSANDRA-10339)
 * Fix cache handling of 2i and base tables (CASSANDRA-10155, 10359)
 * Fix NPE in nodetool compactionhistory (CASSANDRA-9758)
 * (Pig) support BulkOutputFormat as a URL parameter (CASSANDRA-7410)
 * BATCH statement is broken in cqlsh (CASSANDRA-10272)
 * (cqlsh) Make cqlsh PEP8 Compliant (CASSANDRA-10066)
 * (cqlsh) Fix error when starting cqlsh with --debug (CASSANDRA-10282)
 * Scrub, Cleanup and Upgrade do not unmark compacting until all operations
   have completed, regardless of the occurence of exceptions (CASSANDRA-10274)


3.0.0-beta2
 * Fix columns returned by AbstractBtreePartitions (CASSANDRA-10220)
 * Fix backward compatibility issue due to AbstractBounds serialization bug (CASSANDRA-9857)
 * Fix startup error when upgrading nodes (CASSANDRA-10136)
 * Base table PRIMARY KEY can be assumed to be NOT NULL in MV creation (CASSANDRA-10147)
 * Improve batchlog write patch (CASSANDRA-9673)
 * Re-apply MaterializedView updates on commitlog replay (CASSANDRA-10164)
 * Require AbstractType.isByteOrderComparable declaration in constructor (CASSANDRA-9901)
 * Avoid digest mismatch on upgrade to 3.0 (CASSANDRA-9554)
 * Fix Materialized View builder when adding multiple MVs (CASSANDRA-10156)
 * Choose better poolingOptions for protocol v4 in cassandra-stress (CASSANDRA-10182)
 * Fix LWW bug affecting Materialized Views (CASSANDRA-10197)
 * Ensures frozen sets and maps are always sorted (CASSANDRA-10162)
 * Don't deadlock when flushing CFS backed custom indexes (CASSANDRA-10181)
 * Fix double flushing of secondary index tables (CASSANDRA-10180)
 * Fix incorrect handling of range tombstones in thrift (CASSANDRA-10046)
 * Only use batchlog when paired materialized view replica is remote (CASSANDRA-10061)
 * Reuse TemporalRow when updating multiple MaterializedViews (CASSANDRA-10060)
 * Validate gc_grace_seconds for batchlog writes and MVs (CASSANDRA-9917)
 * Fix sstablerepairedset (CASSANDRA-10132)
Merged from 2.2:
 * Cancel transaction for sstables we wont redistribute index summary
   for (CASSANDRA-10270)
 * Retry snapshot deletion after compaction and gc on Windows (CASSANDRA-10222)
 * Fix failure to start with space in directory path on Windows (CASSANDRA-10239)
 * Fix repair hang when snapshot failed (CASSANDRA-10057)
 * Fall back to 1/4 commitlog volume for commitlog_total_space on small disks
   (CASSANDRA-10199)
Merged from 2.1:
 * Added configurable warning threshold for GC duration (CASSANDRA-8907)
 * Fix handling of streaming EOF (CASSANDRA-10206)
 * Only check KeyCache when it is enabled
 * Change streaming_socket_timeout_in_ms default to 1 hour (CASSANDRA-8611)
 * (cqlsh) update list of CQL keywords (CASSANDRA-9232)
 * Add nodetool gettraceprobability command (CASSANDRA-10234)
Merged from 2.0:
 * Fix rare race where older gossip states can be shadowed (CASSANDRA-10366)
 * Fix consolidating racks violating the RF contract (CASSANDRA-10238)
 * Disallow decommission when node is in drained state (CASSANDRA-8741)


2.2.1
 * Fix race during construction of commit log (CASSANDRA-10049)
 * Fix LeveledCompactionStrategyTest (CASSANDRA-9757)
 * Fix broken UnbufferedDataOutputStreamPlus.writeUTF (CASSANDRA-10203)
 * (cqlsh) default load-from-file encoding to utf-8 (CASSANDRA-9898)
 * Avoid returning Permission.NONE when failing to query users table (CASSANDRA-10168)
 * (cqlsh) add CLEAR command (CASSANDRA-10086)
 * Support string literals as Role names for compatibility (CASSANDRA-10135)
Merged from 2.1:
 * Only check KeyCache when it is enabled
 * Change streaming_socket_timeout_in_ms default to 1 hour (CASSANDRA-8611)
 * (cqlsh) update list of CQL keywords (CASSANDRA-9232)


3.0.0-beta1
 * Redesign secondary index API (CASSANDRA-9459, 7771, 9041)
 * Fix throwing ReadFailure instead of ReadTimeout on range queries (CASSANDRA-10125)
 * Rewrite hinted handoff (CASSANDRA-6230)
 * Fix query on static compact tables (CASSANDRA-10093)
 * Fix race during construction of commit log (CASSANDRA-10049)
 * Add option to only purge repaired tombstones (CASSANDRA-6434)
 * Change authorization handling for MVs (CASSANDRA-9927)
 * Add custom JMX enabled executor for UDF sandbox (CASSANDRA-10026)
 * Fix row deletion bug for Materialized Views (CASSANDRA-10014)
 * Support mixed-version clusters with Cassandra 2.1 and 2.2 (CASSANDRA-9704)
 * Fix multiple slices on RowSearchers (CASSANDRA-10002)
 * Fix bug in merging of collections (CASSANDRA-10001)
 * Optimize batchlog replay to avoid full scans (CASSANDRA-7237)
 * Repair improvements when using vnodes (CASSANDRA-5220)
 * Disable scripted UDFs by default (CASSANDRA-9889)
 * Bytecode inspection for Java-UDFs (CASSANDRA-9890)
 * Use byte to serialize MT hash length (CASSANDRA-9792)
 * Replace usage of Adler32 with CRC32 (CASSANDRA-8684)
 * Fix migration to new format from 2.1 SSTable (CASSANDRA-10006)
 * SequentialWriter should extend BufferedDataOutputStreamPlus (CASSANDRA-9500)
 * Use the same repairedAt timestamp within incremental repair session (CASSANDRA-9111)
Merged from 2.2:
 * Allow count(*) and count(1) to be use as normal aggregation (CASSANDRA-10114)
 * An NPE is thrown if the column name is unknown for an IN relation (CASSANDRA-10043)
 * Apply commit_failure_policy to more errors on startup (CASSANDRA-9749)
 * Fix histogram overflow exception (CASSANDRA-9973)
 * Route gossip messages over dedicated socket (CASSANDRA-9237)
 * Add checksum to saved cache files (CASSANDRA-9265)
 * Log warning when using an aggregate without partition key (CASSANDRA-9737)
Merged from 2.1:
 * (cqlsh) Allow encoding to be set through command line (CASSANDRA-10004)
 * Add new JMX methods to change local compaction strategy (CASSANDRA-9965)
 * Write hints for paxos commits (CASSANDRA-7342)
 * (cqlsh) Fix timestamps before 1970 on Windows, always
   use UTC for timestamp display (CASSANDRA-10000)
 * (cqlsh) Avoid overwriting new config file with old config
   when both exist (CASSANDRA-9777)
 * Release snapshot selfRef when doing snapshot repair (CASSANDRA-9998)
 * Cannot replace token does not exist - DN node removed as Fat Client (CASSANDRA-9871)
Merged from 2.0:
 * Don't cast expected bf size to an int (CASSANDRA-9959)
 * Make getFullyExpiredSSTables less expensive (CASSANDRA-9882)


3.0.0-alpha1
 * Implement proper sandboxing for UDFs (CASSANDRA-9402)
 * Simplify (and unify) cleanup of compaction leftovers (CASSANDRA-7066)
 * Allow extra schema definitions in cassandra-stress yaml (CASSANDRA-9850)
 * Metrics should use up to date nomenclature (CASSANDRA-9448)
 * Change CREATE/ALTER TABLE syntax for compression (CASSANDRA-8384)
 * Cleanup crc and adler code for java 8 (CASSANDRA-9650)
 * Storage engine refactor (CASSANDRA-8099, 9743, 9746, 9759, 9781, 9808, 9825,
   9848, 9705, 9859, 9867, 9874, 9828, 9801)
 * Update Guava to 18.0 (CASSANDRA-9653)
 * Bloom filter false positive ratio is not honoured (CASSANDRA-8413)
 * New option for cassandra-stress to leave a ratio of columns null (CASSANDRA-9522)
 * Change hinted_handoff_enabled yaml setting, JMX (CASSANDRA-9035)
 * Add algorithmic token allocation (CASSANDRA-7032)
 * Add nodetool command to replay batchlog (CASSANDRA-9547)
 * Make file buffer cache independent of paths being read (CASSANDRA-8897)
 * Remove deprecated legacy Hadoop code (CASSANDRA-9353)
 * Decommissioned nodes will not rejoin the cluster (CASSANDRA-8801)
 * Change gossip stabilization to use endpoit size (CASSANDRA-9401)
 * Change default garbage collector to G1 (CASSANDRA-7486)
 * Populate TokenMetadata early during startup (CASSANDRA-9317)
 * Undeprecate cache recentHitRate (CASSANDRA-6591)
 * Add support for selectively varint encoding fields (CASSANDRA-9499, 9865)
 * Materialized Views (CASSANDRA-6477)
Merged from 2.2:
 * Avoid grouping sstables for anticompaction with DTCS (CASSANDRA-9900)
 * UDF / UDA execution time in trace (CASSANDRA-9723)
 * Fix broken internode SSL (CASSANDRA-9884)
Merged from 2.1:
 * Add new JMX methods to change local compaction strategy (CASSANDRA-9965)
 * Fix handling of enable/disable autocompaction (CASSANDRA-9899)
 * Add consistency level to tracing ouput (CASSANDRA-9827)
 * Remove repair snapshot leftover on startup (CASSANDRA-7357)
 * Use random nodes for batch log when only 2 racks (CASSANDRA-8735)
 * Ensure atomicity inside thrift and stream session (CASSANDRA-7757)
 * Fix nodetool info error when the node is not joined (CASSANDRA-9031)
Merged from 2.0:
 * Log when messages are dropped due to cross_node_timeout (CASSANDRA-9793)
 * Don't track hotness when opening from snapshot for validation (CASSANDRA-9382)


2.2.0
 * Allow the selection of columns together with aggregates (CASSANDRA-9767)
 * Fix cqlsh copy methods and other windows specific issues (CASSANDRA-9795)
 * Don't wrap byte arrays in SequentialWriter (CASSANDRA-9797)
 * sum() and avg() functions missing for smallint and tinyint types (CASSANDRA-9671)
 * Revert CASSANDRA-9542 (allow native functions in UDA) (CASSANDRA-9771)
Merged from 2.1:
 * Fix MarshalException when upgrading superColumn family (CASSANDRA-9582)
 * Fix broken logging for "empty" flushes in Memtable (CASSANDRA-9837)
 * Handle corrupt files on startup (CASSANDRA-9686)
 * Fix clientutil jar and tests (CASSANDRA-9760)
 * (cqlsh) Allow the SSL protocol version to be specified through the
    config file or environment variables (CASSANDRA-9544)
Merged from 2.0:
 * Add tool to find why expired sstables are not getting dropped (CASSANDRA-10015)
 * Remove erroneous pending HH tasks from tpstats/jmx (CASSANDRA-9129)
 * Don't cast expected bf size to an int (CASSANDRA-9959)
 * checkForEndpointCollision fails for legitimate collisions (CASSANDRA-9765)
 * Complete CASSANDRA-8448 fix (CASSANDRA-9519)
 * Don't include auth credentials in debug log (CASSANDRA-9682)
 * Can't transition from write survey to normal mode (CASSANDRA-9740)
 * Scrub (recover) sstables even when -Index.db is missing (CASSANDRA-9591)
 * Fix growing pending background compaction (CASSANDRA-9662)


2.2.0-rc2
 * Re-enable memory-mapped I/O on Windows (CASSANDRA-9658)
 * Warn when an extra-large partition is compacted (CASSANDRA-9643)
 * (cqlsh) Allow setting the initial connection timeout (CASSANDRA-9601)
 * BulkLoader has --transport-factory option but does not use it (CASSANDRA-9675)
 * Allow JMX over SSL directly from nodetool (CASSANDRA-9090)
 * Update cqlsh for UDFs (CASSANDRA-7556)
 * Change Windows kernel default timer resolution (CASSANDRA-9634)
 * Deprected sstable2json and json2sstable (CASSANDRA-9618)
 * Allow native functions in user-defined aggregates (CASSANDRA-9542)
 * Don't repair system_distributed by default (CASSANDRA-9621)
 * Fix mixing min, max, and count aggregates for blob type (CASSANRA-9622)
 * Rename class for DATE type in Java driver (CASSANDRA-9563)
 * Duplicate compilation of UDFs on coordinator (CASSANDRA-9475)
 * Fix connection leak in CqlRecordWriter (CASSANDRA-9576)
 * Mlockall before opening system sstables & remove boot_without_jna option (CASSANDRA-9573)
 * Add functions to convert timeuuid to date or time, deprecate dateOf and unixTimestampOf (CASSANDRA-9229)
 * Make sure we cancel non-compacting sstables from LifecycleTransaction (CASSANDRA-9566)
 * Fix deprecated repair JMX API (CASSANDRA-9570)
 * Add logback metrics (CASSANDRA-9378)
 * Update and refactor ant test/test-compression to run the tests in parallel (CASSANDRA-9583)
 * Fix upgrading to new directory for secondary index (CASSANDRA-9687)
Merged from 2.1:
 * (cqlsh) Fix bad check for CQL compatibility when DESCRIBE'ing
   COMPACT STORAGE tables with no clustering columns
 * Eliminate strong self-reference chains in sstable ref tidiers (CASSANDRA-9656)
 * Ensure StreamSession uses canonical sstable reader instances (CASSANDRA-9700)
 * Ensure memtable book keeping is not corrupted in the event we shrink usage (CASSANDRA-9681)
 * Update internal python driver for cqlsh (CASSANDRA-9064)
 * Fix IndexOutOfBoundsException when inserting tuple with too many
   elements using the string literal notation (CASSANDRA-9559)
 * Enable describe on indices (CASSANDRA-7814)
 * Fix incorrect result for IN queries where column not found (CASSANDRA-9540)
 * ColumnFamilyStore.selectAndReference may block during compaction (CASSANDRA-9637)
 * Fix bug in cardinality check when compacting (CASSANDRA-9580)
 * Fix memory leak in Ref due to ConcurrentLinkedQueue.remove() behaviour (CASSANDRA-9549)
 * Make rebuild only run one at a time (CASSANDRA-9119)
Merged from 2.0:
 * Avoid NPE in AuthSuccess#decode (CASSANDRA-9727)
 * Add listen_address to system.local (CASSANDRA-9603)
 * Bug fixes to resultset metadata construction (CASSANDRA-9636)
 * Fix setting 'durable_writes' in ALTER KEYSPACE (CASSANDRA-9560)
 * Avoids ballot clash in Paxos (CASSANDRA-9649)
 * Improve trace messages for RR (CASSANDRA-9479)
 * Fix suboptimal secondary index selection when restricted
   clustering column is also indexed (CASSANDRA-9631)
 * (cqlsh) Add min_threshold to DTCS option autocomplete (CASSANDRA-9385)
 * Fix error message when attempting to create an index on a column
   in a COMPACT STORAGE table with clustering columns (CASSANDRA-9527)
 * 'WITH WITH' in alter keyspace statements causes NPE (CASSANDRA-9565)
 * Expose some internals of SelectStatement for inspection (CASSANDRA-9532)
 * ArrivalWindow should use primitives (CASSANDRA-9496)
 * Periodically submit background compaction tasks (CASSANDRA-9592)
 * Set HAS_MORE_PAGES flag to false when PagingState is null (CASSANDRA-9571)


2.2.0-rc1
 * Compressed commit log should measure compressed space used (CASSANDRA-9095)
 * Fix comparison bug in CassandraRoleManager#collectRoles (CASSANDRA-9551)
 * Add tinyint,smallint,time,date support for UDFs (CASSANDRA-9400)
 * Deprecates SSTableSimpleWriter and SSTableSimpleUnsortedWriter (CASSANDRA-9546)
 * Empty INITCOND treated as null in aggregate (CASSANDRA-9457)
 * Remove use of Cell in Thrift MapReduce classes (CASSANDRA-8609)
 * Integrate pre-release Java Driver 2.2-rc1, custom build (CASSANDRA-9493)
 * Clean up gossiper logic for old versions (CASSANDRA-9370)
 * Fix custom payload coding/decoding to match the spec (CASSANDRA-9515)
 * ant test-all results incomplete when parsed (CASSANDRA-9463)
 * Disallow frozen<> types in function arguments and return types for
   clarity (CASSANDRA-9411)
 * Static Analysis to warn on unsafe use of Autocloseable instances (CASSANDRA-9431)
 * Update commitlog archiving examples now that commitlog segments are
   not recycled (CASSANDRA-9350)
 * Extend Transactional API to sstable lifecycle management (CASSANDRA-8568)
 * (cqlsh) Add support for native protocol 4 (CASSANDRA-9399)
 * Ensure that UDF and UDAs are keyspace-isolated (CASSANDRA-9409)
 * Revert CASSANDRA-7807 (tracing completion client notifications) (CASSANDRA-9429)
 * Add ability to stop compaction by ID (CASSANDRA-7207)
 * Let CassandraVersion handle SNAPSHOT version (CASSANDRA-9438)
Merged from 2.1:
 * (cqlsh) Fix using COPY through SOURCE or -f (CASSANDRA-9083)
 * Fix occasional lack of `system` keyspace in schema tables (CASSANDRA-8487)
 * Use ProtocolError code instead of ServerError code for native protocol
   error responses to unsupported protocol versions (CASSANDRA-9451)
 * Default commitlog_sync_batch_window_in_ms changed to 2ms (CASSANDRA-9504)
 * Fix empty partition assertion in unsorted sstable writing tools (CASSANDRA-9071)
 * Ensure truncate without snapshot cannot produce corrupt responses (CASSANDRA-9388)
 * Consistent error message when a table mixes counter and non-counter
   columns (CASSANDRA-9492)
 * Avoid getting unreadable keys during anticompaction (CASSANDRA-9508)
 * (cqlsh) Better float precision by default (CASSANDRA-9224)
 * Improve estimated row count (CASSANDRA-9107)
 * Optimize range tombstone memory footprint (CASSANDRA-8603)
 * Use configured gcgs in anticompaction (CASSANDRA-9397)
Merged from 2.0:
 * Don't accumulate more range than necessary in RangeTombstone.Tracker (CASSANDRA-9486)
 * Add broadcast and rpc addresses to system.local (CASSANDRA-9436)
 * Always mark sstable suspect when corrupted (CASSANDRA-9478)
 * Add database users and permissions to CQL3 documentation (CASSANDRA-7558)
 * Allow JVM_OPTS to be passed to standalone tools (CASSANDRA-5969)
 * Fix bad condition in RangeTombstoneList (CASSANDRA-9485)
 * Fix potential StackOverflow when setting CrcCheckChance over JMX (CASSANDRA-9488)
 * Fix null static columns in pages after the first, paged reversed
   queries (CASSANDRA-8502)
 * Fix counting cache serialization in request metrics (CASSANDRA-9466)
 * Add option not to validate atoms during scrub (CASSANDRA-9406)


2.2.0-beta1
 * Introduce Transactional API for internal state changes (CASSANDRA-8984)
 * Add a flag in cassandra.yaml to enable UDFs (CASSANDRA-9404)
 * Better support of null for UDF (CASSANDRA-8374)
 * Use ecj instead of javassist for UDFs (CASSANDRA-8241)
 * faster async logback configuration for tests (CASSANDRA-9376)
 * Add `smallint` and `tinyint` data types (CASSANDRA-8951)
 * Avoid thrift schema creation when native driver is used in stress tool (CASSANDRA-9374)
 * Make Functions.declared thread-safe
 * Add client warnings to native protocol v4 (CASSANDRA-8930)
 * Allow roles cache to be invalidated (CASSANDRA-8967)
 * Upgrade Snappy (CASSANDRA-9063)
 * Don't start Thrift rpc by default (CASSANDRA-9319)
 * Only stream from unrepaired sstables with incremental repair (CASSANDRA-8267)
 * Aggregate UDFs allow SFUNC return type to differ from STYPE if FFUNC specified (CASSANDRA-9321)
 * Remove Thrift dependencies in bundled tools (CASSANDRA-8358)
 * Disable memory mapping of hsperfdata file for JVM statistics (CASSANDRA-9242)
 * Add pre-startup checks to detect potential incompatibilities (CASSANDRA-8049)
 * Distinguish between null and unset in protocol v4 (CASSANDRA-7304)
 * Add user/role permissions for user-defined functions (CASSANDRA-7557)
 * Allow cassandra config to be updated to restart daemon without unloading classes (CASSANDRA-9046)
 * Don't initialize compaction writer before checking if iter is empty (CASSANDRA-9117)
 * Don't execute any functions at prepare-time (CASSANDRA-9037)
 * Share file handles between all instances of a SegmentedFile (CASSANDRA-8893)
 * Make it possible to major compact LCS (CASSANDRA-7272)
 * Make FunctionExecutionException extend RequestExecutionException
   (CASSANDRA-9055)
 * Add support for SELECT JSON, INSERT JSON syntax and new toJson(), fromJson()
   functions (CASSANDRA-7970)
 * Optimise max purgeable timestamp calculation in compaction (CASSANDRA-8920)
 * Constrain internode message buffer sizes, and improve IO class hierarchy (CASSANDRA-8670)
 * New tool added to validate all sstables in a node (CASSANDRA-5791)
 * Push notification when tracing completes for an operation (CASSANDRA-7807)
 * Delay "node up" and "node added" notifications until native protocol server is started (CASSANDRA-8236)
 * Compressed Commit Log (CASSANDRA-6809)
 * Optimise IntervalTree (CASSANDRA-8988)
 * Add a key-value payload for third party usage (CASSANDRA-8553, 9212)
 * Bump metrics-reporter-config dependency for metrics 3.0 (CASSANDRA-8149)
 * Partition intra-cluster message streams by size, not type (CASSANDRA-8789)
 * Add WriteFailureException to native protocol, notify coordinator of
   write failures (CASSANDRA-8592)
 * Convert SequentialWriter to nio (CASSANDRA-8709)
 * Add role based access control (CASSANDRA-7653, 8650, 7216, 8760, 8849, 8761, 8850)
 * Record client ip address in tracing sessions (CASSANDRA-8162)
 * Indicate partition key columns in response metadata for prepared
   statements (CASSANDRA-7660)
 * Merge UUIDType and TimeUUIDType parse logic (CASSANDRA-8759)
 * Avoid memory allocation when searching index summary (CASSANDRA-8793)
 * Optimise (Time)?UUIDType Comparisons (CASSANDRA-8730)
 * Make CRC32Ex into a separate maven dependency (CASSANDRA-8836)
 * Use preloaded jemalloc w/ Unsafe (CASSANDRA-8714, 9197)
 * Avoid accessing partitioner through StorageProxy (CASSANDRA-8244, 8268)
 * Upgrade Metrics library and remove depricated metrics (CASSANDRA-5657)
 * Serializing Row cache alternative, fully off heap (CASSANDRA-7438)
 * Duplicate rows returned when in clause has repeated values (CASSANDRA-6706)
 * Make CassandraException unchecked, extend RuntimeException (CASSANDRA-8560)
 * Support direct buffer decompression for reads (CASSANDRA-8464)
 * DirectByteBuffer compatible LZ4 methods (CASSANDRA-7039)
 * Group sstables for anticompaction correctly (CASSANDRA-8578)
 * Add ReadFailureException to native protocol, respond
   immediately when replicas encounter errors while handling
   a read request (CASSANDRA-7886)
 * Switch CommitLogSegment from RandomAccessFile to nio (CASSANDRA-8308)
 * Allow mixing token and partition key restrictions (CASSANDRA-7016)
 * Support index key/value entries on map collections (CASSANDRA-8473)
 * Modernize schema tables (CASSANDRA-8261)
 * Support for user-defined aggregation functions (CASSANDRA-8053)
 * Fix NPE in SelectStatement with empty IN values (CASSANDRA-8419)
 * Refactor SelectStatement, return IN results in natural order instead
   of IN value list order and ignore duplicate values in partition key IN restrictions (CASSANDRA-7981)
 * Support UDTs, tuples, and collections in user-defined
   functions (CASSANDRA-7563)
 * Fix aggregate fn results on empty selection, result column name,
   and cqlsh parsing (CASSANDRA-8229)
 * Mark sstables as repaired after full repair (CASSANDRA-7586)
 * Extend Descriptor to include a format value and refactor reader/writer
   APIs (CASSANDRA-7443)
 * Integrate JMH for microbenchmarks (CASSANDRA-8151)
 * Keep sstable levels when bootstrapping (CASSANDRA-7460)
 * Add Sigar library and perform basic OS settings check on startup (CASSANDRA-7838)
 * Support for aggregation functions (CASSANDRA-4914)
 * Remove cassandra-cli (CASSANDRA-7920)
 * Accept dollar quoted strings in CQL (CASSANDRA-7769)
 * Make assassinate a first class command (CASSANDRA-7935)
 * Support IN clause on any partition key column (CASSANDRA-7855)
 * Support IN clause on any clustering column (CASSANDRA-4762)
 * Improve compaction logging (CASSANDRA-7818)
 * Remove YamlFileNetworkTopologySnitch (CASSANDRA-7917)
 * Do anticompaction in groups (CASSANDRA-6851)
 * Support user-defined functions (CASSANDRA-7395, 7526, 7562, 7740, 7781, 7929,
   7924, 7812, 8063, 7813, 7708)
 * Permit configurable timestamps with cassandra-stress (CASSANDRA-7416)
 * Move sstable RandomAccessReader to nio2, which allows using the
   FILE_SHARE_DELETE flag on Windows (CASSANDRA-4050)
 * Remove CQL2 (CASSANDRA-5918)
 * Optimize fetching multiple cells by name (CASSANDRA-6933)
 * Allow compilation in java 8 (CASSANDRA-7028)
 * Make incremental repair default (CASSANDRA-7250)
 * Enable code coverage thru JaCoCo (CASSANDRA-7226)
 * Switch external naming of 'column families' to 'tables' (CASSANDRA-4369)
 * Shorten SSTable path (CASSANDRA-6962)
 * Use unsafe mutations for most unit tests (CASSANDRA-6969)
 * Fix race condition during calculation of pending ranges (CASSANDRA-7390)
 * Fail on very large batch sizes (CASSANDRA-8011)
 * Improve concurrency of repair (CASSANDRA-6455, 8208, 9145)
 * Select optimal CRC32 implementation at runtime (CASSANDRA-8614)
 * Evaluate MurmurHash of Token once per query (CASSANDRA-7096)
 * Generalize progress reporting (CASSANDRA-8901)
 * Resumable bootstrap streaming (CASSANDRA-8838, CASSANDRA-8942)
 * Allow scrub for secondary index (CASSANDRA-5174)
 * Save repair data to system table (CASSANDRA-5839)
 * fix nodetool names that reference column families (CASSANDRA-8872)
 Merged from 2.1:
 * Warn on misuse of unlogged batches (CASSANDRA-9282)
 * Failure detector detects and ignores local pauses (CASSANDRA-9183)
 * Add utility class to support for rate limiting a given log statement (CASSANDRA-9029)
 * Add missing consistency levels to cassandra-stess (CASSANDRA-9361)
 * Fix commitlog getCompletedTasks to not increment (CASSANDRA-9339)
 * Fix for harmless exceptions logged as ERROR (CASSANDRA-8564)
 * Delete processed sstables in sstablesplit/sstableupgrade (CASSANDRA-8606)
 * Improve sstable exclusion from partition tombstones (CASSANDRA-9298)
 * Validate the indexed column rather than the cell's contents for 2i (CASSANDRA-9057)
 * Add support for top-k custom 2i queries (CASSANDRA-8717)
 * Fix error when dropping table during compaction (CASSANDRA-9251)
 * cassandra-stress supports validation operations over user profiles (CASSANDRA-8773)
 * Add support for rate limiting log messages (CASSANDRA-9029)
 * Log the partition key with tombstone warnings (CASSANDRA-8561)
 * Reduce runWithCompactionsDisabled poll interval to 1ms (CASSANDRA-9271)
 * Fix PITR commitlog replay (CASSANDRA-9195)
 * GCInspector logs very different times (CASSANDRA-9124)
 * Fix deleting from an empty list (CASSANDRA-9198)
 * Update tuple and collection types that use a user-defined type when that UDT
   is modified (CASSANDRA-9148, CASSANDRA-9192)
 * Use higher timeout for prepair and snapshot in repair (CASSANDRA-9261)
 * Fix anticompaction blocking ANTI_ENTROPY stage (CASSANDRA-9151)
 * Repair waits for anticompaction to finish (CASSANDRA-9097)
 * Fix streaming not holding ref when stream error (CASSANDRA-9295)
 * Fix canonical view returning early opened SSTables (CASSANDRA-9396)
Merged from 2.0:
 * (cqlsh) Add LOGIN command to switch users (CASSANDRA-7212)
 * Clone SliceQueryFilter in AbstractReadCommand implementations (CASSANDRA-8940)
 * Push correct protocol notification for DROP INDEX (CASSANDRA-9310)
 * token-generator - generated tokens too long (CASSANDRA-9300)
 * Fix counting of tombstones for TombstoneOverwhelmingException (CASSANDRA-9299)
 * Fix ReconnectableSnitch reconnecting to peers during upgrade (CASSANDRA-6702)
 * Include keyspace and table name in error log for collections over the size
   limit (CASSANDRA-9286)
 * Avoid potential overlap in LCS with single-partition sstables (CASSANDRA-9322)
 * Log warning message when a table is queried before the schema has fully
   propagated (CASSANDRA-9136)
 * Overload SecondaryIndex#indexes to accept the column definition (CASSANDRA-9314)
 * (cqlsh) Add SERIAL and LOCAL_SERIAL consistency levels (CASSANDRA-8051)
 * Fix index selection during rebuild with certain table layouts (CASSANDRA-9281)
 * Fix partition-level-delete-only workload accounting (CASSANDRA-9194)
 * Allow scrub to handle corrupted compressed chunks (CASSANDRA-9140)
 * Fix assertion error when resetlocalschema is run during repair (CASSANDRA-9249)
 * Disable single sstable tombstone compactions for DTCS by default (CASSANDRA-9234)
 * IncomingTcpConnection thread is not named (CASSANDRA-9262)
 * Close incoming connections when MessagingService is stopped (CASSANDRA-9238)
 * Fix streaming hang when retrying (CASSANDRA-9132)


2.1.5
 * Re-add deprecated cold_reads_to_omit param for backwards compat (CASSANDRA-9203)
 * Make anticompaction visible in compactionstats (CASSANDRA-9098)
 * Improve nodetool getendpoints documentation about the partition
   key parameter (CASSANDRA-6458)
 * Don't check other keyspaces for schema changes when an user-defined
   type is altered (CASSANDRA-9187)
 * Add generate-idea-files target to build.xml (CASSANDRA-9123)
 * Allow takeColumnFamilySnapshot to take a list of tables (CASSANDRA-8348)
 * Limit major sstable operations to their canonical representation (CASSANDRA-8669)
 * cqlsh: Add tests for INSERT and UPDATE tab completion (CASSANDRA-9125)
 * cqlsh: quote column names when needed in COPY FROM inserts (CASSANDRA-9080)
 * Do not load read meter for offline operations (CASSANDRA-9082)
 * cqlsh: Make CompositeType data readable (CASSANDRA-8919)
 * cqlsh: Fix display of triggers (CASSANDRA-9081)
 * Fix NullPointerException when deleting or setting an element by index on
   a null list collection (CASSANDRA-9077)
 * Buffer bloom filter serialization (CASSANDRA-9066)
 * Fix anti-compaction target bloom filter size (CASSANDRA-9060)
 * Make FROZEN and TUPLE unreserved keywords in CQL (CASSANDRA-9047)
 * Prevent AssertionError from SizeEstimatesRecorder (CASSANDRA-9034)
 * Avoid overwriting index summaries for sstables with an older format that
   does not support downsampling; rebuild summaries on startup when this
   is detected (CASSANDRA-8993)
 * Fix potential data loss in CompressedSequentialWriter (CASSANDRA-8949)
 * Make PasswordAuthenticator number of hashing rounds configurable (CASSANDRA-8085)
 * Fix AssertionError when binding nested collections in DELETE (CASSANDRA-8900)
 * Check for overlap with non-early sstables in LCS (CASSANDRA-8739)
 * Only calculate max purgable timestamp if we have to (CASSANDRA-8914)
 * (cqlsh) Greatly improve performance of COPY FROM (CASSANDRA-8225)
 * IndexSummary effectiveIndexInterval is now a guideline, not a rule (CASSANDRA-8993)
 * Use correct bounds for page cache eviction of compressed files (CASSANDRA-8746)
 * SSTableScanner enforces its bounds (CASSANDRA-8946)
 * Cleanup cell equality (CASSANDRA-8947)
 * Introduce intra-cluster message coalescing (CASSANDRA-8692)
 * DatabaseDescriptor throws NPE when rpc_interface is used (CASSANDRA-8839)
 * Don't check if an sstable is live for offline compactions (CASSANDRA-8841)
 * Don't set clientMode in SSTableLoader (CASSANDRA-8238)
 * Fix SSTableRewriter with disabled early open (CASSANDRA-8535)
 * Fix cassandra-stress so it respects the CL passed in user mode (CASSANDRA-8948)
 * Fix rare NPE in ColumnDefinition#hasIndexOption() (CASSANDRA-8786)
 * cassandra-stress reports per-operation statistics, plus misc (CASSANDRA-8769)
 * Add SimpleDate (cql date) and Time (cql time) types (CASSANDRA-7523)
 * Use long for key count in cfstats (CASSANDRA-8913)
 * Make SSTableRewriter.abort() more robust to failure (CASSANDRA-8832)
 * Remove cold_reads_to_omit from STCS (CASSANDRA-8860)
 * Make EstimatedHistogram#percentile() use ceil instead of floor (CASSANDRA-8883)
 * Fix top partitions reporting wrong cardinality (CASSANDRA-8834)
 * Fix rare NPE in KeyCacheSerializer (CASSANDRA-8067)
 * Pick sstables for validation as late as possible inc repairs (CASSANDRA-8366)
 * Fix commitlog getPendingTasks to not increment (CASSANDRA-8862)
 * Fix parallelism adjustment in range and secondary index queries
   when the first fetch does not satisfy the limit (CASSANDRA-8856)
 * Check if the filtered sstables is non-empty in STCS (CASSANDRA-8843)
 * Upgrade java-driver used for cassandra-stress (CASSANDRA-8842)
 * Fix CommitLog.forceRecycleAllSegments() memory access error (CASSANDRA-8812)
 * Improve assertions in Memory (CASSANDRA-8792)
 * Fix SSTableRewriter cleanup (CASSANDRA-8802)
 * Introduce SafeMemory for CompressionMetadata.Writer (CASSANDRA-8758)
 * 'nodetool info' prints exception against older node (CASSANDRA-8796)
 * Ensure SSTableReader.last corresponds exactly with the file end (CASSANDRA-8750)
 * Make SSTableWriter.openEarly more robust and obvious (CASSANDRA-8747)
 * Enforce SSTableReader.first/last (CASSANDRA-8744)
 * Cleanup SegmentedFile API (CASSANDRA-8749)
 * Avoid overlap with early compaction replacement (CASSANDRA-8683)
 * Safer Resource Management++ (CASSANDRA-8707)
 * Write partition size estimates into a system table (CASSANDRA-7688)
 * cqlsh: Fix keys() and full() collection indexes in DESCRIBE output
   (CASSANDRA-8154)
 * Show progress of streaming in nodetool netstats (CASSANDRA-8886)
 * IndexSummaryBuilder utilises offheap memory, and shares data between
   each IndexSummary opened from it (CASSANDRA-8757)
 * markCompacting only succeeds if the exact SSTableReader instances being
   marked are in the live set (CASSANDRA-8689)
 * cassandra-stress support for varint (CASSANDRA-8882)
 * Fix Adler32 digest for compressed sstables (CASSANDRA-8778)
 * Add nodetool statushandoff/statusbackup (CASSANDRA-8912)
 * Use stdout for progress and stats in sstableloader (CASSANDRA-8982)
 * Correctly identify 2i datadir from older versions (CASSANDRA-9116)
Merged from 2.0:
 * Ignore gossip SYNs after shutdown (CASSANDRA-9238)
 * Avoid overflow when calculating max sstable size in LCS (CASSANDRA-9235)
 * Make sstable blacklisting work with compression (CASSANDRA-9138)
 * Do not attempt to rebuild indexes if no index accepts any column (CASSANDRA-9196)
 * Don't initiate snitch reconnection for dead states (CASSANDRA-7292)
 * Fix ArrayIndexOutOfBoundsException in CQLSSTableWriter (CASSANDRA-8978)
 * Add shutdown gossip state to prevent timeouts during rolling restarts (CASSANDRA-8336)
 * Fix running with java.net.preferIPv6Addresses=true (CASSANDRA-9137)
 * Fix failed bootstrap/replace attempts being persisted in system.peers (CASSANDRA-9180)
 * Flush system.IndexInfo after marking index built (CASSANDRA-9128)
 * Fix updates to min/max_compaction_threshold through cassandra-cli
   (CASSANDRA-8102)
 * Don't include tmp files when doing offline relevel (CASSANDRA-9088)
 * Use the proper CAS WriteType when finishing a previous round during Paxos
   preparation (CASSANDRA-8672)
 * Avoid race in cancelling compactions (CASSANDRA-9070)
 * More aggressive check for expired sstables in DTCS (CASSANDRA-8359)
 * Fix ignored index_interval change in ALTER TABLE statements (CASSANDRA-7976)
 * Do more aggressive compaction in old time windows in DTCS (CASSANDRA-8360)
 * java.lang.AssertionError when reading saved cache (CASSANDRA-8740)
 * "disk full" when running cleanup (CASSANDRA-9036)
 * Lower logging level from ERROR to DEBUG when a scheduled schema pull
   cannot be completed due to a node being down (CASSANDRA-9032)
 * Fix MOVED_NODE client event (CASSANDRA-8516)
 * Allow overriding MAX_OUTSTANDING_REPLAY_COUNT (CASSANDRA-7533)
 * Fix malformed JMX ObjectName containing IPv6 addresses (CASSANDRA-9027)
 * (cqlsh) Allow increasing CSV field size limit through
   cqlshrc config option (CASSANDRA-8934)
 * Stop logging range tombstones when exceeding the threshold
   (CASSANDRA-8559)
 * Fix NullPointerException when nodetool getendpoints is run
   against invalid keyspaces or tables (CASSANDRA-8950)
 * Allow specifying the tmp dir (CASSANDRA-7712)
 * Improve compaction estimated tasks estimation (CASSANDRA-8904)
 * Fix duplicate up/down messages sent to native clients (CASSANDRA-7816)
 * Expose commit log archive status via JMX (CASSANDRA-8734)
 * Provide better exceptions for invalid replication strategy parameters
   (CASSANDRA-8909)
 * Fix regression in mixed single and multi-column relation support for
   SELECT statements (CASSANDRA-8613)
 * Add ability to limit number of native connections (CASSANDRA-8086)
 * Fix CQLSSTableWriter throwing exception and spawning threads
   (CASSANDRA-8808)
 * Fix MT mismatch between empty and GC-able data (CASSANDRA-8979)
 * Fix incorrect validation when snapshotting single table (CASSANDRA-8056)
 * Add offline tool to relevel sstables (CASSANDRA-8301)
 * Preserve stream ID for more protocol errors (CASSANDRA-8848)
 * Fix combining token() function with multi-column relations on
   clustering columns (CASSANDRA-8797)
 * Make CFS.markReferenced() resistant to bad refcounting (CASSANDRA-8829)
 * Fix StreamTransferTask abort/complete bad refcounting (CASSANDRA-8815)
 * Fix AssertionError when querying a DESC clustering ordered
   table with ASC ordering and paging (CASSANDRA-8767)
 * AssertionError: "Memory was freed" when running cleanup (CASSANDRA-8716)
 * Make it possible to set max_sstable_age to fractional days (CASSANDRA-8406)
 * Fix some multi-column relations with indexes on some clustering
   columns (CASSANDRA-8275)
 * Fix memory leak in SSTableSimple*Writer and SSTableReader.validate()
   (CASSANDRA-8748)
 * Throw OOM if allocating memory fails to return a valid pointer (CASSANDRA-8726)
 * Fix SSTableSimpleUnsortedWriter ConcurrentModificationException (CASSANDRA-8619)
 * 'nodetool info' prints exception against older node (CASSANDRA-8796)
 * Ensure SSTableSimpleUnsortedWriter.close() terminates if
   disk writer has crashed (CASSANDRA-8807)


2.1.4
 * Bind JMX to localhost unless explicitly configured otherwise (CASSANDRA-9085)


2.1.3
 * Fix HSHA/offheap_objects corruption (CASSANDRA-8719)
 * Upgrade libthrift to 0.9.2 (CASSANDRA-8685)
 * Don't use the shared ref in sstableloader (CASSANDRA-8704)
 * Purge internal prepared statements if related tables or
   keyspaces are dropped (CASSANDRA-8693)
 * (cqlsh) Handle unicode BOM at start of files (CASSANDRA-8638)
 * Stop compactions before exiting offline tools (CASSANDRA-8623)
 * Update tools/stress/README.txt to match current behaviour (CASSANDRA-7933)
 * Fix schema from Thrift conversion with empty metadata (CASSANDRA-8695)
 * Safer Resource Management (CASSANDRA-7705)
 * Make sure we compact highly overlapping cold sstables with
   STCS (CASSANDRA-8635)
 * rpc_interface and listen_interface generate NPE on startup when specified
   interface doesn't exist (CASSANDRA-8677)
 * Fix ArrayIndexOutOfBoundsException in nodetool cfhistograms (CASSANDRA-8514)
 * Switch from yammer metrics for nodetool cf/proxy histograms (CASSANDRA-8662)
 * Make sure we don't add tmplink files to the compaction
   strategy (CASSANDRA-8580)
 * (cqlsh) Handle maps with blob keys (CASSANDRA-8372)
 * (cqlsh) Handle DynamicCompositeType schemas correctly (CASSANDRA-8563)
 * Duplicate rows returned when in clause has repeated values (CASSANDRA-6706)
 * Add tooling to detect hot partitions (CASSANDRA-7974)
 * Fix cassandra-stress user-mode truncation of partition generation (CASSANDRA-8608)
 * Only stream from unrepaired sstables during inc repair (CASSANDRA-8267)
 * Don't allow starting multiple inc repairs on the same sstables (CASSANDRA-8316)
 * Invalidate prepared BATCH statements when related tables
   or keyspaces are dropped (CASSANDRA-8652)
 * Fix missing results in secondary index queries on collections
   with ALLOW FILTERING (CASSANDRA-8421)
 * Expose EstimatedHistogram metrics for range slices (CASSANDRA-8627)
 * (cqlsh) Escape clqshrc passwords properly (CASSANDRA-8618)
 * Fix NPE when passing wrong argument in ALTER TABLE statement (CASSANDRA-8355)
 * Pig: Refactor and deprecate CqlStorage (CASSANDRA-8599)
 * Don't reuse the same cleanup strategy for all sstables (CASSANDRA-8537)
 * Fix case-sensitivity of index name on CREATE and DROP INDEX
   statements (CASSANDRA-8365)
 * Better detection/logging for corruption in compressed sstables (CASSANDRA-8192)
 * Use the correct repairedAt value when closing writer (CASSANDRA-8570)
 * (cqlsh) Handle a schema mismatch being detected on startup (CASSANDRA-8512)
 * Properly calculate expected write size during compaction (CASSANDRA-8532)
 * Invalidate affected prepared statements when a table's columns
   are altered (CASSANDRA-7910)
 * Stress - user defined writes should populate sequentally (CASSANDRA-8524)
 * Fix regression in SSTableRewriter causing some rows to become unreadable
   during compaction (CASSANDRA-8429)
 * Run major compactions for repaired/unrepaired in parallel (CASSANDRA-8510)
 * (cqlsh) Fix compression options in DESCRIBE TABLE output when compression
   is disabled (CASSANDRA-8288)
 * (cqlsh) Fix DESCRIBE output after keyspaces are altered (CASSANDRA-7623)
 * Make sure we set lastCompactedKey correctly (CASSANDRA-8463)
 * (cqlsh) Fix output of CONSISTENCY command (CASSANDRA-8507)
 * (cqlsh) Fixed the handling of LIST statements (CASSANDRA-8370)
 * Make sstablescrub check leveled manifest again (CASSANDRA-8432)
 * Check first/last keys in sstable when giving out positions (CASSANDRA-8458)
 * Disable mmap on Windows (CASSANDRA-6993)
 * Add missing ConsistencyLevels to cassandra-stress (CASSANDRA-8253)
 * Add auth support to cassandra-stress (CASSANDRA-7985)
 * Fix ArrayIndexOutOfBoundsException when generating error message
   for some CQL syntax errors (CASSANDRA-8455)
 * Scale memtable slab allocation logarithmically (CASSANDRA-7882)
 * cassandra-stress simultaneous inserts over same seed (CASSANDRA-7964)
 * Reduce cassandra-stress sampling memory requirements (CASSANDRA-7926)
 * Ensure memtable flush cannot expire commit log entries from its future (CASSANDRA-8383)
 * Make read "defrag" async to reclaim memtables (CASSANDRA-8459)
 * Remove tmplink files for offline compactions (CASSANDRA-8321)
 * Reduce maxHintsInProgress (CASSANDRA-8415)
 * BTree updates may call provided update function twice (CASSANDRA-8018)
 * Release sstable references after anticompaction (CASSANDRA-8386)
 * Handle abort() in SSTableRewriter properly (CASSANDRA-8320)
 * Centralize shared executors (CASSANDRA-8055)
 * Fix filtering for CONTAINS (KEY) relations on frozen collection
   clustering columns when the query is restricted to a single
   partition (CASSANDRA-8203)
 * Do more aggressive entire-sstable TTL expiry checks (CASSANDRA-8243)
 * Add more log info if readMeter is null (CASSANDRA-8238)
 * add check of the system wall clock time at startup (CASSANDRA-8305)
 * Support for frozen collections (CASSANDRA-7859)
 * Fix overflow on histogram computation (CASSANDRA-8028)
 * Have paxos reuse the timestamp generation of normal queries (CASSANDRA-7801)
 * Fix incremental repair not remove parent session on remote (CASSANDRA-8291)
 * Improve JBOD disk utilization (CASSANDRA-7386)
 * Log failed host when preparing incremental repair (CASSANDRA-8228)
 * Force config client mode in CQLSSTableWriter (CASSANDRA-8281)
 * Fix sstableupgrade throws exception (CASSANDRA-8688)
 * Fix hang when repairing empty keyspace (CASSANDRA-8694)
Merged from 2.0:
 * Fix IllegalArgumentException in dynamic snitch (CASSANDRA-8448)
 * Add support for UPDATE ... IF EXISTS (CASSANDRA-8610)
 * Fix reversal of list prepends (CASSANDRA-8733)
 * Prevent non-zero default_time_to_live on tables with counters
   (CASSANDRA-8678)
 * Fix SSTableSimpleUnsortedWriter ConcurrentModificationException
   (CASSANDRA-8619)
 * Round up time deltas lower than 1ms in BulkLoader (CASSANDRA-8645)
 * Add batch remove iterator to ABSC (CASSANDRA-8414, 8666)
 * Round up time deltas lower than 1ms in BulkLoader (CASSANDRA-8645)
 * Fix isClientMode check in Keyspace (CASSANDRA-8687)
 * Use more efficient slice size for querying internal secondary
   index tables (CASSANDRA-8550)
 * Fix potentially returning deleted rows with range tombstone (CASSANDRA-8558)
 * Check for available disk space before starting a compaction (CASSANDRA-8562)
 * Fix DISTINCT queries with LIMITs or paging when some partitions
   contain only tombstones (CASSANDRA-8490)
 * Introduce background cache refreshing to permissions cache
   (CASSANDRA-8194)
 * Fix race condition in StreamTransferTask that could lead to
   infinite loops and premature sstable deletion (CASSANDRA-7704)
 * Add an extra version check to MigrationTask (CASSANDRA-8462)
 * Ensure SSTableWriter cleans up properly after failure (CASSANDRA-8499)
 * Increase bf true positive count on key cache hit (CASSANDRA-8525)
 * Move MeteredFlusher to its own thread (CASSANDRA-8485)
 * Fix non-distinct results in DISTNCT queries on static columns when
   paging is enabled (CASSANDRA-8087)
 * Move all hints related tasks to hints internal executor (CASSANDRA-8285)
 * Fix paging for multi-partition IN queries (CASSANDRA-8408)
 * Fix MOVED_NODE topology event never being emitted when a node
   moves its token (CASSANDRA-8373)
 * Fix validation of indexes in COMPACT tables (CASSANDRA-8156)
 * Avoid StackOverflowError when a large list of IN values
   is used for a clustering column (CASSANDRA-8410)
 * Fix NPE when writetime() or ttl() calls are wrapped by
   another function call (CASSANDRA-8451)
 * Fix NPE after dropping a keyspace (CASSANDRA-8332)
 * Fix error message on read repair timeouts (CASSANDRA-7947)
 * Default DTCS base_time_seconds changed to 60 (CASSANDRA-8417)
 * Refuse Paxos operation with more than one pending endpoint (CASSANDRA-8346, 8640)
 * Throw correct exception when trying to bind a keyspace or table
   name (CASSANDRA-6952)
 * Make HHOM.compact synchronized (CASSANDRA-8416)
 * cancel latency-sampling task when CF is dropped (CASSANDRA-8401)
 * don't block SocketThread for MessagingService (CASSANDRA-8188)
 * Increase quarantine delay on replacement (CASSANDRA-8260)
 * Expose off-heap memory usage stats (CASSANDRA-7897)
 * Ignore Paxos commits for truncated tables (CASSANDRA-7538)
 * Validate size of indexed column values (CASSANDRA-8280)
 * Make LCS split compaction results over all data directories (CASSANDRA-8329)
 * Fix some failing queries that use multi-column relations
   on COMPACT STORAGE tables (CASSANDRA-8264)
 * Fix InvalidRequestException with ORDER BY (CASSANDRA-8286)
 * Disable SSLv3 for POODLE (CASSANDRA-8265)
 * Fix millisecond timestamps in Tracing (CASSANDRA-8297)
 * Include keyspace name in error message when there are insufficient
   live nodes to stream from (CASSANDRA-8221)
 * Avoid overlap in L1 when L0 contains many nonoverlapping
   sstables (CASSANDRA-8211)
 * Improve PropertyFileSnitch logging (CASSANDRA-8183)
 * Add DC-aware sequential repair (CASSANDRA-8193)
 * Use live sstables in snapshot repair if possible (CASSANDRA-8312)
 * Fix hints serialized size calculation (CASSANDRA-8587)


2.1.2
 * (cqlsh) parse_for_table_meta errors out on queries with undefined
   grammars (CASSANDRA-8262)
 * (cqlsh) Fix SELECT ... TOKEN() function broken in C* 2.1.1 (CASSANDRA-8258)
 * Fix Cassandra crash when running on JDK8 update 40 (CASSANDRA-8209)
 * Optimize partitioner tokens (CASSANDRA-8230)
 * Improve compaction of repaired/unrepaired sstables (CASSANDRA-8004)
 * Make cache serializers pluggable (CASSANDRA-8096)
 * Fix issues with CONTAINS (KEY) queries on secondary indexes
   (CASSANDRA-8147)
 * Fix read-rate tracking of sstables for some queries (CASSANDRA-8239)
 * Fix default timestamp in QueryOptions (CASSANDRA-8246)
 * Set socket timeout when reading remote version (CASSANDRA-8188)
 * Refactor how we track live size (CASSANDRA-7852)
 * Make sure unfinished compaction files are removed (CASSANDRA-8124)
 * Fix shutdown when run as Windows service (CASSANDRA-8136)
 * Fix DESCRIBE TABLE with custom indexes (CASSANDRA-8031)
 * Fix race in RecoveryManagerTest (CASSANDRA-8176)
 * Avoid IllegalArgumentException while sorting sstables in
   IndexSummaryManager (CASSANDRA-8182)
 * Shutdown JVM on file descriptor exhaustion (CASSANDRA-7579)
 * Add 'die' policy for commit log and disk failure (CASSANDRA-7927)
 * Fix installing as service on Windows (CASSANDRA-8115)
 * Fix CREATE TABLE for CQL2 (CASSANDRA-8144)
 * Avoid boxing in ColumnStats min/max trackers (CASSANDRA-8109)
Merged from 2.0:
 * Correctly handle non-text column names in cql3 (CASSANDRA-8178)
 * Fix deletion for indexes on primary key columns (CASSANDRA-8206)
 * Add 'nodetool statusgossip' (CASSANDRA-8125)
 * Improve client notification that nodes are ready for requests (CASSANDRA-7510)
 * Handle negative timestamp in writetime method (CASSANDRA-8139)
 * Pig: Remove errant LIMIT clause in CqlNativeStorage (CASSANDRA-8166)
 * Throw ConfigurationException when hsha is used with the default
   rpc_max_threads setting of 'unlimited' (CASSANDRA-8116)
 * Allow concurrent writing of the same table in the same JVM using
   CQLSSTableWriter (CASSANDRA-7463)
 * Fix totalDiskSpaceUsed calculation (CASSANDRA-8205)


2.1.1
 * Fix spin loop in AtomicSortedColumns (CASSANDRA-7546)
 * Dont notify when replacing tmplink files (CASSANDRA-8157)
 * Fix validation with multiple CONTAINS clause (CASSANDRA-8131)
 * Fix validation of collections in TriggerExecutor (CASSANDRA-8146)
 * Fix IllegalArgumentException when a list of IN values containing tuples
   is passed as a single arg to a prepared statement with the v1 or v2
   protocol (CASSANDRA-8062)
 * Fix ClassCastException in DISTINCT query on static columns with
   query paging (CASSANDRA-8108)
 * Fix NPE on null nested UDT inside a set (CASSANDRA-8105)
 * Fix exception when querying secondary index on set items or map keys
   when some clustering columns are specified (CASSANDRA-8073)
 * Send proper error response when there is an error during native
   protocol message decode (CASSANDRA-8118)
 * Gossip should ignore generation numbers too far in the future (CASSANDRA-8113)
 * Fix NPE when creating a table with frozen sets, lists (CASSANDRA-8104)
 * Fix high memory use due to tracking reads on incrementally opened sstable
   readers (CASSANDRA-8066)
 * Fix EXECUTE request with skipMetadata=false returning no metadata
   (CASSANDRA-8054)
 * Allow concurrent use of CQLBulkOutputFormat (CASSANDRA-7776)
 * Shutdown JVM on OOM (CASSANDRA-7507)
 * Upgrade netty version and enable epoll event loop (CASSANDRA-7761)
 * Don't duplicate sstables smaller than split size when using
   the sstablesplitter tool (CASSANDRA-7616)
 * Avoid re-parsing already prepared statements (CASSANDRA-7923)
 * Fix some Thrift slice deletions and updates of COMPACT STORAGE
   tables with some clustering columns omitted (CASSANDRA-7990)
 * Fix filtering for CONTAINS on sets (CASSANDRA-8033)
 * Properly track added size (CASSANDRA-7239)
 * Allow compilation in java 8 (CASSANDRA-7208)
 * Fix Assertion error on RangeTombstoneList diff (CASSANDRA-8013)
 * Release references to overlapping sstables during compaction (CASSANDRA-7819)
 * Send notification when opening compaction results early (CASSANDRA-8034)
 * Make native server start block until properly bound (CASSANDRA-7885)
 * (cqlsh) Fix IPv6 support (CASSANDRA-7988)
 * Ignore fat clients when checking for endpoint collision (CASSANDRA-7939)
 * Make sstablerepairedset take a list of files (CASSANDRA-7995)
 * (cqlsh) Tab completeion for indexes on map keys (CASSANDRA-7972)
 * (cqlsh) Fix UDT field selection in select clause (CASSANDRA-7891)
 * Fix resource leak in event of corrupt sstable
 * (cqlsh) Add command line option for cqlshrc file path (CASSANDRA-7131)
 * Provide visibility into prepared statements churn (CASSANDRA-7921, CASSANDRA-7930)
 * Invalidate prepared statements when their keyspace or table is
   dropped (CASSANDRA-7566)
 * cassandra-stress: fix support for NetworkTopologyStrategy (CASSANDRA-7945)
 * Fix saving caches when a table is dropped (CASSANDRA-7784)
 * Add better error checking of new stress profile (CASSANDRA-7716)
 * Use ThreadLocalRandom and remove FBUtilities.threadLocalRandom (CASSANDRA-7934)
 * Prevent operator mistakes due to simultaneous bootstrap (CASSANDRA-7069)
 * cassandra-stress supports whitelist mode for node config (CASSANDRA-7658)
 * GCInspector more closely tracks GC; cassandra-stress and nodetool report it (CASSANDRA-7916)
 * nodetool won't output bogus ownership info without a keyspace (CASSANDRA-7173)
 * Add human readable option to nodetool commands (CASSANDRA-5433)
 * Don't try to set repairedAt on old sstables (CASSANDRA-7913)
 * Add metrics for tracking PreparedStatement use (CASSANDRA-7719)
 * (cqlsh) tab-completion for triggers (CASSANDRA-7824)
 * (cqlsh) Support for query paging (CASSANDRA-7514)
 * (cqlsh) Show progress of COPY operations (CASSANDRA-7789)
 * Add syntax to remove multiple elements from a map (CASSANDRA-6599)
 * Support non-equals conditions in lightweight transactions (CASSANDRA-6839)
 * Add IF [NOT] EXISTS to create/drop triggers (CASSANDRA-7606)
 * (cqlsh) Display the current logged-in user (CASSANDRA-7785)
 * (cqlsh) Don't ignore CTRL-C during COPY FROM execution (CASSANDRA-7815)
 * (cqlsh) Order UDTs according to cross-type dependencies in DESCRIBE
   output (CASSANDRA-7659)
 * (cqlsh) Fix handling of CAS statement results (CASSANDRA-7671)
 * (cqlsh) COPY TO/FROM improvements (CASSANDRA-7405)
 * Support list index operations with conditions (CASSANDRA-7499)
 * Add max live/tombstoned cells to nodetool cfstats output (CASSANDRA-7731)
 * Validate IPv6 wildcard addresses properly (CASSANDRA-7680)
 * (cqlsh) Error when tracing query (CASSANDRA-7613)
 * Avoid IOOBE when building SyntaxError message snippet (CASSANDRA-7569)
 * SSTableExport uses correct validator to create string representation of partition
   keys (CASSANDRA-7498)
 * Avoid NPEs when receiving type changes for an unknown keyspace (CASSANDRA-7689)
 * Add support for custom 2i validation (CASSANDRA-7575)
 * Pig support for hadoop CqlInputFormat (CASSANDRA-6454)
 * Add duration mode to cassandra-stress (CASSANDRA-7468)
 * Add listen_interface and rpc_interface options (CASSANDRA-7417)
 * Improve schema merge performance (CASSANDRA-7444)
 * Adjust MT depth based on # of partition validating (CASSANDRA-5263)
 * Optimise NativeCell comparisons (CASSANDRA-6755)
 * Configurable client timeout for cqlsh (CASSANDRA-7516)
 * Include snippet of CQL query near syntax error in messages (CASSANDRA-7111)
 * Make repair -pr work with -local (CASSANDRA-7450)
 * Fix error in sstableloader with -cph > 1 (CASSANDRA-8007)
 * Fix snapshot repair error on indexed tables (CASSANDRA-8020)
 * Do not exit nodetool repair when receiving JMX NOTIF_LOST (CASSANDRA-7909)
 * Stream to private IP when available (CASSANDRA-8084)
Merged from 2.0:
 * Reject conditions on DELETE unless full PK is given (CASSANDRA-6430)
 * Properly reject the token function DELETE (CASSANDRA-7747)
 * Force batchlog replay before decommissioning a node (CASSANDRA-7446)
 * Fix hint replay with many accumulated expired hints (CASSANDRA-6998)
 * Fix duplicate results in DISTINCT queries on static columns with query
   paging (CASSANDRA-8108)
 * Add DateTieredCompactionStrategy (CASSANDRA-6602)
 * Properly validate ascii and utf8 string literals in CQL queries (CASSANDRA-8101)
 * (cqlsh) Fix autocompletion for alter keyspace (CASSANDRA-8021)
 * Create backup directories for commitlog archiving during startup (CASSANDRA-8111)
 * Reduce totalBlockFor() for LOCAL_* consistency levels (CASSANDRA-8058)
 * Fix merging schemas with re-dropped keyspaces (CASSANDRA-7256)
 * Fix counters in supercolumns during live upgrades from 1.2 (CASSANDRA-7188)
 * Notify DT subscribers when a column family is truncated (CASSANDRA-8088)
 * Add sanity check of $JAVA on startup (CASSANDRA-7676)
 * Schedule fat client schema pull on join (CASSANDRA-7993)
 * Don't reset nodes' versions when closing IncomingTcpConnections
   (CASSANDRA-7734)
 * Record the real messaging version in all cases in OutboundTcpConnection
   (CASSANDRA-8057)
 * SSL does not work in cassandra-cli (CASSANDRA-7899)
 * Fix potential exception when using ReversedType in DynamicCompositeType
   (CASSANDRA-7898)
 * Better validation of collection values (CASSANDRA-7833)
 * Track min/max timestamps correctly (CASSANDRA-7969)
 * Fix possible overflow while sorting CL segments for replay (CASSANDRA-7992)
 * Increase nodetool Xmx (CASSANDRA-7956)
 * Archive any commitlog segments present at startup (CASSANDRA-6904)
 * CrcCheckChance should adjust based on live CFMetadata not
   sstable metadata (CASSANDRA-7978)
 * token() should only accept columns in the partitioning
   key order (CASSANDRA-6075)
 * Add method to invalidate permission cache via JMX (CASSANDRA-7977)
 * Allow propagating multiple gossip states atomically (CASSANDRA-6125)
 * Log exceptions related to unclean native protocol client disconnects
   at DEBUG or INFO (CASSANDRA-7849)
 * Allow permissions cache to be set via JMX (CASSANDRA-7698)
 * Include schema_triggers CF in readable system resources (CASSANDRA-7967)
 * Fix RowIndexEntry to report correct serializedSize (CASSANDRA-7948)
 * Make CQLSSTableWriter sync within partitions (CASSANDRA-7360)
 * Potentially use non-local replicas in CqlConfigHelper (CASSANDRA-7906)
 * Explicitly disallow mixing multi-column and single-column
   relations on clustering columns (CASSANDRA-7711)
 * Better error message when condition is set on PK column (CASSANDRA-7804)
 * Don't send schema change responses and events for no-op DDL
   statements (CASSANDRA-7600)
 * (Hadoop) fix cluster initialisation for a split fetching (CASSANDRA-7774)
 * Throw InvalidRequestException when queries contain relations on entire
   collection columns (CASSANDRA-7506)
 * (cqlsh) enable CTRL-R history search with libedit (CASSANDRA-7577)
 * (Hadoop) allow ACFRW to limit nodes to local DC (CASSANDRA-7252)
 * (cqlsh) cqlsh should automatically disable tracing when selecting
   from system_traces (CASSANDRA-7641)
 * (Hadoop) Add CqlOutputFormat (CASSANDRA-6927)
 * Don't depend on cassandra config for nodetool ring (CASSANDRA-7508)
 * (cqlsh) Fix failing cqlsh formatting tests (CASSANDRA-7703)
 * Fix IncompatibleClassChangeError from hadoop2 (CASSANDRA-7229)
 * Add 'nodetool sethintedhandoffthrottlekb' (CASSANDRA-7635)
 * (cqlsh) Add tab-completion for CREATE/DROP USER IF [NOT] EXISTS (CASSANDRA-7611)
 * Catch errors when the JVM pulls the rug out from GCInspector (CASSANDRA-5345)
 * cqlsh fails when version number parts are not int (CASSANDRA-7524)
 * Fix NPE when table dropped during streaming (CASSANDRA-7946)
 * Fix wrong progress when streaming uncompressed (CASSANDRA-7878)
 * Fix possible infinite loop in creating repair range (CASSANDRA-7983)
 * Fix unit in nodetool for streaming throughput (CASSANDRA-7375)
Merged from 1.2:
 * Don't index tombstones (CASSANDRA-7828)
 * Improve PasswordAuthenticator default super user setup (CASSANDRA-7788)


2.1.0
 * (cqlsh) Removed "ALTER TYPE <name> RENAME TO <name>" from tab-completion
   (CASSANDRA-7895)
 * Fixed IllegalStateException in anticompaction (CASSANDRA-7892)
 * cqlsh: DESCRIBE support for frozen UDTs, tuples (CASSANDRA-7863)
 * Avoid exposing internal classes over JMX (CASSANDRA-7879)
 * Add null check for keys when freezing collection (CASSANDRA-7869)
 * Improve stress workload realism (CASSANDRA-7519)
Merged from 2.0:
 * Configure system.paxos with LeveledCompactionStrategy (CASSANDRA-7753)
 * Fix ALTER clustering column type from DateType to TimestampType when
   using DESC clustering order (CASSANRDA-7797)
 * Throw EOFException if we run out of chunks in compressed datafile
   (CASSANDRA-7664)
 * Fix PRSI handling of CQL3 row markers for row cleanup (CASSANDRA-7787)
 * Fix dropping collection when it's the last regular column (CASSANDRA-7744)
 * Make StreamReceiveTask thread safe and gc friendly (CASSANDRA-7795)
 * Validate empty cell names from counter updates (CASSANDRA-7798)
Merged from 1.2:
 * Don't allow compacted sstables to be marked as compacting (CASSANDRA-7145)
 * Track expired tombstones (CASSANDRA-7810)


2.1.0-rc7
 * Add frozen keyword and require UDT to be frozen (CASSANDRA-7857)
 * Track added sstable size correctly (CASSANDRA-7239)
 * (cqlsh) Fix case insensitivity (CASSANDRA-7834)
 * Fix failure to stream ranges when moving (CASSANDRA-7836)
 * Correctly remove tmplink files (CASSANDRA-7803)
 * (cqlsh) Fix column name formatting for functions, CAS operations,
   and UDT field selections (CASSANDRA-7806)
 * (cqlsh) Fix COPY FROM handling of null/empty primary key
   values (CASSANDRA-7792)
 * Fix ordering of static cells (CASSANDRA-7763)
Merged from 2.0:
 * Forbid re-adding dropped counter columns (CASSANDRA-7831)
 * Fix CFMetaData#isThriftCompatible() for PK-only tables (CASSANDRA-7832)
 * Always reject inequality on the partition key without token()
   (CASSANDRA-7722)
 * Always send Paxos commit to all replicas (CASSANDRA-7479)
 * Make disruptor_thrift_server invocation pool configurable (CASSANDRA-7594)
 * Make repair no-op when RF=1 (CASSANDRA-7864)


2.1.0-rc6
 * Fix OOM issue from netty caching over time (CASSANDRA-7743)
 * json2sstable couldn't import JSON for CQL table (CASSANDRA-7477)
 * Invalidate all caches on table drop (CASSANDRA-7561)
 * Skip strict endpoint selection for ranges if RF == nodes (CASSANRA-7765)
 * Fix Thrift range filtering without 2ary index lookups (CASSANDRA-7741)
 * Add tracing entries about concurrent range requests (CASSANDRA-7599)
 * (cqlsh) Fix DESCRIBE for NTS keyspaces (CASSANDRA-7729)
 * Remove netty buffer ref-counting (CASSANDRA-7735)
 * Pass mutated cf to index updater for use by PRSI (CASSANDRA-7742)
 * Include stress yaml example in release and deb (CASSANDRA-7717)
 * workaround for netty issue causing corrupted data off the wire (CASSANDRA-7695)
 * cqlsh DESC CLUSTER fails retrieving ring information (CASSANDRA-7687)
 * Fix binding null values inside UDT (CASSANDRA-7685)
 * Fix UDT field selection with empty fields (CASSANDRA-7670)
 * Bogus deserialization of static cells from sstable (CASSANDRA-7684)
 * Fix NPE on compaction leftover cleanup for dropped table (CASSANDRA-7770)
Merged from 2.0:
 * Fix race condition in StreamTransferTask that could lead to
   infinite loops and premature sstable deletion (CASSANDRA-7704)
 * (cqlsh) Wait up to 10 sec for a tracing session (CASSANDRA-7222)
 * Fix NPE in FileCacheService.sizeInBytes (CASSANDRA-7756)
 * Remove duplicates from StorageService.getJoiningNodes (CASSANDRA-7478)
 * Clone token map outside of hot gossip loops (CASSANDRA-7758)
 * Fix MS expiring map timeout for Paxos messages (CASSANDRA-7752)
 * Do not flush on truncate if durable_writes is false (CASSANDRA-7750)
 * Give CRR a default input_cql Statement (CASSANDRA-7226)
 * Better error message when adding a collection with the same name
   than a previously dropped one (CASSANDRA-6276)
 * Fix validation when adding static columns (CASSANDRA-7730)
 * (Thrift) fix range deletion of supercolumns (CASSANDRA-7733)
 * Fix potential AssertionError in RangeTombstoneList (CASSANDRA-7700)
 * Validate arguments of blobAs* functions (CASSANDRA-7707)
 * Fix potential AssertionError with 2ndary indexes (CASSANDRA-6612)
 * Avoid logging CompactionInterrupted at ERROR (CASSANDRA-7694)
 * Minor leak in sstable2jon (CASSANDRA-7709)
 * Add cassandra.auto_bootstrap system property (CASSANDRA-7650)
 * Update java driver (for hadoop) (CASSANDRA-7618)
 * Remove CqlPagingRecordReader/CqlPagingInputFormat (CASSANDRA-7570)
 * Support connecting to ipv6 jmx with nodetool (CASSANDRA-7669)


2.1.0-rc5
 * Reject counters inside user types (CASSANDRA-7672)
 * Switch to notification-based GCInspector (CASSANDRA-7638)
 * (cqlsh) Handle nulls in UDTs and tuples correctly (CASSANDRA-7656)
 * Don't use strict consistency when replacing (CASSANDRA-7568)
 * Fix min/max cell name collection on 2.0 SSTables with range
   tombstones (CASSANDRA-7593)
 * Tolerate min/max cell names of different lengths (CASSANDRA-7651)
 * Filter cached results correctly (CASSANDRA-7636)
 * Fix tracing on the new SEPExecutor (CASSANDRA-7644)
 * Remove shuffle and taketoken (CASSANDRA-7601)
 * Clean up Windows batch scripts (CASSANDRA-7619)
 * Fix native protocol drop user type notification (CASSANDRA-7571)
 * Give read access to system.schema_usertypes to all authenticated users
   (CASSANDRA-7578)
 * (cqlsh) Fix cqlsh display when zero rows are returned (CASSANDRA-7580)
 * Get java version correctly when JAVA_TOOL_OPTIONS is set (CASSANDRA-7572)
 * Fix NPE when dropping index from non-existent keyspace, AssertionError when
   dropping non-existent index with IF EXISTS (CASSANDRA-7590)
 * Fix sstablelevelresetter hang (CASSANDRA-7614)
 * (cqlsh) Fix deserialization of blobs (CASSANDRA-7603)
 * Use "keyspace updated" schema change message for UDT changes in v1 and
   v2 protocols (CASSANDRA-7617)
 * Fix tracing of range slices and secondary index lookups that are local
   to the coordinator (CASSANDRA-7599)
 * Set -Dcassandra.storagedir for all tool shell scripts (CASSANDRA-7587)
 * Don't swap max/min col names when mutating sstable metadata (CASSANDRA-7596)
 * (cqlsh) Correctly handle paged result sets (CASSANDRA-7625)
 * (cqlsh) Improve waiting for a trace to complete (CASSANDRA-7626)
 * Fix tracing of concurrent range slices and 2ary index queries (CASSANDRA-7626)
 * Fix scrub against collection type (CASSANDRA-7665)
Merged from 2.0:
 * Set gc_grace_seconds to seven days for system schema tables (CASSANDRA-7668)
 * SimpleSeedProvider no longer caches seeds forever (CASSANDRA-7663)
 * Always flush on truncate (CASSANDRA-7511)
 * Fix ReversedType(DateType) mapping to native protocol (CASSANDRA-7576)
 * Always merge ranges owned by a single node (CASSANDRA-6930)
 * Track max/min timestamps for range tombstones (CASSANDRA-7647)
 * Fix NPE when listing saved caches dir (CASSANDRA-7632)


2.1.0-rc4
 * Fix word count hadoop example (CASSANDRA-7200)
 * Updated memtable_cleanup_threshold and memtable_flush_writers defaults
   (CASSANDRA-7551)
 * (Windows) fix startup when WMI memory query fails (CASSANDRA-7505)
 * Anti-compaction proceeds if any part of the repair failed (CASSANDRA-7521)
 * Add missing table name to DROP INDEX responses and notifications (CASSANDRA-7539)
 * Bump CQL version to 3.2.0 and update CQL documentation (CASSANDRA-7527)
 * Fix configuration error message when running nodetool ring (CASSANDRA-7508)
 * Support conditional updates, tuple type, and the v3 protocol in cqlsh (CASSANDRA-7509)
 * Handle queries on multiple secondary index types (CASSANDRA-7525)
 * Fix cqlsh authentication with v3 native protocol (CASSANDRA-7564)
 * Fix NPE when unknown prepared statement ID is used (CASSANDRA-7454)
Merged from 2.0:
 * (Windows) force range-based repair to non-sequential mode (CASSANDRA-7541)
 * Fix range merging when DES scores are zero (CASSANDRA-7535)
 * Warn when SSL certificates have expired (CASSANDRA-7528)
 * Fix error when doing reversed queries with static columns (CASSANDRA-7490)
Merged from 1.2:
 * Set correct stream ID on responses when non-Exception Throwables
   are thrown while handling native protocol messages (CASSANDRA-7470)


2.1.0-rc3
 * Consider expiry when reconciling otherwise equal cells (CASSANDRA-7403)
 * Introduce CQL support for stress tool (CASSANDRA-6146)
 * Fix ClassCastException processing expired messages (CASSANDRA-7496)
 * Fix prepared marker for collections inside UDT (CASSANDRA-7472)
 * Remove left-over populate_io_cache_on_flush and replicate_on_write
   uses (CASSANDRA-7493)
 * (Windows) handle spaces in path names (CASSANDRA-7451)
 * Ensure writes have completed after dropping a table, before recycling
   commit log segments (CASSANDRA-7437)
 * Remove left-over rows_per_partition_to_cache (CASSANDRA-7493)
 * Fix error when CONTAINS is used with a bind marker (CASSANDRA-7502)
 * Properly reject unknown UDT field (CASSANDRA-7484)
Merged from 2.0:
 * Fix CC#collectTimeOrderedData() tombstone optimisations (CASSANDRA-7394)
 * Support DISTINCT for static columns and fix behaviour when DISTINC is
   not use (CASSANDRA-7305).
 * Workaround JVM NPE on JMX bind failure (CASSANDRA-7254)
 * Fix race in FileCacheService RemovalListener (CASSANDRA-7278)
 * Fix inconsistent use of consistencyForCommit that allowed LOCAL_QUORUM
   operations to incorrect become full QUORUM (CASSANDRA-7345)
 * Properly handle unrecognized opcodes and flags (CASSANDRA-7440)
 * (Hadoop) close CqlRecordWriter clients when finished (CASSANDRA-7459)
 * Commit disk failure policy (CASSANDRA-7429)
 * Make sure high level sstables get compacted (CASSANDRA-7414)
 * Fix AssertionError when using empty clustering columns and static columns
   (CASSANDRA-7455)
 * Add option to disable STCS in L0 (CASSANDRA-6621)
 * Upgrade to snappy-java 1.0.5.2 (CASSANDRA-7476)


2.1.0-rc2
 * Fix heap size calculation for CompoundSparseCellName and
   CompoundSparseCellName.WithCollection (CASSANDRA-7421)
 * Allow counter mutations in UNLOGGED batches (CASSANDRA-7351)
 * Modify reconcile logic to always pick a tombstone over a counter cell
   (CASSANDRA-7346)
 * Avoid incremental compaction on Windows (CASSANDRA-7365)
 * Fix exception when querying a composite-keyed table with a collection index
   (CASSANDRA-7372)
 * Use node's host id in place of counter ids (CASSANDRA-7366)
 * Fix error when doing reversed queries with static columns (CASSANDRA-7490)
 * Backport CASSANDRA-6747 (CASSANDRA-7560)
 * Track max/min timestamps for range tombstones (CASSANDRA-7647)
 * Fix NPE when listing saved caches dir (CASSANDRA-7632)
 * Fix sstableloader unable to connect encrypted node (CASSANDRA-7585)
Merged from 1.2:
 * Clone token map outside of hot gossip loops (CASSANDRA-7758)
 * Add stop method to EmbeddedCassandraService (CASSANDRA-7595)
 * Support connecting to ipv6 jmx with nodetool (CASSANDRA-7669)
 * Set gc_grace_seconds to seven days for system schema tables (CASSANDRA-7668)
 * SimpleSeedProvider no longer caches seeds forever (CASSANDRA-7663)
 * Set correct stream ID on responses when non-Exception Throwables
   are thrown while handling native protocol messages (CASSANDRA-7470)
 * Fix row size miscalculation in LazilyCompactedRow (CASSANDRA-7543)
 * Fix race in background compaction check (CASSANDRA-7745)
 * Don't clear out range tombstones during compaction (CASSANDRA-7808)


2.1.0-rc1
 * Revert flush directory (CASSANDRA-6357)
 * More efficient executor service for fast operations (CASSANDRA-4718)
 * Move less common tools into a new cassandra-tools package (CASSANDRA-7160)
 * Support more concurrent requests in native protocol (CASSANDRA-7231)
 * Add tab-completion to debian nodetool packaging (CASSANDRA-6421)
 * Change concurrent_compactors defaults (CASSANDRA-7139)
 * Add PowerShell Windows launch scripts (CASSANDRA-7001)
 * Make commitlog archive+restore more robust (CASSANDRA-6974)
 * Fix marking commitlogsegments clean (CASSANDRA-6959)
 * Add snapshot "manifest" describing files included (CASSANDRA-6326)
 * Parallel streaming for sstableloader (CASSANDRA-3668)
 * Fix bugs in supercolumns handling (CASSANDRA-7138)
 * Fix ClassClassException on composite dense tables (CASSANDRA-7112)
 * Cleanup and optimize collation and slice iterators (CASSANDRA-7107)
 * Upgrade NBHM lib (CASSANDRA-7128)
 * Optimize netty server (CASSANDRA-6861)
 * Fix repair hang when given CF does not exist (CASSANDRA-7189)
 * Allow c* to be shutdown in an embedded mode (CASSANDRA-5635)
 * Add server side batching to native transport (CASSANDRA-5663)
 * Make batchlog replay asynchronous (CASSANDRA-6134)
 * remove unused classes (CASSANDRA-7197)
 * Limit user types to the keyspace they are defined in (CASSANDRA-6643)
 * Add validate method to CollectionType (CASSANDRA-7208)
 * New serialization format for UDT values (CASSANDRA-7209, CASSANDRA-7261)
 * Fix nodetool netstats (CASSANDRA-7270)
 * Fix potential ClassCastException in HintedHandoffManager (CASSANDRA-7284)
 * Use prepared statements internally (CASSANDRA-6975)
 * Fix broken paging state with prepared statement (CASSANDRA-7120)
 * Fix IllegalArgumentException in CqlStorage (CASSANDRA-7287)
 * Allow nulls/non-existant fields in UDT (CASSANDRA-7206)
 * Add Thrift MultiSliceRequest (CASSANDRA-6757, CASSANDRA-7027)
 * Handle overlapping MultiSlices (CASSANDRA-7279)
 * Fix DataOutputTest on Windows (CASSANDRA-7265)
 * Embedded sets in user defined data-types are not updating (CASSANDRA-7267)
 * Add tuple type to CQL/native protocol (CASSANDRA-7248)
 * Fix CqlPagingRecordReader on tables with few rows (CASSANDRA-7322)
Merged from 2.0:
 * Copy compaction options to make sure they are reloaded (CASSANDRA-7290)
 * Add option to do more aggressive tombstone compactions (CASSANDRA-6563)
 * Don't try to compact already-compacting files in HHOM (CASSANDRA-7288)
 * Always reallocate buffers in HSHA (CASSANDRA-6285)
 * (Hadoop) support authentication in CqlRecordReader (CASSANDRA-7221)
 * (Hadoop) Close java driver Cluster in CQLRR.close (CASSANDRA-7228)
 * Warn when 'USING TIMESTAMP' is used on a CAS BATCH (CASSANDRA-7067)
 * return all cpu values from BackgroundActivityMonitor.readAndCompute (CASSANDRA-7183)
 * Correctly delete scheduled range xfers (CASSANDRA-7143)
 * return all cpu values from BackgroundActivityMonitor.readAndCompute (CASSANDRA-7183)
 * reduce garbage creation in calculatePendingRanges (CASSANDRA-7191)
 * fix c* launch issues on Russian os's due to output of linux 'free' cmd (CASSANDRA-6162)
 * Fix disabling autocompaction (CASSANDRA-7187)
 * Fix potential NumberFormatException when deserializing IntegerType (CASSANDRA-7088)
 * cqlsh can't tab-complete disabling compaction (CASSANDRA-7185)
 * cqlsh: Accept and execute CQL statement(s) from command-line parameter (CASSANDRA-7172)
 * Fix IllegalStateException in CqlPagingRecordReader (CASSANDRA-7198)
 * Fix the InvertedIndex trigger example (CASSANDRA-7211)
 * Add --resolve-ip option to 'nodetool ring' (CASSANDRA-7210)
 * reduce garbage on codec flag deserialization (CASSANDRA-7244)
 * Fix duplicated error messages on directory creation error at startup (CASSANDRA-5818)
 * Proper null handle for IF with map element access (CASSANDRA-7155)
 * Improve compaction visibility (CASSANDRA-7242)
 * Correctly delete scheduled range xfers (CASSANDRA-7143)
 * Make batchlog replica selection rack-aware (CASSANDRA-6551)
 * Fix CFMetaData#getColumnDefinitionFromColumnName() (CASSANDRA-7074)
 * Fix writetime/ttl functions for static columns (CASSANDRA-7081)
 * Suggest CTRL-C or semicolon after three blank lines in cqlsh (CASSANDRA-7142)
 * Fix 2ndary index queries with DESC clustering order (CASSANDRA-6950)
 * Invalid key cache entries on DROP (CASSANDRA-6525)
 * Fix flapping RecoveryManagerTest (CASSANDRA-7084)
 * Add missing iso8601 patterns for date strings (CASSANDRA-6973)
 * Support selecting multiple rows in a partition using IN (CASSANDRA-6875)
 * Add authentication support to shuffle (CASSANDRA-6484)
 * Swap local and global default read repair chances (CASSANDRA-7320)
 * Add conditional CREATE/DROP USER support (CASSANDRA-7264)
 * Cqlsh counts non-empty lines for "Blank lines" warning (CASSANDRA-7325)
Merged from 1.2:
 * Add Cloudstack snitch (CASSANDRA-7147)
 * Update system.peers correctly when relocating tokens (CASSANDRA-7126)
 * Add Google Compute Engine snitch (CASSANDRA-7132)
 * remove duplicate query for local tokens (CASSANDRA-7182)
 * exit CQLSH with error status code if script fails (CASSANDRA-6344)
 * Fix bug with some IN queries missig results (CASSANDRA-7105)
 * Fix availability validation for LOCAL_ONE CL (CASSANDRA-7319)
 * Hint streaming can cause decommission to fail (CASSANDRA-7219)


2.1.0-beta2
 * Increase default CL space to 8GB (CASSANDRA-7031)
 * Add range tombstones to read repair digests (CASSANDRA-6863)
 * Fix BTree.clear for large updates (CASSANDRA-6943)
 * Fail write instead of logging a warning when unable to append to CL
   (CASSANDRA-6764)
 * Eliminate possibility of CL segment appearing twice in active list
   (CASSANDRA-6557)
 * Apply DONTNEED fadvise to commitlog segments (CASSANDRA-6759)
 * Switch CRC component to Adler and include it for compressed sstables
   (CASSANDRA-4165)
 * Allow cassandra-stress to set compaction strategy options (CASSANDRA-6451)
 * Add broadcast_rpc_address option to cassandra.yaml (CASSANDRA-5899)
 * Auto reload GossipingPropertyFileSnitch config (CASSANDRA-5897)
 * Fix overflow of memtable_total_space_in_mb (CASSANDRA-6573)
 * Fix ABTC NPE and apply update function correctly (CASSANDRA-6692)
 * Allow nodetool to use a file or prompt for password (CASSANDRA-6660)
 * Fix AIOOBE when concurrently accessing ABSC (CASSANDRA-6742)
 * Fix assertion error in ALTER TYPE RENAME (CASSANDRA-6705)
 * Scrub should not always clear out repaired status (CASSANDRA-5351)
 * Improve handling of range tombstone for wide partitions (CASSANDRA-6446)
 * Fix ClassCastException for compact table with composites (CASSANDRA-6738)
 * Fix potentially repairing with wrong nodes (CASSANDRA-6808)
 * Change caching option syntax (CASSANDRA-6745)
 * Fix stress to do proper counter reads (CASSANDRA-6835)
 * Fix help message for stress counter_write (CASSANDRA-6824)
 * Fix stress smart Thrift client to pick servers correctly (CASSANDRA-6848)
 * Add logging levels (minimal, normal or verbose) to stress tool (CASSANDRA-6849)
 * Fix race condition in Batch CLE (CASSANDRA-6860)
 * Improve cleanup/scrub/upgradesstables failure handling (CASSANDRA-6774)
 * ByteBuffer write() methods for serializing sstables (CASSANDRA-6781)
 * Proper compare function for CollectionType (CASSANDRA-6783)
 * Update native server to Netty 4 (CASSANDRA-6236)
 * Fix off-by-one error in stress (CASSANDRA-6883)
 * Make OpOrder AutoCloseable (CASSANDRA-6901)
 * Remove sync repair JMX interface (CASSANDRA-6900)
 * Add multiple memory allocation options for memtables (CASSANDRA-6689, 6694)
 * Remove adjusted op rate from stress output (CASSANDRA-6921)
 * Add optimized CF.hasColumns() implementations (CASSANDRA-6941)
 * Serialize batchlog mutations with the version of the target node
   (CASSANDRA-6931)
 * Optimize CounterColumn#reconcile() (CASSANDRA-6953)
 * Properly remove 1.2 sstable support in 2.1 (CASSANDRA-6869)
 * Lock counter cells, not partitions (CASSANDRA-6880)
 * Track presence of legacy counter shards in sstables (CASSANDRA-6888)
 * Ensure safe resource cleanup when replacing sstables (CASSANDRA-6912)
 * Add failure handler to async callback (CASSANDRA-6747)
 * Fix AE when closing SSTable without releasing reference (CASSANDRA-7000)
 * Clean up IndexInfo on keyspace/table drops (CASSANDRA-6924)
 * Only snapshot relative SSTables when sequential repair (CASSANDRA-7024)
 * Require nodetool rebuild_index to specify index names (CASSANDRA-7038)
 * fix cassandra stress errors on reads with native protocol (CASSANDRA-7033)
 * Use OpOrder to guard sstable references for reads (CASSANDRA-6919)
 * Preemptive opening of compaction result (CASSANDRA-6916)
 * Multi-threaded scrub/cleanup/upgradesstables (CASSANDRA-5547)
 * Optimize cellname comparison (CASSANDRA-6934)
 * Native protocol v3 (CASSANDRA-6855)
 * Optimize Cell liveness checks and clean up Cell (CASSANDRA-7119)
 * Support consistent range movements (CASSANDRA-2434)
 * Display min timestamp in sstablemetadata viewer (CASSANDRA-6767)
Merged from 2.0:
 * Avoid race-prone second "scrub" of system keyspace (CASSANDRA-6797)
 * Pool CqlRecordWriter clients by inetaddress rather than Range
   (CASSANDRA-6665)
 * Fix compaction_history timestamps (CASSANDRA-6784)
 * Compare scores of full replica ordering in DES (CASSANDRA-6683)
 * fix CME in SessionInfo updateProgress affecting netstats (CASSANDRA-6577)
 * Allow repairing between specific replicas (CASSANDRA-6440)
 * Allow per-dc enabling of hints (CASSANDRA-6157)
 * Add compatibility for Hadoop 0.2.x (CASSANDRA-5201)
 * Fix EstimatedHistogram races (CASSANDRA-6682)
 * Failure detector correctly converts initial value to nanos (CASSANDRA-6658)
 * Add nodetool taketoken to relocate vnodes (CASSANDRA-4445)
 * Expose bulk loading progress over JMX (CASSANDRA-4757)
 * Correctly handle null with IF conditions and TTL (CASSANDRA-6623)
 * Account for range/row tombstones in tombstone drop
   time histogram (CASSANDRA-6522)
 * Stop CommitLogSegment.close() from calling sync() (CASSANDRA-6652)
 * Make commitlog failure handling configurable (CASSANDRA-6364)
 * Avoid overlaps in LCS (CASSANDRA-6688)
 * Improve support for paginating over composites (CASSANDRA-4851)
 * Fix count(*) queries in a mixed cluster (CASSANDRA-6707)
 * Improve repair tasks(snapshot, differencing) concurrency (CASSANDRA-6566)
 * Fix replaying pre-2.0 commit logs (CASSANDRA-6714)
 * Add static columns to CQL3 (CASSANDRA-6561)
 * Optimize single partition batch statements (CASSANDRA-6737)
 * Disallow post-query re-ordering when paging (CASSANDRA-6722)
 * Fix potential paging bug with deleted columns (CASSANDRA-6748)
 * Fix NPE on BulkLoader caused by losing StreamEvent (CASSANDRA-6636)
 * Fix truncating compression metadata (CASSANDRA-6791)
 * Add CMSClassUnloadingEnabled JVM option (CASSANDRA-6541)
 * Catch memtable flush exceptions during shutdown (CASSANDRA-6735)
 * Fix upgradesstables NPE for non-CF-based indexes (CASSANDRA-6645)
 * Fix UPDATE updating PRIMARY KEY columns implicitly (CASSANDRA-6782)
 * Fix IllegalArgumentException when updating from 1.2 with SuperColumns
   (CASSANDRA-6733)
 * FBUtilities.singleton() should use the CF comparator (CASSANDRA-6778)
 * Fix CQLSStableWriter.addRow(Map<String, Object>) (CASSANDRA-6526)
 * Fix HSHA server introducing corrupt data (CASSANDRA-6285)
 * Fix CAS conditions for COMPACT STORAGE tables (CASSANDRA-6813)
 * Starting threads in OutboundTcpConnectionPool constructor causes race conditions (CASSANDRA-7177)
 * Allow overriding cassandra-rackdc.properties file (CASSANDRA-7072)
 * Set JMX RMI port to 7199 (CASSANDRA-7087)
 * Use LOCAL_QUORUM for data reads at LOCAL_SERIAL (CASSANDRA-6939)
 * Log a warning for large batches (CASSANDRA-6487)
 * Put nodes in hibernate when join_ring is false (CASSANDRA-6961)
 * Avoid early loading of non-system keyspaces before compaction-leftovers
   cleanup at startup (CASSANDRA-6913)
 * Restrict Windows to parallel repairs (CASSANDRA-6907)
 * (Hadoop) Allow manually specifying start/end tokens in CFIF (CASSANDRA-6436)
 * Fix NPE in MeteredFlusher (CASSANDRA-6820)
 * Fix race processing range scan responses (CASSANDRA-6820)
 * Allow deleting snapshots from dropped keyspaces (CASSANDRA-6821)
 * Add uuid() function (CASSANDRA-6473)
 * Omit tombstones from schema digests (CASSANDRA-6862)
 * Include correct consistencyLevel in LWT timeout (CASSANDRA-6884)
 * Lower chances for losing new SSTables during nodetool refresh and
   ColumnFamilyStore.loadNewSSTables (CASSANDRA-6514)
 * Add support for DELETE ... IF EXISTS to CQL3 (CASSANDRA-5708)
 * Update hadoop_cql3_word_count example (CASSANDRA-6793)
 * Fix handling of RejectedExecution in sync Thrift server (CASSANDRA-6788)
 * Log more information when exceeding tombstone_warn_threshold (CASSANDRA-6865)
 * Fix truncate to not abort due to unreachable fat clients (CASSANDRA-6864)
 * Fix schema concurrency exceptions (CASSANDRA-6841)
 * Fix leaking validator FH in StreamWriter (CASSANDRA-6832)
 * Fix saving triggers to schema (CASSANDRA-6789)
 * Fix trigger mutations when base mutation list is immutable (CASSANDRA-6790)
 * Fix accounting in FileCacheService to allow re-using RAR (CASSANDRA-6838)
 * Fix static counter columns (CASSANDRA-6827)
 * Restore expiring->deleted (cell) compaction optimization (CASSANDRA-6844)
 * Fix CompactionManager.needsCleanup (CASSANDRA-6845)
 * Correctly compare BooleanType values other than 0 and 1 (CASSANDRA-6779)
 * Read message id as string from earlier versions (CASSANDRA-6840)
 * Properly use the Paxos consistency for (non-protocol) batch (CASSANDRA-6837)
 * Add paranoid disk failure option (CASSANDRA-6646)
 * Improve PerRowSecondaryIndex performance (CASSANDRA-6876)
 * Extend triggers to support CAS updates (CASSANDRA-6882)
 * Static columns with IF NOT EXISTS don't always work as expected (CASSANDRA-6873)
 * Fix paging with SELECT DISTINCT (CASSANDRA-6857)
 * Fix UnsupportedOperationException on CAS timeout (CASSANDRA-6923)
 * Improve MeteredFlusher handling of MF-unaffected column families
   (CASSANDRA-6867)
 * Add CqlRecordReader using native pagination (CASSANDRA-6311)
 * Add QueryHandler interface (CASSANDRA-6659)
 * Track liveRatio per-memtable, not per-CF (CASSANDRA-6945)
 * Make sure upgradesstables keeps sstable level (CASSANDRA-6958)
 * Fix LIMIT with static columns (CASSANDRA-6956)
 * Fix clash with CQL column name in thrift validation (CASSANDRA-6892)
 * Fix error with super columns in mixed 1.2-2.0 clusters (CASSANDRA-6966)
 * Fix bad skip of sstables on slice query with composite start/finish (CASSANDRA-6825)
 * Fix unintended update with conditional statement (CASSANDRA-6893)
 * Fix map element access in IF (CASSANDRA-6914)
 * Avoid costly range calculations for range queries on system keyspaces
   (CASSANDRA-6906)
 * Fix SSTable not released if stream session fails (CASSANDRA-6818)
 * Avoid build failure due to ANTLR timeout (CASSANDRA-6991)
 * Queries on compact tables can return more rows that requested (CASSANDRA-7052)
 * USING TIMESTAMP for batches does not work (CASSANDRA-7053)
 * Fix performance regression from CASSANDRA-5614 (CASSANDRA-6949)
 * Ensure that batchlog and hint timeouts do not produce hints (CASSANDRA-7058)
 * Merge groupable mutations in TriggerExecutor#execute() (CASSANDRA-7047)
 * Plug holes in resource release when wiring up StreamSession (CASSANDRA-7073)
 * Re-add parameter columns to tracing session (CASSANDRA-6942)
 * Preserves CQL metadata when updating table from thrift (CASSANDRA-6831)
Merged from 1.2:
 * Fix nodetool display with vnodes (CASSANDRA-7082)
 * Add UNLOGGED, COUNTER options to BATCH documentation (CASSANDRA-6816)
 * add extra SSL cipher suites (CASSANDRA-6613)
 * fix nodetool getsstables for blob PK (CASSANDRA-6803)
 * Fix BatchlogManager#deleteBatch() use of millisecond timestamps
   (CASSANDRA-6822)
 * Continue assassinating even if the endpoint vanishes (CASSANDRA-6787)
 * Schedule schema pulls on change (CASSANDRA-6971)
 * Non-droppable verbs shouldn't be dropped from OTC (CASSANDRA-6980)
 * Shutdown batchlog executor in SS#drain() (CASSANDRA-7025)
 * Fix batchlog to account for CF truncation records (CASSANDRA-6999)
 * Fix CQLSH parsing of functions and BLOB literals (CASSANDRA-7018)
 * Properly load trustore in the native protocol (CASSANDRA-6847)
 * Always clean up references in SerializingCache (CASSANDRA-6994)
 * Don't shut MessagingService down when replacing a node (CASSANDRA-6476)
 * fix npe when doing -Dcassandra.fd_initial_value_ms (CASSANDRA-6751)


2.1.0-beta1
 * Add flush directory distinct from compaction directories (CASSANDRA-6357)
 * Require JNA by default (CASSANDRA-6575)
 * add listsnapshots command to nodetool (CASSANDRA-5742)
 * Introduce AtomicBTreeColumns (CASSANDRA-6271, 6692)
 * Multithreaded commitlog (CASSANDRA-3578)
 * allocate fixed index summary memory pool and resample cold index summaries
   to use less memory (CASSANDRA-5519)
 * Removed multithreaded compaction (CASSANDRA-6142)
 * Parallelize fetching rows for low-cardinality indexes (CASSANDRA-1337)
 * change logging from log4j to logback (CASSANDRA-5883)
 * switch to LZ4 compression for internode communication (CASSANDRA-5887)
 * Stop using Thrift-generated Index* classes internally (CASSANDRA-5971)
 * Remove 1.2 network compatibility code (CASSANDRA-5960)
 * Remove leveled json manifest migration code (CASSANDRA-5996)
 * Remove CFDefinition (CASSANDRA-6253)
 * Use AtomicIntegerFieldUpdater in RefCountedMemory (CASSANDRA-6278)
 * User-defined types for CQL3 (CASSANDRA-5590)
 * Use of o.a.c.metrics in nodetool (CASSANDRA-5871, 6406)
 * Batch read from OTC's queue and cleanup (CASSANDRA-1632)
 * Secondary index support for collections (CASSANDRA-4511, 6383)
 * SSTable metadata(Stats.db) format change (CASSANDRA-6356)
 * Push composites support in the storage engine
   (CASSANDRA-5417, CASSANDRA-6520)
 * Add snapshot space used to cfstats (CASSANDRA-6231)
 * Add cardinality estimator for key count estimation (CASSANDRA-5906)
 * CF id is changed to be non-deterministic. Data dir/key cache are created
   uniquely for CF id (CASSANDRA-5202)
 * New counters implementation (CASSANDRA-6504)
 * Replace UnsortedColumns, EmptyColumns, TreeMapBackedSortedColumns with new
   ArrayBackedSortedColumns (CASSANDRA-6630, CASSANDRA-6662, CASSANDRA-6690)
 * Add option to use row cache with a given amount of rows (CASSANDRA-5357)
 * Avoid repairing already repaired data (CASSANDRA-5351)
 * Reject counter updates with USING TTL/TIMESTAMP (CASSANDRA-6649)
 * Replace index_interval with min/max_index_interval (CASSANDRA-6379)
 * Lift limitation that order by columns must be selected for IN queries (CASSANDRA-4911)


2.0.5
 * Reduce garbage generated by bloom filter lookups (CASSANDRA-6609)
 * Add ks.cf names to tombstone logging (CASSANDRA-6597)
 * Use LOCAL_QUORUM for LWT operations at LOCAL_SERIAL (CASSANDRA-6495)
 * Wait for gossip to settle before accepting client connections (CASSANDRA-4288)
 * Delete unfinished compaction incrementally (CASSANDRA-6086)
 * Allow specifying custom secondary index options in CQL3 (CASSANDRA-6480)
 * Improve replica pinning for cache efficiency in DES (CASSANDRA-6485)
 * Fix LOCAL_SERIAL from thrift (CASSANDRA-6584)
 * Don't special case received counts in CAS timeout exceptions (CASSANDRA-6595)
 * Add support for 2.1 global counter shards (CASSANDRA-6505)
 * Fix NPE when streaming connection is not yet established (CASSANDRA-6210)
 * Avoid rare duplicate read repair triggering (CASSANDRA-6606)
 * Fix paging discardFirst (CASSANDRA-6555)
 * Fix ArrayIndexOutOfBoundsException in 2ndary index query (CASSANDRA-6470)
 * Release sstables upon rebuilding 2i (CASSANDRA-6635)
 * Add AbstractCompactionStrategy.startup() method (CASSANDRA-6637)
 * SSTableScanner may skip rows during cleanup (CASSANDRA-6638)
 * sstables from stalled repair sessions can resurrect deleted data (CASSANDRA-6503)
 * Switch stress to use ITransportFactory (CASSANDRA-6641)
 * Fix IllegalArgumentException during prepare (CASSANDRA-6592)
 * Fix possible loss of 2ndary index entries during compaction (CASSANDRA-6517)
 * Fix direct Memory on architectures that do not support unaligned long access
   (CASSANDRA-6628)
 * Let scrub optionally skip broken counter partitions (CASSANDRA-5930)
Merged from 1.2:
 * fsync compression metadata (CASSANDRA-6531)
 * Validate CF existence on execution for prepared statement (CASSANDRA-6535)
 * Add ability to throttle batchlog replay (CASSANDRA-6550)
 * Fix executing LOCAL_QUORUM with SimpleStrategy (CASSANDRA-6545)
 * Avoid StackOverflow when using large IN queries (CASSANDRA-6567)
 * Nodetool upgradesstables includes secondary indexes (CASSANDRA-6598)
 * Paginate batchlog replay (CASSANDRA-6569)
 * skip blocking on streaming during drain (CASSANDRA-6603)
 * Improve error message when schema doesn't match loaded sstable (CASSANDRA-6262)
 * Add properties to adjust FD initial value and max interval (CASSANDRA-4375)
 * Fix preparing with batch and delete from collection (CASSANDRA-6607)
 * Fix ABSC reverse iterator's remove() method (CASSANDRA-6629)
 * Handle host ID conflicts properly (CASSANDRA-6615)
 * Move handling of migration event source to solve bootstrap race. (CASSANDRA-6648)
 * Make sure compaction throughput value doesn't overflow with int math (CASSANDRA-6647)


2.0.4
 * Allow removing snapshots of no-longer-existing CFs (CASSANDRA-6418)
 * add StorageService.stopDaemon() (CASSANDRA-4268)
 * add IRE for invalid CF supplied to get_count (CASSANDRA-5701)
 * add client encryption support to sstableloader (CASSANDRA-6378)
 * Fix accept() loop for SSL sockets post-shutdown (CASSANDRA-6468)
 * Fix size-tiered compaction in LCS L0 (CASSANDRA-6496)
 * Fix assertion failure in filterColdSSTables (CASSANDRA-6483)
 * Fix row tombstones in larger-than-memory compactions (CASSANDRA-6008)
 * Fix cleanup ClassCastException (CASSANDRA-6462)
 * Reduce gossip memory use by interning VersionedValue strings (CASSANDRA-6410)
 * Allow specifying datacenters to participate in a repair (CASSANDRA-6218)
 * Fix divide-by-zero in PCI (CASSANDRA-6403)
 * Fix setting last compacted key in the wrong level for LCS (CASSANDRA-6284)
 * Add millisecond precision formats to the timestamp parser (CASSANDRA-6395)
 * Expose a total memtable size metric for a CF (CASSANDRA-6391)
 * cqlsh: handle symlinks properly (CASSANDRA-6425)
 * Fix potential infinite loop when paging query with IN (CASSANDRA-6464)
 * Fix assertion error in AbstractQueryPager.discardFirst (CASSANDRA-6447)
 * Fix streaming older SSTable yields unnecessary tombstones (CASSANDRA-6527)
Merged from 1.2:
 * Improved error message on bad properties in DDL queries (CASSANDRA-6453)
 * Randomize batchlog candidates selection (CASSANDRA-6481)
 * Fix thundering herd on endpoint cache invalidation (CASSANDRA-6345, 6485)
 * Improve batchlog write performance with vnodes (CASSANDRA-6488)
 * cqlsh: quote single quotes in strings inside collections (CASSANDRA-6172)
 * Improve gossip performance for typical messages (CASSANDRA-6409)
 * Throw IRE if a prepared statement has more markers than supported
   (CASSANDRA-5598)
 * Expose Thread metrics for the native protocol server (CASSANDRA-6234)
 * Change snapshot response message verb to INTERNAL to avoid dropping it
   (CASSANDRA-6415)
 * Warn when collection read has > 65K elements (CASSANDRA-5428)
 * Fix cache persistence when both row and key cache are enabled
   (CASSANDRA-6413)
 * (Hadoop) add describe_local_ring (CASSANDRA-6268)
 * Fix handling of concurrent directory creation failure (CASSANDRA-6459)
 * Allow executing CREATE statements multiple times (CASSANDRA-6471)
 * Don't send confusing info with timeouts (CASSANDRA-6491)
 * Don't resubmit counter mutation runnables internally (CASSANDRA-6427)
 * Don't drop local mutations without a hint (CASSANDRA-6510)
 * Don't allow null max_hint_window_in_ms (CASSANDRA-6419)
 * Validate SliceRange start and finish lengths (CASSANDRA-6521)


2.0.3
 * Fix FD leak on slice read path (CASSANDRA-6275)
 * Cancel read meter task when closing SSTR (CASSANDRA-6358)
 * free off-heap IndexSummary during bulk (CASSANDRA-6359)
 * Recover from IOException in accept() thread (CASSANDRA-6349)
 * Improve Gossip tolerance of abnormally slow tasks (CASSANDRA-6338)
 * Fix trying to hint timed out counter writes (CASSANDRA-6322)
 * Allow restoring specific columnfamilies from archived CL (CASSANDRA-4809)
 * Avoid flushing compaction_history after each operation (CASSANDRA-6287)
 * Fix repair assertion error when tombstones expire (CASSANDRA-6277)
 * Skip loading corrupt key cache (CASSANDRA-6260)
 * Fixes for compacting larger-than-memory rows (CASSANDRA-6274)
 * Compact hottest sstables first and optionally omit coldest from
   compaction entirely (CASSANDRA-6109)
 * Fix modifying column_metadata from thrift (CASSANDRA-6182)
 * cqlsh: fix LIST USERS output (CASSANDRA-6242)
 * Add IRequestSink interface (CASSANDRA-6248)
 * Update memtable size while flushing (CASSANDRA-6249)
 * Provide hooks around CQL2/CQL3 statement execution (CASSANDRA-6252)
 * Require Permission.SELECT for CAS updates (CASSANDRA-6247)
 * New CQL-aware SSTableWriter (CASSANDRA-5894)
 * Reject CAS operation when the protocol v1 is used (CASSANDRA-6270)
 * Correctly throw error when frame too large (CASSANDRA-5981)
 * Fix serialization bug in PagedRange with 2ndary indexes (CASSANDRA-6299)
 * Fix CQL3 table validation in Thrift (CASSANDRA-6140)
 * Fix bug missing results with IN clauses (CASSANDRA-6327)
 * Fix paging with reversed slices (CASSANDRA-6343)
 * Set minTimestamp correctly to be able to drop expired sstables (CASSANDRA-6337)
 * Support NaN and Infinity as float literals (CASSANDRA-6003)
 * Remove RF from nodetool ring output (CASSANDRA-6289)
 * Fix attempting to flush empty rows (CASSANDRA-6374)
 * Fix potential out of bounds exception when paging (CASSANDRA-6333)
Merged from 1.2:
 * Optimize FD phi calculation (CASSANDRA-6386)
 * Improve initial FD phi estimate when starting up (CASSANDRA-6385)
 * Don't list CQL3 table in CLI describe even if named explicitely
   (CASSANDRA-5750)
 * Invalidate row cache when dropping CF (CASSANDRA-6351)
 * add non-jamm path for cached statements (CASSANDRA-6293)
 * add windows bat files for shell commands (CASSANDRA-6145)
 * Require logging in for Thrift CQL2/3 statement preparation (CASSANDRA-6254)
 * restrict max_num_tokens to 1536 (CASSANDRA-6267)
 * Nodetool gets default JMX port from cassandra-env.sh (CASSANDRA-6273)
 * make calculatePendingRanges asynchronous (CASSANDRA-6244)
 * Remove blocking flushes in gossip thread (CASSANDRA-6297)
 * Fix potential socket leak in connectionpool creation (CASSANDRA-6308)
 * Allow LOCAL_ONE/LOCAL_QUORUM to work with SimpleStrategy (CASSANDRA-6238)
 * cqlsh: handle 'null' as session duration (CASSANDRA-6317)
 * Fix json2sstable handling of range tombstones (CASSANDRA-6316)
 * Fix missing one row in reverse query (CASSANDRA-6330)
 * Fix reading expired row value from row cache (CASSANDRA-6325)
 * Fix AssertionError when doing set element deletion (CASSANDRA-6341)
 * Make CL code for the native protocol match the one in C* 2.0
   (CASSANDRA-6347)
 * Disallow altering CQL3 table from thrift (CASSANDRA-6370)
 * Fix size computation of prepared statement (CASSANDRA-6369)


2.0.2
 * Update FailureDetector to use nanontime (CASSANDRA-4925)
 * Fix FileCacheService regressions (CASSANDRA-6149)
 * Never return WriteTimeout for CL.ANY (CASSANDRA-6132)
 * Fix race conditions in bulk loader (CASSANDRA-6129)
 * Add configurable metrics reporting (CASSANDRA-4430)
 * drop queries exceeding a configurable number of tombstones (CASSANDRA-6117)
 * Track and persist sstable read activity (CASSANDRA-5515)
 * Fixes for speculative retry (CASSANDRA-5932, CASSANDRA-6194)
 * Improve memory usage of metadata min/max column names (CASSANDRA-6077)
 * Fix thrift validation refusing row markers on CQL3 tables (CASSANDRA-6081)
 * Fix insertion of collections with CAS (CASSANDRA-6069)
 * Correctly send metadata on SELECT COUNT (CASSANDRA-6080)
 * Track clients' remote addresses in ClientState (CASSANDRA-6070)
 * Create snapshot dir if it does not exist when migrating
   leveled manifest (CASSANDRA-6093)
 * make sequential nodetool repair the default (CASSANDRA-5950)
 * Add more hooks for compaction strategy implementations (CASSANDRA-6111)
 * Fix potential NPE on composite 2ndary indexes (CASSANDRA-6098)
 * Delete can potentially be skipped in batch (CASSANDRA-6115)
 * Allow alter keyspace on system_traces (CASSANDRA-6016)
 * Disallow empty column names in cql (CASSANDRA-6136)
 * Use Java7 file-handling APIs and fix file moving on Windows (CASSANDRA-5383)
 * Save compaction history to system keyspace (CASSANDRA-5078)
 * Fix NPE if StorageService.getOperationMode() is executed before full startup (CASSANDRA-6166)
 * CQL3: support pre-epoch longs for TimestampType (CASSANDRA-6212)
 * Add reloadtriggers command to nodetool (CASSANDRA-4949)
 * cqlsh: ignore empty 'value alias' in DESCRIBE (CASSANDRA-6139)
 * Fix sstable loader (CASSANDRA-6205)
 * Reject bootstrapping if the node already exists in gossip (CASSANDRA-5571)
 * Fix NPE while loading paxos state (CASSANDRA-6211)
 * cqlsh: add SHOW SESSION <tracing-session> command (CASSANDRA-6228)
Merged from 1.2:
 * (Hadoop) Require CFRR batchSize to be at least 2 (CASSANDRA-6114)
 * Add a warning for small LCS sstable size (CASSANDRA-6191)
 * Add ability to list specific KS/CF combinations in nodetool cfstats (CASSANDRA-4191)
 * Mark CF clean if a mutation raced the drop and got it marked dirty (CASSANDRA-5946)
 * Add a LOCAL_ONE consistency level (CASSANDRA-6202)
 * Limit CQL prepared statement cache by size instead of count (CASSANDRA-6107)
 * Tracing should log write failure rather than raw exceptions (CASSANDRA-6133)
 * lock access to TM.endpointToHostIdMap (CASSANDRA-6103)
 * Allow estimated memtable size to exceed slab allocator size (CASSANDRA-6078)
 * Start MeteredFlusher earlier to prevent OOM during CL replay (CASSANDRA-6087)
 * Avoid sending Truncate command to fat clients (CASSANDRA-6088)
 * Allow where clause conditions to be in parenthesis (CASSANDRA-6037)
 * Do not open non-ssl storage port if encryption option is all (CASSANDRA-3916)
 * Move batchlog replay to its own executor (CASSANDRA-6079)
 * Add tombstone debug threshold and histogram (CASSANDRA-6042, 6057)
 * Enable tcp keepalive on incoming connections (CASSANDRA-4053)
 * Fix fat client schema pull NPE (CASSANDRA-6089)
 * Fix memtable flushing for indexed tables (CASSANDRA-6112)
 * Fix skipping columns with multiple slices (CASSANDRA-6119)
 * Expose connected thrift + native client counts (CASSANDRA-5084)
 * Optimize auth setup (CASSANDRA-6122)
 * Trace index selection (CASSANDRA-6001)
 * Update sstablesPerReadHistogram to use biased sampling (CASSANDRA-6164)
 * Log UnknownColumnfamilyException when closing socket (CASSANDRA-5725)
 * Properly error out on CREATE INDEX for counters table (CASSANDRA-6160)
 * Handle JMX notification failure for repair (CASSANDRA-6097)
 * (Hadoop) Fetch no more than 128 splits in parallel (CASSANDRA-6169)
 * stress: add username/password authentication support (CASSANDRA-6068)
 * Fix indexed queries with row cache enabled on parent table (CASSANDRA-5732)
 * Fix compaction race during columnfamily drop (CASSANDRA-5957)
 * Fix validation of empty column names for compact tables (CASSANDRA-6152)
 * Skip replaying mutations that pass CRC but fail to deserialize (CASSANDRA-6183)
 * Rework token replacement to use replace_address (CASSANDRA-5916)
 * Fix altering column types (CASSANDRA-6185)
 * cqlsh: fix CREATE/ALTER WITH completion (CASSANDRA-6196)
 * add windows bat files for shell commands (CASSANDRA-6145)
 * Fix potential stack overflow during range tombstones insertion (CASSANDRA-6181)
 * (Hadoop) Make LOCAL_ONE the default consistency level (CASSANDRA-6214)


2.0.1
 * Fix bug that could allow reading deleted data temporarily (CASSANDRA-6025)
 * Improve memory use defaults (CASSANDRA-6059)
 * Make ThriftServer more easlly extensible (CASSANDRA-6058)
 * Remove Hadoop dependency from ITransportFactory (CASSANDRA-6062)
 * add file_cache_size_in_mb setting (CASSANDRA-5661)
 * Improve error message when yaml contains invalid properties (CASSANDRA-5958)
 * Improve leveled compaction's ability to find non-overlapping L0 compactions
   to work on concurrently (CASSANDRA-5921)
 * Notify indexer of columns shadowed by range tombstones (CASSANDRA-5614)
 * Log Merkle tree stats (CASSANDRA-2698)
 * Switch from crc32 to adler32 for compressed sstable checksums (CASSANDRA-5862)
 * Improve offheap memcpy performance (CASSANDRA-5884)
 * Use a range aware scanner for cleanup (CASSANDRA-2524)
 * Cleanup doesn't need to inspect sstables that contain only local data
   (CASSANDRA-5722)
 * Add ability for CQL3 to list partition keys (CASSANDRA-4536)
 * Improve native protocol serialization (CASSANDRA-5664)
 * Upgrade Thrift to 0.9.1 (CASSANDRA-5923)
 * Require superuser status for adding triggers (CASSANDRA-5963)
 * Make standalone scrubber handle old and new style leveled manifest
   (CASSANDRA-6005)
 * Fix paxos bugs (CASSANDRA-6012, 6013, 6023)
 * Fix paged ranges with multiple replicas (CASSANDRA-6004)
 * Fix potential AssertionError during tracing (CASSANDRA-6041)
 * Fix NPE in sstablesplit (CASSANDRA-6027)
 * Migrate pre-2.0 key/value/column aliases to system.schema_columns
   (CASSANDRA-6009)
 * Paging filter empty rows too agressively (CASSANDRA-6040)
 * Support variadic parameters for IN clauses (CASSANDRA-4210)
 * cqlsh: return the result of CAS writes (CASSANDRA-5796)
 * Fix validation of IN clauses with 2ndary indexes (CASSANDRA-6050)
 * Support named bind variables in CQL (CASSANDRA-6033)
Merged from 1.2:
 * Allow cache-keys-to-save to be set at runtime (CASSANDRA-5980)
 * Avoid second-guessing out-of-space state (CASSANDRA-5605)
 * Tuning knobs for dealing with large blobs and many CFs (CASSANDRA-5982)
 * (Hadoop) Fix CQLRW for thrift tables (CASSANDRA-6002)
 * Fix possible divide-by-zero in HHOM (CASSANDRA-5990)
 * Allow local batchlog writes for CL.ANY (CASSANDRA-5967)
 * Upgrade metrics-core to version 2.2.0 (CASSANDRA-5947)
 * Fix CqlRecordWriter with composite keys (CASSANDRA-5949)
 * Add snitch, schema version, cluster, partitioner to JMX (CASSANDRA-5881)
 * Allow disabling SlabAllocator (CASSANDRA-5935)
 * Make user-defined compaction JMX blocking (CASSANDRA-4952)
 * Fix streaming does not transfer wrapped range (CASSANDRA-5948)
 * Fix loading index summary containing empty key (CASSANDRA-5965)
 * Correctly handle limits in CompositesSearcher (CASSANDRA-5975)
 * Pig: handle CQL collections (CASSANDRA-5867)
 * Pass the updated cf to the PRSI index() method (CASSANDRA-5999)
 * Allow empty CQL3 batches (as no-op) (CASSANDRA-5994)
 * Support null in CQL3 functions (CASSANDRA-5910)
 * Replace the deprecated MapMaker with CacheLoader (CASSANDRA-6007)
 * Add SSTableDeletingNotification to DataTracker (CASSANDRA-6010)
 * Fix snapshots in use get deleted during snapshot repair (CASSANDRA-6011)
 * Move hints and exception count to o.a.c.metrics (CASSANDRA-6017)
 * Fix memory leak in snapshot repair (CASSANDRA-6047)
 * Fix sstable2sjon for CQL3 tables (CASSANDRA-5852)


2.0.0
 * Fix thrift validation when inserting into CQL3 tables (CASSANDRA-5138)
 * Fix periodic memtable flushing behavior with clean memtables (CASSANDRA-5931)
 * Fix dateOf() function for pre-2.0 timestamp columns (CASSANDRA-5928)
 * Fix SSTable unintentionally loads BF when opened for batch (CASSANDRA-5938)
 * Add stream session progress to JMX (CASSANDRA-4757)
 * Fix NPE during CAS operation (CASSANDRA-5925)
Merged from 1.2:
 * Fix getBloomFilterDiskSpaceUsed for AlwaysPresentFilter (CASSANDRA-5900)
 * Don't announce schema version until we've loaded the changes locally
   (CASSANDRA-5904)
 * Fix to support off heap bloom filters size greater than 2 GB (CASSANDRA-5903)
 * Properly handle parsing huge map and set literals (CASSANDRA-5893)


2.0.0-rc2
 * enable vnodes by default (CASSANDRA-5869)
 * fix CAS contention timeout (CASSANDRA-5830)
 * fix HsHa to respect max frame size (CASSANDRA-4573)
 * Fix (some) 2i on composite components omissions (CASSANDRA-5851)
 * cqlsh: add DESCRIBE FULL SCHEMA variant (CASSANDRA-5880)
Merged from 1.2:
 * Correctly validate sparse composite cells in scrub (CASSANDRA-5855)
 * Add KeyCacheHitRate metric to CF metrics (CASSANDRA-5868)
 * cqlsh: add support for multiline comments (CASSANDRA-5798)
 * Handle CQL3 SELECT duplicate IN restrictions on clustering columns
   (CASSANDRA-5856)


2.0.0-rc1
 * improve DecimalSerializer performance (CASSANDRA-5837)
 * fix potential spurious wakeup in AsyncOneResponse (CASSANDRA-5690)
 * fix schema-related trigger issues (CASSANDRA-5774)
 * Better validation when accessing CQL3 table from thrift (CASSANDRA-5138)
 * Fix assertion error during repair (CASSANDRA-5801)
 * Fix range tombstone bug (CASSANDRA-5805)
 * DC-local CAS (CASSANDRA-5797)
 * Add a native_protocol_version column to the system.local table (CASSANRDA-5819)
 * Use index_interval from cassandra.yaml when upgraded (CASSANDRA-5822)
 * Fix buffer underflow on socket close (CASSANDRA-5792)
Merged from 1.2:
 * Fix reading DeletionTime from 1.1-format sstables (CASSANDRA-5814)
 * cqlsh: add collections support to COPY (CASSANDRA-5698)
 * retry important messages for any IOException (CASSANDRA-5804)
 * Allow empty IN relations in SELECT/UPDATE/DELETE statements (CASSANDRA-5626)
 * cqlsh: fix crashing on Windows due to libedit detection (CASSANDRA-5812)
 * fix bulk-loading compressed sstables (CASSANDRA-5820)
 * (Hadoop) fix quoting in CqlPagingRecordReader and CqlRecordWriter
   (CASSANDRA-5824)
 * update default LCS sstable size to 160MB (CASSANDRA-5727)
 * Allow compacting 2Is via nodetool (CASSANDRA-5670)
 * Hex-encode non-String keys in OPP (CASSANDRA-5793)
 * nodetool history logging (CASSANDRA-5823)
 * (Hadoop) fix support for Thrift tables in CqlPagingRecordReader
   (CASSANDRA-5752)
 * add "all time blocked" to StatusLogger output (CASSANDRA-5825)
 * Future-proof inter-major-version schema migrations (CASSANDRA-5845)
 * (Hadoop) add CqlPagingRecordReader support for ReversedType in Thrift table
   (CASSANDRA-5718)
 * Add -no-snapshot option to scrub (CASSANDRA-5891)
 * Fix to support off heap bloom filters size greater than 2 GB (CASSANDRA-5903)
 * Properly handle parsing huge map and set literals (CASSANDRA-5893)
 * Fix LCS L0 compaction may overlap in L1 (CASSANDRA-5907)
 * New sstablesplit tool to split large sstables offline (CASSANDRA-4766)
 * Fix potential deadlock in native protocol server (CASSANDRA-5926)
 * Disallow incompatible type change in CQL3 (CASSANDRA-5882)
Merged from 1.1:
 * Correctly validate sparse composite cells in scrub (CASSANDRA-5855)


2.0.0-beta2
 * Replace countPendingHints with Hints Created metric (CASSANDRA-5746)
 * Allow nodetool with no args, and with help to run without a server (CASSANDRA-5734)
 * Cleanup AbstractType/TypeSerializer classes (CASSANDRA-5744)
 * Remove unimplemented cli option schema-mwt (CASSANDRA-5754)
 * Support range tombstones in thrift (CASSANDRA-5435)
 * Normalize table-manipulating CQL3 statements' class names (CASSANDRA-5759)
 * cqlsh: add missing table options to DESCRIBE output (CASSANDRA-5749)
 * Fix assertion error during repair (CASSANDRA-5757)
 * Fix bulkloader (CASSANDRA-5542)
 * Add LZ4 compression to the native protocol (CASSANDRA-5765)
 * Fix bugs in the native protocol v2 (CASSANDRA-5770)
 * CAS on 'primary key only' table (CASSANDRA-5715)
 * Support streaming SSTables of old versions (CASSANDRA-5772)
 * Always respect protocol version in native protocol (CASSANDRA-5778)
 * Fix ConcurrentModificationException during streaming (CASSANDRA-5782)
 * Update deletion timestamp in Commit#updatesWithPaxosTime (CASSANDRA-5787)
 * Thrift cas() method crashes if input columns are not sorted (CASSANDRA-5786)
 * Order columns names correctly when querying for CAS (CASSANDRA-5788)
 * Fix streaming retry (CASSANDRA-5775)
Merged from 1.2:
 * if no seeds can be a reached a node won't start in a ring by itself (CASSANDRA-5768)
 * add cassandra.unsafesystem property (CASSANDRA-5704)
 * (Hadoop) quote identifiers in CqlPagingRecordReader (CASSANDRA-5763)
 * Add replace_node functionality for vnodes (CASSANDRA-5337)
 * Add timeout events to query traces (CASSANDRA-5520)
 * Fix serialization of the LEFT gossip value (CASSANDRA-5696)
 * Pig: support for cql3 tables (CASSANDRA-5234)
 * Fix skipping range tombstones with reverse queries (CASSANDRA-5712)
 * Expire entries out of ThriftSessionManager (CASSANDRA-5719)
 * Don't keep ancestor information in memory (CASSANDRA-5342)
 * Expose native protocol server status in nodetool info (CASSANDRA-5735)
 * Fix pathetic performance of range tombstones (CASSANDRA-5677)
 * Fix querying with an empty (impossible) range (CASSANDRA-5573)
 * cqlsh: handle CUSTOM 2i in DESCRIBE output (CASSANDRA-5760)
 * Fix minor bug in Range.intersects(Bound) (CASSANDRA-5771)
 * cqlsh: handle disabled compression in DESCRIBE output (CASSANDRA-5766)
 * Ensure all UP events are notified on the native protocol (CASSANDRA-5769)
 * Fix formatting of sstable2json with multiple -k arguments (CASSANDRA-5781)
 * Don't rely on row marker for queries in general to hide lost markers
   after TTL expires (CASSANDRA-5762)
 * Sort nodetool help output (CASSANDRA-5776)
 * Fix column expiring during 2 phases compaction (CASSANDRA-5799)
 * now() is being rejected in INSERTs when inside collections (CASSANDRA-5795)


2.0.0-beta1
 * Add support for indexing clustered columns (CASSANDRA-5125)
 * Removed on-heap row cache (CASSANDRA-5348)
 * use nanotime consistently for node-local timeouts (CASSANDRA-5581)
 * Avoid unnecessary second pass on name-based queries (CASSANDRA-5577)
 * Experimental triggers (CASSANDRA-1311)
 * JEMalloc support for off-heap allocation (CASSANDRA-3997)
 * Single-pass compaction (CASSANDRA-4180)
 * Removed token range bisection (CASSANDRA-5518)
 * Removed compatibility with pre-1.2.5 sstables and network messages
   (CASSANDRA-5511)
 * removed PBSPredictor (CASSANDRA-5455)
 * CAS support (CASSANDRA-5062, 5441, 5442, 5443, 5619, 5667)
 * Leveled compaction performs size-tiered compactions in L0
   (CASSANDRA-5371, 5439)
 * Add yaml network topology snitch for mixed ec2/other envs (CASSANDRA-5339)
 * Log when a node is down longer than the hint window (CASSANDRA-4554)
 * Optimize tombstone creation for ExpiringColumns (CASSANDRA-4917)
 * Improve LeveledScanner work estimation (CASSANDRA-5250, 5407)
 * Replace compaction lock with runWithCompactionsDisabled (CASSANDRA-3430)
 * Change Message IDs to ints (CASSANDRA-5307)
 * Move sstable level information into the Stats component, removing the
   need for a separate Manifest file (CASSANDRA-4872)
 * avoid serializing to byte[] on commitlog append (CASSANDRA-5199)
 * make index_interval configurable per columnfamily (CASSANDRA-3961, CASSANDRA-5650)
 * add default_time_to_live (CASSANDRA-3974)
 * add memtable_flush_period_in_ms (CASSANDRA-4237)
 * replace supercolumns internally by composites (CASSANDRA-3237, 5123)
 * upgrade thrift to 0.9.0 (CASSANDRA-3719)
 * drop unnecessary keyspace parameter from user-defined compaction API
   (CASSANDRA-5139)
 * more robust solution to incomplete compactions + counters (CASSANDRA-5151)
 * Change order of directory searching for c*.in.sh (CASSANDRA-3983)
 * Add tool to reset SSTable compaction level for LCS (CASSANDRA-5271)
 * Allow custom configuration loader (CASSANDRA-5045)
 * Remove memory emergency pressure valve logic (CASSANDRA-3534)
 * Reduce request latency with eager retry (CASSANDRA-4705)
 * cqlsh: Remove ASSUME command (CASSANDRA-5331)
 * Rebuild BF when loading sstables if bloom_filter_fp_chance
   has changed since compaction (CASSANDRA-5015)
 * remove row-level bloom filters (CASSANDRA-4885)
 * Change Kernel Page Cache skipping into row preheating (disabled by default)
   (CASSANDRA-4937)
 * Improve repair by deciding on a gcBefore before sending
   out TreeRequests (CASSANDRA-4932)
 * Add an official way to disable compactions (CASSANDRA-5074)
 * Reenable ALTER TABLE DROP with new semantics (CASSANDRA-3919)
 * Add binary protocol versioning (CASSANDRA-5436)
 * Swap THshaServer for TThreadedSelectorServer (CASSANDRA-5530)
 * Add alias support to SELECT statement (CASSANDRA-5075)
 * Don't create empty RowMutations in CommitLogReplayer (CASSANDRA-5541)
 * Use range tombstones when dropping cfs/columns from schema (CASSANDRA-5579)
 * cqlsh: drop CQL2/CQL3-beta support (CASSANDRA-5585)
 * Track max/min column names in sstables to be able to optimize slice
   queries (CASSANDRA-5514, CASSANDRA-5595, CASSANDRA-5600)
 * Binary protocol: allow batching already prepared statements (CASSANDRA-4693)
 * Allow preparing timestamp, ttl and limit in CQL3 queries (CASSANDRA-4450)
 * Support native link w/o JNA in Java7 (CASSANDRA-3734)
 * Use SASL authentication in binary protocol v2 (CASSANDRA-5545)
 * Replace Thrift HsHa with LMAX Disruptor based implementation (CASSANDRA-5582)
 * cqlsh: Add row count to SELECT output (CASSANDRA-5636)
 * Include a timestamp with all read commands to determine column expiration
   (CASSANDRA-5149)
 * Streaming 2.0 (CASSANDRA-5286, 5699)
 * Conditional create/drop ks/table/index statements in CQL3 (CASSANDRA-2737)
 * more pre-table creation property validation (CASSANDRA-5693)
 * Redesign repair messages (CASSANDRA-5426)
 * Fix ALTER RENAME post-5125 (CASSANDRA-5702)
 * Disallow renaming a 2ndary indexed column (CASSANDRA-5705)
 * Rename Table to Keyspace (CASSANDRA-5613)
 * Ensure changing column_index_size_in_kb on different nodes don't corrupt the
   sstable (CASSANDRA-5454)
 * Move resultset type information into prepare, not execute (CASSANDRA-5649)
 * Auto paging in binary protocol (CASSANDRA-4415, 5714)
 * Don't tie client side use of AbstractType to JDBC (CASSANDRA-4495)
 * Adds new TimestampType to replace DateType (CASSANDRA-5723, CASSANDRA-5729)
Merged from 1.2:
 * make starting native protocol server idempotent (CASSANDRA-5728)
 * Fix loading key cache when a saved entry is no longer valid (CASSANDRA-5706)
 * Fix serialization of the LEFT gossip value (CASSANDRA-5696)
 * cqlsh: Don't show 'null' in place of empty values (CASSANDRA-5675)
 * Race condition in detecting version on a mixed 1.1/1.2 cluster
   (CASSANDRA-5692)
 * Fix skipping range tombstones with reverse queries (CASSANDRA-5712)
 * Expire entries out of ThriftSessionManager (CASSANRDA-5719)
 * Don't keep ancestor information in memory (CASSANDRA-5342)
 * cqlsh: fix handling of semicolons inside BATCH queries (CASSANDRA-5697)


1.2.6
 * Fix tracing when operation completes before all responses arrive
   (CASSANDRA-5668)
 * Fix cross-DC mutation forwarding (CASSANDRA-5632)
 * Reduce SSTableLoader memory usage (CASSANDRA-5555)
 * Scale hinted_handoff_throttle_in_kb to cluster size (CASSANDRA-5272)
 * (Hadoop) Add CQL3 input/output formats (CASSANDRA-4421, 5622)
 * (Hadoop) Fix InputKeyRange in CFIF (CASSANDRA-5536)
 * Fix dealing with ridiculously large max sstable sizes in LCS (CASSANDRA-5589)
 * Ignore pre-truncate hints (CASSANDRA-4655)
 * Move System.exit on OOM into a separate thread (CASSANDRA-5273)
 * Write row markers when serializing schema (CASSANDRA-5572)
 * Check only SSTables for the requested range when streaming (CASSANDRA-5569)
 * Improve batchlog replay behavior and hint ttl handling (CASSANDRA-5314)
 * Exclude localTimestamp from validation for tombstones (CASSANDRA-5398)
 * cqlsh: add custom prompt support (CASSANDRA-5539)
 * Reuse prepared statements in hot auth queries (CASSANDRA-5594)
 * cqlsh: add vertical output option (see EXPAND) (CASSANDRA-5597)
 * Add a rate limit option to stress (CASSANDRA-5004)
 * have BulkLoader ignore snapshots directories (CASSANDRA-5587)
 * fix SnitchProperties logging context (CASSANDRA-5602)
 * Expose whether jna is enabled and memory is locked via JMX (CASSANDRA-5508)
 * cqlsh: fix COPY FROM with ReversedType (CASSANDRA-5610)
 * Allow creating CUSTOM indexes on collections (CASSANDRA-5615)
 * Evaluate now() function at execution time (CASSANDRA-5616)
 * Expose detailed read repair metrics (CASSANDRA-5618)
 * Correct blob literal + ReversedType parsing (CASSANDRA-5629)
 * Allow GPFS to prefer the internal IP like EC2MRS (CASSANDRA-5630)
 * fix help text for -tspw cassandra-cli (CASSANDRA-5643)
 * don't throw away initial causes exceptions for internode encryption issues
   (CASSANDRA-5644)
 * Fix message spelling errors for cql select statements (CASSANDRA-5647)
 * Suppress custom exceptions thru jmx (CASSANDRA-5652)
 * Update CREATE CUSTOM INDEX syntax (CASSANDRA-5639)
 * Fix PermissionDetails.equals() method (CASSANDRA-5655)
 * Never allow partition key ranges in CQL3 without token() (CASSANDRA-5666)
 * Gossiper incorrectly drops AppState for an upgrading node (CASSANDRA-5660)
 * Connection thrashing during multi-region ec2 during upgrade, due to
   messaging version (CASSANDRA-5669)
 * Avoid over reconnecting in EC2MRS (CASSANDRA-5678)
 * Fix ReadResponseSerializer.serializedSize() for digest reads (CASSANDRA-5476)
 * allow sstable2json on 2i CFs (CASSANDRA-5694)
Merged from 1.1:
 * Remove buggy thrift max message length option (CASSANDRA-5529)
 * Fix NPE in Pig's widerow mode (CASSANDRA-5488)
 * Add split size parameter to Pig and disable split combination (CASSANDRA-5544)


1.2.5
 * make BytesToken.toString only return hex bytes (CASSANDRA-5566)
 * Ensure that submitBackground enqueues at least one task (CASSANDRA-5554)
 * fix 2i updates with identical values and timestamps (CASSANDRA-5540)
 * fix compaction throttling bursty-ness (CASSANDRA-4316)
 * reduce memory consumption of IndexSummary (CASSANDRA-5506)
 * remove per-row column name bloom filters (CASSANDRA-5492)
 * Include fatal errors in trace events (CASSANDRA-5447)
 * Ensure that PerRowSecondaryIndex is notified of row-level deletes
   (CASSANDRA-5445)
 * Allow empty blob literals in CQL3 (CASSANDRA-5452)
 * Fix streaming RangeTombstones at column index boundary (CASSANDRA-5418)
 * Fix preparing statements when current keyspace is not set (CASSANDRA-5468)
 * Fix SemanticVersion.isSupportedBy minor/patch handling (CASSANDRA-5496)
 * Don't provide oldCfId for post-1.1 system cfs (CASSANDRA-5490)
 * Fix primary range ignores replication strategy (CASSANDRA-5424)
 * Fix shutdown of binary protocol server (CASSANDRA-5507)
 * Fix repair -snapshot not working (CASSANDRA-5512)
 * Set isRunning flag later in binary protocol server (CASSANDRA-5467)
 * Fix use of CQL3 functions with descending clustering order (CASSANDRA-5472)
 * Disallow renaming columns one at a time for thrift table in CQL3
   (CASSANDRA-5531)
 * cqlsh: add CLUSTERING ORDER BY support to DESCRIBE (CASSANDRA-5528)
 * Add custom secondary index support to CQL3 (CASSANDRA-5484)
 * Fix repair hanging silently on unexpected error (CASSANDRA-5229)
 * Fix Ec2Snitch regression introduced by CASSANDRA-5171 (CASSANDRA-5432)
 * Add nodetool enablebackup/disablebackup (CASSANDRA-5556)
 * cqlsh: fix DESCRIBE after case insensitive USE (CASSANDRA-5567)
Merged from 1.1
 * Add retry mechanism to OTC for non-droppable_verbs (CASSANDRA-5393)
 * Use allocator information to improve memtable memory usage estimate
   (CASSANDRA-5497)
 * Fix trying to load deleted row into row cache on startup (CASSANDRA-4463)
 * fsync leveled manifest to avoid corruption (CASSANDRA-5535)
 * Fix Bound intersection computation (CASSANDRA-5551)
 * sstablescrub now respects max memory size in cassandra.in.sh (CASSANDRA-5562)


1.2.4
 * Ensure that PerRowSecondaryIndex updates see the most recent values
   (CASSANDRA-5397)
 * avoid duplicate index entries ind PrecompactedRow and
   ParallelCompactionIterable (CASSANDRA-5395)
 * remove the index entry on oldColumn when new column is a tombstone
   (CASSANDRA-5395)
 * Change default stream throughput from 400 to 200 mbps (CASSANDRA-5036)
 * Gossiper logs DOWN for symmetry with UP (CASSANDRA-5187)
 * Fix mixing prepared statements between keyspaces (CASSANDRA-5352)
 * Fix consistency level during bootstrap - strike 3 (CASSANDRA-5354)
 * Fix transposed arguments in AlreadyExistsException (CASSANDRA-5362)
 * Improve asynchronous hint delivery (CASSANDRA-5179)
 * Fix Guava dependency version (12.0 -> 13.0.1) for Maven (CASSANDRA-5364)
 * Validate that provided CQL3 collection value are < 64K (CASSANDRA-5355)
 * Make upgradeSSTable skip current version sstables by default (CASSANDRA-5366)
 * Optimize min/max timestamp collection (CASSANDRA-5373)
 * Invalid streamId in cql binary protocol when using invalid CL
   (CASSANDRA-5164)
 * Fix validation for IN where clauses with collections (CASSANDRA-5376)
 * Copy resultSet on count query to avoid ConcurrentModificationException
   (CASSANDRA-5382)
 * Correctly typecheck in CQL3 even with ReversedType (CASSANDRA-5386)
 * Fix streaming compressed files when using encryption (CASSANDRA-5391)
 * cassandra-all 1.2.0 pom missing netty dependency (CASSANDRA-5392)
 * Fix writetime/ttl functions on null values (CASSANDRA-5341)
 * Fix NPE during cql3 select with token() (CASSANDRA-5404)
 * IndexHelper.skipBloomFilters won't skip non-SHA filters (CASSANDRA-5385)
 * cqlsh: Print maps ordered by key, sort sets (CASSANDRA-5413)
 * Add null syntax support in CQL3 for inserts (CASSANDRA-3783)
 * Allow unauthenticated set_keyspace() calls (CASSANDRA-5423)
 * Fix potential incremental backups race (CASSANDRA-5410)
 * Fix prepared BATCH statements with batch-level timestamps (CASSANDRA-5415)
 * Allow overriding superuser setup delay (CASSANDRA-5430)
 * cassandra-shuffle with JMX usernames and passwords (CASSANDRA-5431)
Merged from 1.1:
 * cli: Quote ks and cf names in schema output when needed (CASSANDRA-5052)
 * Fix bad default for min/max timestamp in SSTableMetadata (CASSANDRA-5372)
 * Fix cf name extraction from manifest in Directories.migrateFile()
   (CASSANDRA-5242)
 * Support pluggable internode authentication (CASSANDRA-5401)


1.2.3
 * add check for sstable overlap within a level on startup (CASSANDRA-5327)
 * replace ipv6 colons in jmx object names (CASSANDRA-5298, 5328)
 * Avoid allocating SSTableBoundedScanner during repair when the range does
   not intersect the sstable (CASSANDRA-5249)
 * Don't lowercase property map keys (this breaks NTS) (CASSANDRA-5292)
 * Fix composite comparator with super columns (CASSANDRA-5287)
 * Fix insufficient validation of UPDATE queries against counter cfs
   (CASSANDRA-5300)
 * Fix PropertyFileSnitch default DC/Rack behavior (CASSANDRA-5285)
 * Handle null values when executing prepared statement (CASSANDRA-5081)
 * Add netty to pom dependencies (CASSANDRA-5181)
 * Include type arguments in Thrift CQLPreparedResult (CASSANDRA-5311)
 * Fix compaction not removing columns when bf_fp_ratio is 1 (CASSANDRA-5182)
 * cli: Warn about missing CQL3 tables in schema descriptions (CASSANDRA-5309)
 * Re-enable unknown option in replication/compaction strategies option for
   backward compatibility (CASSANDRA-4795)
 * Add binary protocol support to stress (CASSANDRA-4993)
 * cqlsh: Fix COPY FROM value quoting and null handling (CASSANDRA-5305)
 * Fix repair -pr for vnodes (CASSANDRA-5329)
 * Relax CL for auth queries for non-default users (CASSANDRA-5310)
 * Fix AssertionError during repair (CASSANDRA-5245)
 * Don't announce migrations to pre-1.2 nodes (CASSANDRA-5334)
Merged from 1.1:
 * Update offline scrub for 1.0 -> 1.1 directory structure (CASSANDRA-5195)
 * add tmp flag to Descriptor hashcode (CASSANDRA-4021)
 * fix logging of "Found table data in data directories" when only system tables
   are present (CASSANDRA-5289)
 * cli: Add JMX authentication support (CASSANDRA-5080)
 * nodetool: ability to repair specific range (CASSANDRA-5280)
 * Fix possible assertion triggered in SliceFromReadCommand (CASSANDRA-5284)
 * cqlsh: Add inet type support on Windows (ipv4-only) (CASSANDRA-4801)
 * Fix race when initializing ColumnFamilyStore (CASSANDRA-5350)
 * Add UseTLAB JVM flag (CASSANDRA-5361)


1.2.2
 * fix potential for multiple concurrent compactions of the same sstables
   (CASSANDRA-5256)
 * avoid no-op caching of byte[] on commitlog append (CASSANDRA-5199)
 * fix symlinks under data dir not working (CASSANDRA-5185)
 * fix bug in compact storage metadata handling (CASSANDRA-5189)
 * Validate login for USE queries (CASSANDRA-5207)
 * cli: remove default username and password (CASSANDRA-5208)
 * configure populate_io_cache_on_flush per-CF (CASSANDRA-4694)
 * allow configuration of internode socket buffer (CASSANDRA-3378)
 * Make sstable directory picking blacklist-aware again (CASSANDRA-5193)
 * Correctly expire gossip states for edge cases (CASSANDRA-5216)
 * Improve handling of directory creation failures (CASSANDRA-5196)
 * Expose secondary indicies to the rest of nodetool (CASSANDRA-4464)
 * Binary protocol: avoid sending notification for 0.0.0.0 (CASSANDRA-5227)
 * add UseCondCardMark XX jvm settings on jdk 1.7 (CASSANDRA-4366)
 * CQL3 refactor to allow conversion function (CASSANDRA-5226)
 * Fix drop of sstables in some circumstance (CASSANDRA-5232)
 * Implement caching of authorization results (CASSANDRA-4295)
 * Add support for LZ4 compression (CASSANDRA-5038)
 * Fix missing columns in wide rows queries (CASSANDRA-5225)
 * Simplify auth setup and make system_auth ks alterable (CASSANDRA-5112)
 * Stop compactions from hanging during bootstrap (CASSANDRA-5244)
 * fix compressed streaming sending extra chunk (CASSANDRA-5105)
 * Add CQL3-based implementations of IAuthenticator and IAuthorizer
   (CASSANDRA-4898)
 * Fix timestamp-based tomstone removal logic (CASSANDRA-5248)
 * cli: Add JMX authentication support (CASSANDRA-5080)
 * Fix forceFlush behavior (CASSANDRA-5241)
 * cqlsh: Add username autocompletion (CASSANDRA-5231)
 * Fix CQL3 composite partition key error (CASSANDRA-5240)
 * Allow IN clause on last clustering key (CASSANDRA-5230)
Merged from 1.1:
 * fix start key/end token validation for wide row iteration (CASSANDRA-5168)
 * add ConfigHelper support for Thrift frame and max message sizes (CASSANDRA-5188)
 * fix nodetool repair not fail on node down (CASSANDRA-5203)
 * always collect tombstone hints (CASSANDRA-5068)
 * Fix error when sourcing file in cqlsh (CASSANDRA-5235)


1.2.1
 * stream undelivered hints on decommission (CASSANDRA-5128)
 * GossipingPropertyFileSnitch loads saved dc/rack info if needed (CASSANDRA-5133)
 * drain should flush system CFs too (CASSANDRA-4446)
 * add inter_dc_tcp_nodelay setting (CASSANDRA-5148)
 * re-allow wrapping ranges for start_token/end_token range pairitspwng (CASSANDRA-5106)
 * fix validation compaction of empty rows (CASSANDRA-5136)
 * nodetool methods to enable/disable hint storage/delivery (CASSANDRA-4750)
 * disallow bloom filter false positive chance of 0 (CASSANDRA-5013)
 * add threadpool size adjustment methods to JMXEnabledThreadPoolExecutor and
   CompactionManagerMBean (CASSANDRA-5044)
 * fix hinting for dropped local writes (CASSANDRA-4753)
 * off-heap cache doesn't need mutable column container (CASSANDRA-5057)
 * apply disk_failure_policy to bad disks on initial directory creation
   (CASSANDRA-4847)
 * Optimize name-based queries to use ArrayBackedSortedColumns (CASSANDRA-5043)
 * Fall back to old manifest if most recent is unparseable (CASSANDRA-5041)
 * pool [Compressed]RandomAccessReader objects on the partitioned read path
   (CASSANDRA-4942)
 * Add debug logging to list filenames processed by Directories.migrateFile
   method (CASSANDRA-4939)
 * Expose black-listed directories via JMX (CASSANDRA-4848)
 * Log compaction merge counts (CASSANDRA-4894)
 * Minimize byte array allocation by AbstractData{Input,Output} (CASSANDRA-5090)
 * Add SSL support for the binary protocol (CASSANDRA-5031)
 * Allow non-schema system ks modification for shuffle to work (CASSANDRA-5097)
 * cqlsh: Add default limit to SELECT statements (CASSANDRA-4972)
 * cqlsh: fix DESCRIBE for 1.1 cfs in CQL3 (CASSANDRA-5101)
 * Correctly gossip with nodes >= 1.1.7 (CASSANDRA-5102)
 * Ensure CL guarantees on digest mismatch (CASSANDRA-5113)
 * Validate correctly selects on composite partition key (CASSANDRA-5122)
 * Fix exception when adding collection (CASSANDRA-5117)
 * Handle states for non-vnode clusters correctly (CASSANDRA-5127)
 * Refuse unrecognized replication and compaction strategy options (CASSANDRA-4795)
 * Pick the correct value validator in sstable2json for cql3 tables (CASSANDRA-5134)
 * Validate login for describe_keyspace, describe_keyspaces and set_keyspace
   (CASSANDRA-5144)
 * Fix inserting empty maps (CASSANDRA-5141)
 * Don't remove tokens from System table for node we know (CASSANDRA-5121)
 * fix streaming progress report for compresed files (CASSANDRA-5130)
 * Coverage analysis for low-CL queries (CASSANDRA-4858)
 * Stop interpreting dates as valid timeUUID value (CASSANDRA-4936)
 * Adds E notation for floating point numbers (CASSANDRA-4927)
 * Detect (and warn) unintentional use of the cql2 thrift methods when cql3 was
   intended (CASSANDRA-5172)
 * cli: Quote ks and cf names in schema output when needed (CASSANDRA-5052)
 * Fix cf name extraction from manifest in Directories.migrateFile() (CASSANDRA-5242)
 * Replace mistaken usage of commons-logging with slf4j (CASSANDRA-5464)
 * Ensure Jackson dependency matches lib (CASSANDRA-5126)
 * Expose droppable tombstone ratio stats over JMX (CASSANDRA-5159)
Merged from 1.1:
 * Simplify CompressedRandomAccessReader to work around JDK FD bug (CASSANDRA-5088)
 * Improve handling a changing target throttle rate mid-compaction (CASSANDRA-5087)
 * Pig: correctly decode row keys in widerow mode (CASSANDRA-5098)
 * nodetool repair command now prints progress (CASSANDRA-4767)
 * fix user defined compaction to run against 1.1 data directory (CASSANDRA-5118)
 * Fix CQL3 BATCH authorization caching (CASSANDRA-5145)
 * fix get_count returns incorrect value with TTL (CASSANDRA-5099)
 * better handling for mid-compaction failure (CASSANDRA-5137)
 * convert default marshallers list to map for better readability (CASSANDRA-5109)
 * fix ConcurrentModificationException in getBootstrapSource (CASSANDRA-5170)
 * fix sstable maxtimestamp for row deletes and pre-1.1.1 sstables (CASSANDRA-5153)
 * Fix thread growth on node removal (CASSANDRA-5175)
 * Make Ec2Region's datacenter name configurable (CASSANDRA-5155)


1.2.0
 * Disallow counters in collections (CASSANDRA-5082)
 * cqlsh: add unit tests (CASSANDRA-3920)
 * fix default bloom_filter_fp_chance for LeveledCompactionStrategy (CASSANDRA-5093)
Merged from 1.1:
 * add validation for get_range_slices with start_key and end_token (CASSANDRA-5089)


1.2.0-rc2
 * fix nodetool ownership display with vnodes (CASSANDRA-5065)
 * cqlsh: add DESCRIBE KEYSPACES command (CASSANDRA-5060)
 * Fix potential infinite loop when reloading CFS (CASSANDRA-5064)
 * Fix SimpleAuthorizer example (CASSANDRA-5072)
 * cqlsh: force CL.ONE for tracing and system.schema* queries (CASSANDRA-5070)
 * Includes cassandra-shuffle in the debian package (CASSANDRA-5058)
Merged from 1.1:
 * fix multithreaded compaction deadlock (CASSANDRA-4492)
 * fix temporarily missing schema after upgrade from pre-1.1.5 (CASSANDRA-5061)
 * Fix ALTER TABLE overriding compression options with defaults
   (CASSANDRA-4996, 5066)
 * fix specifying and altering crc_check_chance (CASSANDRA-5053)
 * fix Murmur3Partitioner ownership% calculation (CASSANDRA-5076)
 * Don't expire columns sooner than they should in 2ndary indexes (CASSANDRA-5079)


1.2-rc1
 * rename rpc_timeout settings to request_timeout (CASSANDRA-5027)
 * add BF with 0.1 FP to LCS by default (CASSANDRA-5029)
 * Fix preparing insert queries (CASSANDRA-5016)
 * Fix preparing queries with counter increment (CASSANDRA-5022)
 * Fix preparing updates with collections (CASSANDRA-5017)
 * Don't generate UUID based on other node address (CASSANDRA-5002)
 * Fix message when trying to alter a clustering key type (CASSANDRA-5012)
 * Update IAuthenticator to match the new IAuthorizer (CASSANDRA-5003)
 * Fix inserting only a key in CQL3 (CASSANDRA-5040)
 * Fix CQL3 token() function when used with strings (CASSANDRA-5050)
Merged from 1.1:
 * reduce log spam from invalid counter shards (CASSANDRA-5026)
 * Improve schema propagation performance (CASSANDRA-5025)
 * Fix for IndexHelper.IndexFor throws OOB Exception (CASSANDRA-5030)
 * cqlsh: make it possible to describe thrift CFs (CASSANDRA-4827)
 * cqlsh: fix timestamp formatting on some platforms (CASSANDRA-5046)


1.2-beta3
 * make consistency level configurable in cqlsh (CASSANDRA-4829)
 * fix cqlsh rendering of blob fields (CASSANDRA-4970)
 * fix cqlsh DESCRIBE command (CASSANDRA-4913)
 * save truncation position in system table (CASSANDRA-4906)
 * Move CompressionMetadata off-heap (CASSANDRA-4937)
 * allow CLI to GET cql3 columnfamily data (CASSANDRA-4924)
 * Fix rare race condition in getExpireTimeForEndpoint (CASSANDRA-4402)
 * acquire references to overlapping sstables during compaction so bloom filter
   doesn't get free'd prematurely (CASSANDRA-4934)
 * Don't share slice query filter in CQL3 SelectStatement (CASSANDRA-4928)
 * Separate tracing from Log4J (CASSANDRA-4861)
 * Exclude gcable tombstones from merkle-tree computation (CASSANDRA-4905)
 * Better printing of AbstractBounds for tracing (CASSANDRA-4931)
 * Optimize mostRecentTombstone check in CC.collectAllData (CASSANDRA-4883)
 * Change stream session ID to UUID to avoid collision from same node (CASSANDRA-4813)
 * Use Stats.db when bulk loading if present (CASSANDRA-4957)
 * Skip repair on system_trace and keyspaces with RF=1 (CASSANDRA-4956)
 * (cql3) Remove arbitrary SELECT limit (CASSANDRA-4918)
 * Correctly handle prepared operation on collections (CASSANDRA-4945)
 * Fix CQL3 LIMIT (CASSANDRA-4877)
 * Fix Stress for CQL3 (CASSANDRA-4979)
 * Remove cassandra specific exceptions from JMX interface (CASSANDRA-4893)
 * (CQL3) Force using ALLOW FILTERING on potentially inefficient queries (CASSANDRA-4915)
 * (cql3) Fix adding column when the table has collections (CASSANDRA-4982)
 * (cql3) Fix allowing collections with compact storage (CASSANDRA-4990)
 * (cql3) Refuse ttl/writetime function on collections (CASSANDRA-4992)
 * Replace IAuthority with new IAuthorizer (CASSANDRA-4874)
 * clqsh: fix KEY pseudocolumn escaping when describing Thrift tables
   in CQL3 mode (CASSANDRA-4955)
 * add basic authentication support for Pig CassandraStorage (CASSANDRA-3042)
 * fix CQL2 ALTER TABLE compaction_strategy_class altering (CASSANDRA-4965)
Merged from 1.1:
 * Fall back to old describe_splits if d_s_ex is not available (CASSANDRA-4803)
 * Improve error reporting when streaming ranges fail (CASSANDRA-5009)
 * Fix cqlsh timestamp formatting of timezone info (CASSANDRA-4746)
 * Fix assertion failure with leveled compaction (CASSANDRA-4799)
 * Check for null end_token in get_range_slice (CASSANDRA-4804)
 * Remove all remnants of removed nodes (CASSANDRA-4840)
 * Add aut-reloading of the log4j file in debian package (CASSANDRA-4855)
 * Fix estimated row cache entry size (CASSANDRA-4860)
 * reset getRangeSlice filter after finishing a row for get_paged_slice
   (CASSANDRA-4919)
 * expunge row cache post-truncate (CASSANDRA-4940)
 * Allow static CF definition with compact storage (CASSANDRA-4910)
 * Fix endless loop/compaction of schema_* CFs due to broken timestamps (CASSANDRA-4880)
 * Fix 'wrong class type' assertion in CounterColumn (CASSANDRA-4976)


1.2-beta2
 * fp rate of 1.0 disables BF entirely; LCS defaults to 1.0 (CASSANDRA-4876)
 * off-heap bloom filters for row keys (CASSANDRA_4865)
 * add extension point for sstable components (CASSANDRA-4049)
 * improve tracing output (CASSANDRA-4852, 4862)
 * make TRACE verb droppable (CASSANDRA-4672)
 * fix BulkLoader recognition of CQL3 columnfamilies (CASSANDRA-4755)
 * Sort commitlog segments for replay by id instead of mtime (CASSANDRA-4793)
 * Make hint delivery asynchronous (CASSANDRA-4761)
 * Pluggable Thrift transport factories for CLI and cqlsh (CASSANDRA-4609, 4610)
 * cassandra-cli: allow Double value type to be inserted to a column (CASSANDRA-4661)
 * Add ability to use custom TServerFactory implementations (CASSANDRA-4608)
 * optimize batchlog flushing to skip successful batches (CASSANDRA-4667)
 * include metadata for system keyspace itself in schema tables (CASSANDRA-4416)
 * add check to PropertyFileSnitch to verify presence of location for
   local node (CASSANDRA-4728)
 * add PBSPredictor consistency modeler (CASSANDRA-4261)
 * remove vestiges of Thrift unframed mode (CASSANDRA-4729)
 * optimize single-row PK lookups (CASSANDRA-4710)
 * adjust blockFor calculation to account for pending ranges due to node
   movement (CASSANDRA-833)
 * Change CQL version to 3.0.0 and stop accepting 3.0.0-beta1 (CASSANDRA-4649)
 * (CQL3) Make prepared statement global instead of per connection
   (CASSANDRA-4449)
 * Fix scrubbing of CQL3 created tables (CASSANDRA-4685)
 * (CQL3) Fix validation when using counter and regular columns in the same
   table (CASSANDRA-4706)
 * Fix bug starting Cassandra with simple authentication (CASSANDRA-4648)
 * Add support for batchlog in CQL3 (CASSANDRA-4545, 4738)
 * Add support for multiple column family outputs in CFOF (CASSANDRA-4208)
 * Support repairing only the local DC nodes (CASSANDRA-4747)
 * Use rpc_address for binary protocol and change default port (CASSANDRA-4751)
 * Fix use of collections in prepared statements (CASSANDRA-4739)
 * Store more information into peers table (CASSANDRA-4351, 4814)
 * Configurable bucket size for size tiered compaction (CASSANDRA-4704)
 * Run leveled compaction in parallel (CASSANDRA-4310)
 * Fix potential NPE during CFS reload (CASSANDRA-4786)
 * Composite indexes may miss results (CASSANDRA-4796)
 * Move consistency level to the protocol level (CASSANDRA-4734, 4824)
 * Fix Subcolumn slice ends not respected (CASSANDRA-4826)
 * Fix Assertion error in cql3 select (CASSANDRA-4783)
 * Fix list prepend logic (CQL3) (CASSANDRA-4835)
 * Add booleans as literals in CQL3 (CASSANDRA-4776)
 * Allow renaming PK columns in CQL3 (CASSANDRA-4822)
 * Fix binary protocol NEW_NODE event (CASSANDRA-4679)
 * Fix potential infinite loop in tombstone compaction (CASSANDRA-4781)
 * Remove system tables accounting from schema (CASSANDRA-4850)
 * (cql3) Force provided columns in clustering key order in
   'CLUSTERING ORDER BY' (CASSANDRA-4881)
 * Fix composite index bug (CASSANDRA-4884)
 * Fix short read protection for CQL3 (CASSANDRA-4882)
 * Add tracing support to the binary protocol (CASSANDRA-4699)
 * (cql3) Don't allow prepared marker inside collections (CASSANDRA-4890)
 * Re-allow order by on non-selected columns (CASSANDRA-4645)
 * Bug when composite index is created in a table having collections (CASSANDRA-4909)
 * log index scan subject in CompositesSearcher (CASSANDRA-4904)
Merged from 1.1:
 * add get[Row|Key]CacheEntries to CacheServiceMBean (CASSANDRA-4859)
 * fix get_paged_slice to wrap to next row correctly (CASSANDRA-4816)
 * fix indexing empty column values (CASSANDRA-4832)
 * allow JdbcDate to compose null Date objects (CASSANDRA-4830)
 * fix possible stackoverflow when compacting 1000s of sstables
   (CASSANDRA-4765)
 * fix wrong leveled compaction progress calculation (CASSANDRA-4807)
 * add a close() method to CRAR to prevent leaking file descriptors (CASSANDRA-4820)
 * fix potential infinite loop in get_count (CASSANDRA-4833)
 * fix compositeType.{get/from}String methods (CASSANDRA-4842)
 * (CQL) fix CREATE COLUMNFAMILY permissions check (CASSANDRA-4864)
 * Fix DynamicCompositeType same type comparison (CASSANDRA-4711)
 * Fix duplicate SSTable reference when stream session failed (CASSANDRA-3306)
 * Allow static CF definition with compact storage (CASSANDRA-4910)
 * Fix endless loop/compaction of schema_* CFs due to broken timestamps (CASSANDRA-4880)
 * Fix 'wrong class type' assertion in CounterColumn (CASSANDRA-4976)


1.2-beta1
 * add atomic_batch_mutate (CASSANDRA-4542, -4635)
 * increase default max_hint_window_in_ms to 3h (CASSANDRA-4632)
 * include message initiation time to replicas so they can more
   accurately drop timed-out requests (CASSANDRA-2858)
 * fix clientutil.jar dependencies (CASSANDRA-4566)
 * optimize WriteResponse (CASSANDRA-4548)
 * new metrics (CASSANDRA-4009)
 * redesign KEYS indexes to avoid read-before-write (CASSANDRA-2897)
 * debug tracing (CASSANDRA-1123)
 * parallelize row cache loading (CASSANDRA-4282)
 * Make compaction, flush JBOD-aware (CASSANDRA-4292)
 * run local range scans on the read stage (CASSANDRA-3687)
 * clean up ioexceptions (CASSANDRA-2116)
 * add disk_failure_policy (CASSANDRA-2118)
 * Introduce new json format with row level deletion (CASSANDRA-4054)
 * remove redundant "name" column from schema_keyspaces (CASSANDRA-4433)
 * improve "nodetool ring" handling of multi-dc clusters (CASSANDRA-3047)
 * update NTS calculateNaturalEndpoints to be O(N log N) (CASSANDRA-3881)
 * split up rpc timeout by operation type (CASSANDRA-2819)
 * rewrite key cache save/load to use only sequential i/o (CASSANDRA-3762)
 * update MS protocol with a version handshake + broadcast address id
   (CASSANDRA-4311)
 * multithreaded hint replay (CASSANDRA-4189)
 * add inter-node message compression (CASSANDRA-3127)
 * remove COPP (CASSANDRA-2479)
 * Track tombstone expiration and compact when tombstone content is
   higher than a configurable threshold, default 20% (CASSANDRA-3442, 4234)
 * update MurmurHash to version 3 (CASSANDRA-2975)
 * (CLI) track elapsed time for `delete' operation (CASSANDRA-4060)
 * (CLI) jline version is bumped to 1.0 to properly  support
   'delete' key function (CASSANDRA-4132)
 * Save IndexSummary into new SSTable 'Summary' component (CASSANDRA-2392, 4289)
 * Add support for range tombstones (CASSANDRA-3708)
 * Improve MessagingService efficiency (CASSANDRA-3617)
 * Avoid ID conflicts from concurrent schema changes (CASSANDRA-3794)
 * Set thrift HSHA server thread limit to unlimited by default (CASSANDRA-4277)
 * Avoids double serialization of CF id in RowMutation messages
   (CASSANDRA-4293)
 * stream compressed sstables directly with java nio (CASSANDRA-4297)
 * Support multiple ranges in SliceQueryFilter (CASSANDRA-3885)
 * Add column metadata to system column families (CASSANDRA-4018)
 * (cql3) Always use composite types by default (CASSANDRA-4329)
 * (cql3) Add support for set, map and list (CASSANDRA-3647)
 * Validate date type correctly (CASSANDRA-4441)
 * (cql3) Allow definitions with only a PK (CASSANDRA-4361)
 * (cql3) Add support for row key composites (CASSANDRA-4179)
 * improve DynamicEndpointSnitch by using reservoir sampling (CASSANDRA-4038)
 * (cql3) Add support for 2ndary indexes (CASSANDRA-3680)
 * (cql3) fix defining more than one PK to be invalid (CASSANDRA-4477)
 * remove schema agreement checking from all external APIs (Thrift, CQL and CQL3) (CASSANDRA-4487)
 * add Murmur3Partitioner and make it default for new installations (CASSANDRA-3772, 4621)
 * (cql3) update pseudo-map syntax to use map syntax (CASSANDRA-4497)
 * Finer grained exceptions hierarchy and provides error code with exceptions (CASSANDRA-3979)
 * Adds events push to binary protocol (CASSANDRA-4480)
 * Rewrite nodetool help (CASSANDRA-2293)
 * Make CQL3 the default for CQL (CASSANDRA-4640)
 * update stress tool to be able to use CQL3 (CASSANDRA-4406)
 * Accept all thrift update on CQL3 cf but don't expose their metadata (CASSANDRA-4377)
 * Replace Throttle with Guava's RateLimiter for HintedHandOff (CASSANDRA-4541)
 * fix counter add/get using CQL2 and CQL3 in stress tool (CASSANDRA-4633)
 * Add sstable count per level to cfstats (CASSANDRA-4537)
 * (cql3) Add ALTER KEYSPACE statement (CASSANDRA-4611)
 * (cql3) Allow defining default consistency levels (CASSANDRA-4448)
 * (cql3) Fix queries using LIMIT missing results (CASSANDRA-4579)
 * fix cross-version gossip messaging (CASSANDRA-4576)
 * added inet data type (CASSANDRA-4627)


1.1.6
 * Wait for writes on synchronous read digest mismatch (CASSANDRA-4792)
 * fix commitlog replay for nanotime-infected sstables (CASSANDRA-4782)
 * preflight check ttl for maximum of 20 years (CASSANDRA-4771)
 * (Pig) fix widerow input with single column rows (CASSANDRA-4789)
 * Fix HH to compact with correct gcBefore, which avoids wiping out
   undelivered hints (CASSANDRA-4772)
 * LCS will merge up to 32 L0 sstables as intended (CASSANDRA-4778)
 * NTS will default unconfigured DC replicas to zero (CASSANDRA-4675)
 * use default consistency level in counter validation if none is
   explicitly provide (CASSANDRA-4700)
 * Improve IAuthority interface by introducing fine-grained
   access permissions and grant/revoke commands (CASSANDRA-4490, 4644)
 * fix assumption error in CLI when updating/describing keyspace
   (CASSANDRA-4322)
 * Adds offline sstablescrub to debian packaging (CASSANDRA-4642)
 * Automatic fixing of overlapping leveled sstables (CASSANDRA-4644)
 * fix error when using ORDER BY with extended selections (CASSANDRA-4689)
 * (CQL3) Fix validation for IN queries for non-PK cols (CASSANDRA-4709)
 * fix re-created keyspace disappering after 1.1.5 upgrade
   (CASSANDRA-4698, 4752)
 * (CLI) display elapsed time in 2 fraction digits (CASSANDRA-3460)
 * add authentication support to sstableloader (CASSANDRA-4712)
 * Fix CQL3 'is reversed' logic (CASSANDRA-4716, 4759)
 * (CQL3) Don't return ReversedType in result set metadata (CASSANDRA-4717)
 * Backport adding AlterKeyspace statement (CASSANDRA-4611)
 * (CQL3) Correcty accept upper-case data types (CASSANDRA-4770)
 * Add binary protocol events for schema changes (CASSANDRA-4684)
Merged from 1.0:
 * Switch from NBHM to CHM in MessagingService's callback map, which
   prevents OOM in long-running instances (CASSANDRA-4708)


1.1.5
 * add SecondaryIndex.reload API (CASSANDRA-4581)
 * use millis + atomicint for commitlog segment creation instead of
   nanotime, which has issues under some hypervisors (CASSANDRA-4601)
 * fix FD leak in slice queries (CASSANDRA-4571)
 * avoid recursion in leveled compaction (CASSANDRA-4587)
 * increase stack size under Java7 to 180K
 * Log(info) schema changes (CASSANDRA-4547)
 * Change nodetool setcachecapcity to manipulate global caches (CASSANDRA-4563)
 * (cql3) fix setting compaction strategy (CASSANDRA-4597)
 * fix broken system.schema_* timestamps on system startup (CASSANDRA-4561)
 * fix wrong skip of cache saving (CASSANDRA-4533)
 * Avoid NPE when lost+found is in data dir (CASSANDRA-4572)
 * Respect five-minute flush moratorium after initial CL replay (CASSANDRA-4474)
 * Adds ntp as recommended in debian packaging (CASSANDRA-4606)
 * Configurable transport in CF Record{Reader|Writer} (CASSANDRA-4558)
 * (cql3) fix potential NPE with both equal and unequal restriction (CASSANDRA-4532)
 * (cql3) improves ORDER BY validation (CASSANDRA-4624)
 * Fix potential deadlock during counter writes (CASSANDRA-4578)
 * Fix cql error with ORDER BY when using IN (CASSANDRA-4612)
Merged from 1.0:
 * increase Xss to 160k to accomodate latest 1.6 JVMs (CASSANDRA-4602)
 * fix toString of hint destination tokens (CASSANDRA-4568)
 * Fix multiple values for CurrentLocal NodeID (CASSANDRA-4626)


1.1.4
 * fix offline scrub to catch >= out of order rows (CASSANDRA-4411)
 * fix cassandra-env.sh on RHEL and other non-dash-based systems
   (CASSANDRA-4494)
Merged from 1.0:
 * (Hadoop) fix setting key length for old-style mapred api (CASSANDRA-4534)
 * (Hadoop) fix iterating through a resultset consisting entirely
   of tombstoned rows (CASSANDRA-4466)


1.1.3
 * (cqlsh) add COPY TO (CASSANDRA-4434)
 * munmap commitlog segments before rename (CASSANDRA-4337)
 * (JMX) rename getRangeKeySample to sampleKeyRange to avoid returning
   multi-MB results as an attribute (CASSANDRA-4452)
 * flush based on data size, not throughput; overwritten columns no
   longer artificially inflate liveRatio (CASSANDRA-4399)
 * update default commitlog segment size to 32MB and total commitlog
   size to 32/1024 MB for 32/64 bit JVMs, respectively (CASSANDRA-4422)
 * avoid using global partitioner to estimate ranges in index sstables
   (CASSANDRA-4403)
 * restore pre-CASSANDRA-3862 approach to removing expired tombstones
   from row cache during compaction (CASSANDRA-4364)
 * (stress) support for CQL prepared statements (CASSANDRA-3633)
 * Correctly catch exception when Snappy cannot be loaded (CASSANDRA-4400)
 * (cql3) Support ORDER BY when IN condition is given in WHERE clause (CASSANDRA-4327)
 * (cql3) delete "component_index" column on DROP TABLE call (CASSANDRA-4420)
 * change nanoTime() to currentTimeInMillis() in schema related code (CASSANDRA-4432)
 * add a token generation tool (CASSANDRA-3709)
 * Fix LCS bug with sstable containing only 1 row (CASSANDRA-4411)
 * fix "Can't Modify Index Name" problem on CF update (CASSANDRA-4439)
 * Fix assertion error in getOverlappingSSTables during repair (CASSANDRA-4456)
 * fix nodetool's setcompactionthreshold command (CASSANDRA-4455)
 * Ensure compacted files are never used, to avoid counter overcount (CASSANDRA-4436)
Merged from 1.0:
 * Push the validation of secondary index values to the SecondaryIndexManager (CASSANDRA-4240)
 * allow dropping columns shadowed by not-yet-expired supercolumn or row
   tombstones in PrecompactedRow (CASSANDRA-4396)


1.1.2
 * Fix cleanup not deleting index entries (CASSANDRA-4379)
 * Use correct partitioner when saving + loading caches (CASSANDRA-4331)
 * Check schema before trying to export sstable (CASSANDRA-2760)
 * Raise a meaningful exception instead of NPE when PFS encounters
   an unconfigured node + no default (CASSANDRA-4349)
 * fix bug in sstable blacklisting with LCS (CASSANDRA-4343)
 * LCS no longer promotes tiny sstables out of L0 (CASSANDRA-4341)
 * skip tombstones during hint replay (CASSANDRA-4320)
 * fix NPE in compactionstats (CASSANDRA-4318)
 * enforce 1m min keycache for auto (CASSANDRA-4306)
 * Have DeletedColumn.isMFD always return true (CASSANDRA-4307)
 * (cql3) exeption message for ORDER BY constraints said primary filter can be
    an IN clause, which is misleading (CASSANDRA-4319)
 * (cql3) Reject (not yet supported) creation of 2ndardy indexes on tables with
   composite primary keys (CASSANDRA-4328)
 * Set JVM stack size to 160k for java 7 (CASSANDRA-4275)
 * cqlsh: add COPY command to load data from CSV flat files (CASSANDRA-4012)
 * CFMetaData.fromThrift to throw ConfigurationException upon error (CASSANDRA-4353)
 * Use CF comparator to sort indexed columns in SecondaryIndexManager
   (CASSANDRA-4365)
 * add strategy_options to the KSMetaData.toString() output (CASSANDRA-4248)
 * (cql3) fix range queries containing unqueried results (CASSANDRA-4372)
 * (cql3) allow updating column_alias types (CASSANDRA-4041)
 * (cql3) Fix deletion bug (CASSANDRA-4193)
 * Fix computation of overlapping sstable for leveled compaction (CASSANDRA-4321)
 * Improve scrub and allow to run it offline (CASSANDRA-4321)
 * Fix assertionError in StorageService.bulkLoad (CASSANDRA-4368)
 * (cqlsh) add option to authenticate to a keyspace at startup (CASSANDRA-4108)
 * (cqlsh) fix ASSUME functionality (CASSANDRA-4352)
 * Fix ColumnFamilyRecordReader to not return progress > 100% (CASSANDRA-3942)
Merged from 1.0:
 * Set gc_grace on index CF to 0 (CASSANDRA-4314)


1.1.1
 * add populate_io_cache_on_flush option (CASSANDRA-2635)
 * allow larger cache capacities than 2GB (CASSANDRA-4150)
 * add getsstables command to nodetool (CASSANDRA-4199)
 * apply parent CF compaction settings to secondary index CFs (CASSANDRA-4280)
 * preserve commitlog size cap when recycling segments at startup
   (CASSANDRA-4201)
 * (Hadoop) fix split generation regression (CASSANDRA-4259)
 * ignore min/max compactions settings in LCS, while preserving
   behavior that min=max=0 disables autocompaction (CASSANDRA-4233)
 * log number of rows read from saved cache (CASSANDRA-4249)
 * calculate exact size required for cleanup operations (CASSANDRA-1404)
 * avoid blocking additional writes during flush when the commitlog
   gets behind temporarily (CASSANDRA-1991)
 * enable caching on index CFs based on data CF cache setting (CASSANDRA-4197)
 * warn on invalid replication strategy creation options (CASSANDRA-4046)
 * remove [Freeable]Memory finalizers (CASSANDRA-4222)
 * include tombstone size in ColumnFamily.size, which can prevent OOM
   during sudden mass delete operations by yielding a nonzero liveRatio
   (CASSANDRA-3741)
 * Open 1 sstableScanner per level for leveled compaction (CASSANDRA-4142)
 * Optimize reads when row deletion timestamps allow us to restrict
   the set of sstables we check (CASSANDRA-4116)
 * add support for commitlog archiving and point-in-time recovery
   (CASSANDRA-3690)
 * avoid generating redundant compaction tasks during streaming
   (CASSANDRA-4174)
 * add -cf option to nodetool snapshot, and takeColumnFamilySnapshot to
   StorageService mbean (CASSANDRA-556)
 * optimize cleanup to drop entire sstables where possible (CASSANDRA-4079)
 * optimize truncate when autosnapshot is disabled (CASSANDRA-4153)
 * update caches to use byte[] keys to reduce memory overhead (CASSANDRA-3966)
 * add column limit to cli (CASSANDRA-3012, 4098)
 * clean up and optimize DataOutputBuffer, used by CQL compression and
   CompositeType (CASSANDRA-4072)
 * optimize commitlog checksumming (CASSANDRA-3610)
 * identify and blacklist corrupted SSTables from future compactions
   (CASSANDRA-2261)
 * Move CfDef and KsDef validation out of thrift (CASSANDRA-4037)
 * Expose API to repair a user provided range (CASSANDRA-3912)
 * Add way to force the cassandra-cli to refresh its schema (CASSANDRA-4052)
 * Avoid having replicate on write tasks stacking up at CL.ONE (CASSANDRA-2889)
 * (cql3) Backwards compatibility for composite comparators in non-cql3-aware
   clients (CASSANDRA-4093)
 * (cql3) Fix order by for reversed queries (CASSANDRA-4160)
 * (cql3) Add ReversedType support (CASSANDRA-4004)
 * (cql3) Add timeuuid type (CASSANDRA-4194)
 * (cql3) Minor fixes (CASSANDRA-4185)
 * (cql3) Fix prepared statement in BATCH (CASSANDRA-4202)
 * (cql3) Reduce the list of reserved keywords (CASSANDRA-4186)
 * (cql3) Move max/min compaction thresholds to compaction strategy options
   (CASSANDRA-4187)
 * Fix exception during move when localhost is the only source (CASSANDRA-4200)
 * (cql3) Allow paging through non-ordered partitioner results (CASSANDRA-3771)
 * (cql3) Fix drop index (CASSANDRA-4192)
 * (cql3) Don't return range ghosts anymore (CASSANDRA-3982)
 * fix re-creating Keyspaces/ColumnFamilies with the same name as dropped
   ones (CASSANDRA-4219)
 * fix SecondaryIndex LeveledManifest save upon snapshot (CASSANDRA-4230)
 * fix missing arrayOffset in FBUtilities.hash (CASSANDRA-4250)
 * (cql3) Add name of parameters in CqlResultSet (CASSANDRA-4242)
 * (cql3) Correctly validate order by queries (CASSANDRA-4246)
 * rename stress to cassandra-stress for saner packaging (CASSANDRA-4256)
 * Fix exception on colum metadata with non-string comparator (CASSANDRA-4269)
 * Check for unknown/invalid compression options (CASSANDRA-4266)
 * (cql3) Adds simple access to column timestamp and ttl (CASSANDRA-4217)
 * (cql3) Fix range queries with secondary indexes (CASSANDRA-4257)
 * Better error messages from improper input in cli (CASSANDRA-3865)
 * Try to stop all compaction upon Keyspace or ColumnFamily drop (CASSANDRA-4221)
 * (cql3) Allow keyspace properties to contain hyphens (CASSANDRA-4278)
 * (cql3) Correctly validate keyspace access in create table (CASSANDRA-4296)
 * Avoid deadlock in migration stage (CASSANDRA-3882)
 * Take supercolumn names and deletion info into account in memtable throughput
   (CASSANDRA-4264)
 * Add back backward compatibility for old style replication factor (CASSANDRA-4294)
 * Preserve compatibility with pre-1.1 index queries (CASSANDRA-4262)
Merged from 1.0:
 * Fix super columns bug where cache is not updated (CASSANDRA-4190)
 * fix maxTimestamp to include row tombstones (CASSANDRA-4116)
 * (CLI) properly handle quotes in create/update keyspace commands (CASSANDRA-4129)
 * Avoids possible deadlock during bootstrap (CASSANDRA-4159)
 * fix stress tool that hangs forever on timeout or error (CASSANDRA-4128)
 * stress tool to return appropriate exit code on failure (CASSANDRA-4188)
 * fix compaction NPE when out of disk space and assertions disabled
   (CASSANDRA-3985)
 * synchronize LCS getEstimatedTasks to avoid CME (CASSANDRA-4255)
 * ensure unique streaming session id's (CASSANDRA-4223)
 * kick off background compaction when min/max thresholds change
   (CASSANDRA-4279)
 * improve ability of STCS.getBuckets to deal with 100s of 1000s of
   sstables, such as when convertinb back from LCS (CASSANDRA-4287)
 * Oversize integer in CQL throws NumberFormatException (CASSANDRA-4291)
 * fix 1.0.x node join to mixed version cluster, other nodes >= 1.1 (CASSANDRA-4195)
 * Fix LCS splitting sstable base on uncompressed size (CASSANDRA-4419)
 * Push the validation of secondary index values to the SecondaryIndexManager (CASSANDRA-4240)
 * Don't purge columns during upgradesstables (CASSANDRA-4462)
 * Make cqlsh work with piping (CASSANDRA-4113)
 * Validate arguments for nodetool decommission (CASSANDRA-4061)
 * Report thrift status in nodetool info (CASSANDRA-4010)


1.1.0-final
 * average a reduced liveRatio estimate with the previous one (CASSANDRA-4065)
 * Allow KS and CF names up to 48 characters (CASSANDRA-4157)
 * fix stress build (CASSANDRA-4140)
 * add time remaining estimate to nodetool compactionstats (CASSANDRA-4167)
 * (cql) fix NPE in cql3 ALTER TABLE (CASSANDRA-4163)
 * (cql) Add support for CL.TWO and CL.THREE in CQL (CASSANDRA-4156)
 * (cql) Fix type in CQL3 ALTER TABLE preventing update (CASSANDRA-4170)
 * (cql) Throw invalid exception from CQL3 on obsolete options (CASSANDRA-4171)
 * (cqlsh) fix recognizing uppercase SELECT keyword (CASSANDRA-4161)
 * Pig: wide row support (CASSANDRA-3909)
Merged from 1.0:
 * avoid streaming empty files with bulk loader if sstablewriter errors out
   (CASSANDRA-3946)


1.1-rc1
 * Include stress tool in binary builds (CASSANDRA-4103)
 * (Hadoop) fix wide row iteration when last row read was deleted
   (CASSANDRA-4154)
 * fix read_repair_chance to really default to 0.1 in the cli (CASSANDRA-4114)
 * Adds caching and bloomFilterFpChange to CQL options (CASSANDRA-4042)
 * Adds posibility to autoconfigure size of the KeyCache (CASSANDRA-4087)
 * fix KEYS index from skipping results (CASSANDRA-3996)
 * Remove sliced_buffer_size_in_kb dead option (CASSANDRA-4076)
 * make loadNewSStable preserve sstable version (CASSANDRA-4077)
 * Respect 1.0 cache settings as much as possible when upgrading
   (CASSANDRA-4088)
 * relax path length requirement for sstable files when upgrading on
   non-Windows platforms (CASSANDRA-4110)
 * fix terminination of the stress.java when errors were encountered
   (CASSANDRA-4128)
 * Move CfDef and KsDef validation out of thrift (CASSANDRA-4037)
 * Fix get_paged_slice (CASSANDRA-4136)
 * CQL3: Support slice with exclusive start and stop (CASSANDRA-3785)
Merged from 1.0:
 * support PropertyFileSnitch in bulk loader (CASSANDRA-4145)
 * add auto_snapshot option allowing disabling snapshot before drop/truncate
   (CASSANDRA-3710)
 * allow short snitch names (CASSANDRA-4130)


1.1-beta2
 * rename loaded sstables to avoid conflicts with local snapshots
   (CASSANDRA-3967)
 * start hint replay as soon as FD notifies that the target is back up
   (CASSANDRA-3958)
 * avoid unproductive deserializing of cached rows during compaction
   (CASSANDRA-3921)
 * fix concurrency issues with CQL keyspace creation (CASSANDRA-3903)
 * Show Effective Owership via Nodetool ring <keyspace> (CASSANDRA-3412)
 * Update ORDER BY syntax for CQL3 (CASSANDRA-3925)
 * Fix BulkRecordWriter to not throw NPE if reducer gets no map data from Hadoop (CASSANDRA-3944)
 * Fix bug with counters in super columns (CASSANDRA-3821)
 * Remove deprecated merge_shard_chance (CASSANDRA-3940)
 * add a convenient way to reset a node's schema (CASSANDRA-2963)
 * fix for intermittent SchemaDisagreementException (CASSANDRA-3884)
 * CLI `list <CF>` to limit number of columns and their order (CASSANDRA-3012)
 * ignore deprecated KsDef/CfDef/ColumnDef fields in native schema (CASSANDRA-3963)
 * CLI to report when unsupported column_metadata pair was given (CASSANDRA-3959)
 * reincarnate removed and deprecated KsDef/CfDef attributes (CASSANDRA-3953)
 * Fix race between writes and read for cache (CASSANDRA-3862)
 * perform static initialization of StorageProxy on start-up (CASSANDRA-3797)
 * support trickling fsync() on writes (CASSANDRA-3950)
 * expose counters for unavailable/timeout exceptions given to thrift clients (CASSANDRA-3671)
 * avoid quadratic startup time in LeveledManifest (CASSANDRA-3952)
 * Add type information to new schema_ columnfamilies and remove thrift
   serialization for schema (CASSANDRA-3792)
 * add missing column validator options to the CLI help (CASSANDRA-3926)
 * skip reading saved key cache if CF's caching strategy is NONE or ROWS_ONLY (CASSANDRA-3954)
 * Unify migration code (CASSANDRA-4017)
Merged from 1.0:
 * cqlsh: guess correct version of Python for Arch Linux (CASSANDRA-4090)
 * (CLI) properly handle quotes in create/update keyspace commands (CASSANDRA-4129)
 * Avoids possible deadlock during bootstrap (CASSANDRA-4159)
 * fix stress tool that hangs forever on timeout or error (CASSANDRA-4128)
 * Fix super columns bug where cache is not updated (CASSANDRA-4190)
 * stress tool to return appropriate exit code on failure (CASSANDRA-4188)


1.0.9
 * improve index sampling performance (CASSANDRA-4023)
 * always compact away deleted hints immediately after handoff (CASSANDRA-3955)
 * delete hints from dropped ColumnFamilies on handoff instead of
   erroring out (CASSANDRA-3975)
 * add CompositeType ref to the CLI doc for create/update column family (CASSANDRA-3980)
 * Pig: support Counter ColumnFamilies (CASSANDRA-3973)
 * Pig: Composite column support (CASSANDRA-3684)
 * Avoid NPE during repair when a keyspace has no CFs (CASSANDRA-3988)
 * Fix division-by-zero error on get_slice (CASSANDRA-4000)
 * don't change manifest level for cleanup, scrub, and upgradesstables
   operations under LeveledCompactionStrategy (CASSANDRA-3989, 4112)
 * fix race leading to super columns assertion failure (CASSANDRA-3957)
 * fix NPE on invalid CQL delete command (CASSANDRA-3755)
 * allow custom types in CLI's assume command (CASSANDRA-4081)
 * fix totalBytes count for parallel compactions (CASSANDRA-3758)
 * fix intermittent NPE in get_slice (CASSANDRA-4095)
 * remove unnecessary asserts in native code interfaces (CASSANDRA-4096)
 * Validate blank keys in CQL to avoid assertion errors (CASSANDRA-3612)
 * cqlsh: fix bad decoding of some column names (CASSANDRA-4003)
 * cqlsh: fix incorrect padding with unicode chars (CASSANDRA-4033)
 * Fix EC2 snitch incorrectly reporting region (CASSANDRA-4026)
 * Shut down thrift during decommission (CASSANDRA-4086)
 * Expose nodetool cfhistograms for 2ndary indexes (CASSANDRA-4063)
Merged from 0.8:
 * Fix ConcurrentModificationException in gossiper (CASSANDRA-4019)


1.1-beta1
 * (cqlsh)
   + add SOURCE and CAPTURE commands, and --file option (CASSANDRA-3479)
   + add ALTER COLUMNFAMILY WITH (CASSANDRA-3523)
   + bundle Python dependencies with Cassandra (CASSANDRA-3507)
   + added to Debian package (CASSANDRA-3458)
   + display byte data instead of erroring out on decode failure
     (CASSANDRA-3874)
 * add nodetool rebuild_index (CASSANDRA-3583)
 * add nodetool rangekeysample (CASSANDRA-2917)
 * Fix streaming too much data during move operations (CASSANDRA-3639)
 * Nodetool and CLI connect to localhost by default (CASSANDRA-3568)
 * Reduce memory used by primary index sample (CASSANDRA-3743)
 * (Hadoop) separate input/output configurations (CASSANDRA-3197, 3765)
 * avoid returning internal Cassandra classes over JMX (CASSANDRA-2805)
 * add row-level isolation via SnapTree (CASSANDRA-2893)
 * Optimize key count estimation when opening sstable on startup
   (CASSANDRA-2988)
 * multi-dc replication optimization supporting CL > ONE (CASSANDRA-3577)
 * add command to stop compactions (CASSANDRA-1740, 3566, 3582)
 * multithreaded streaming (CASSANDRA-3494)
 * removed in-tree redhat spec (CASSANDRA-3567)
 * "defragment" rows for name-based queries under STCS, again (CASSANDRA-2503)
 * Recycle commitlog segments for improved performance
   (CASSANDRA-3411, 3543, 3557, 3615)
 * update size-tiered compaction to prioritize small tiers (CASSANDRA-2407)
 * add message expiration logic to OutboundTcpConnection (CASSANDRA-3005)
 * off-heap cache to use sun.misc.Unsafe instead of JNA (CASSANDRA-3271)
 * EACH_QUORUM is only supported for writes (CASSANDRA-3272)
 * replace compactionlock use in schema migration by checking CFS.isValid
   (CASSANDRA-3116)
 * recognize that "SELECT first ... *" isn't really "SELECT *" (CASSANDRA-3445)
 * Use faster bytes comparison (CASSANDRA-3434)
 * Bulk loader is no longer a fat client, (HADOOP) bulk load output format
   (CASSANDRA-3045)
 * (Hadoop) add support for KeyRange.filter
 * remove assumption that keys and token are in bijection
   (CASSANDRA-1034, 3574, 3604)
 * always remove endpoints from delevery queue in HH (CASSANDRA-3546)
 * fix race between cf flush and its 2ndary indexes flush (CASSANDRA-3547)
 * fix potential race in AES when a repair fails (CASSANDRA-3548)
 * Remove columns shadowed by a deleted container even when we cannot purge
   (CASSANDRA-3538)
 * Improve memtable slice iteration performance (CASSANDRA-3545)
 * more efficient allocation of small bloom filters (CASSANDRA-3618)
 * Use separate writer thread in SSTableSimpleUnsortedWriter (CASSANDRA-3619)
 * fsync the directory after new sstable or commitlog segment are created (CASSANDRA-3250)
 * fix minor issues reported by FindBugs (CASSANDRA-3658)
 * global key/row caches (CASSANDRA-3143, 3849)
 * optimize memtable iteration during range scan (CASSANDRA-3638)
 * introduce 'crc_check_chance' in CompressionParameters to support
   a checksum percentage checking chance similarly to read-repair (CASSANDRA-3611)
 * a way to deactivate global key/row cache on per-CF basis (CASSANDRA-3667)
 * fix LeveledCompactionStrategy broken because of generation pre-allocation
   in LeveledManifest (CASSANDRA-3691)
 * finer-grained control over data directories (CASSANDRA-2749)
 * Fix ClassCastException during hinted handoff (CASSANDRA-3694)
 * Upgrade Thrift to 0.7 (CASSANDRA-3213)
 * Make stress.java insert operation to use microseconds (CASSANDRA-3725)
 * Allows (internally) doing a range query with a limit of columns instead of
   rows (CASSANDRA-3742)
 * Allow rangeSlice queries to be start/end inclusive/exclusive (CASSANDRA-3749)
 * Fix BulkLoader to support new SSTable layout and add stream
   throttling to prevent an NPE when there is no yaml config (CASSANDRA-3752)
 * Allow concurrent schema migrations (CASSANDRA-1391, 3832)
 * Add SnapshotCommand to trigger snapshot on remote node (CASSANDRA-3721)
 * Make CFMetaData conversions to/from thrift/native schema inverses
   (CASSANDRA_3559)
 * Add initial code for CQL 3.0-beta (CASSANDRA-2474, 3781, 3753)
 * Add wide row support for ColumnFamilyInputFormat (CASSANDRA-3264)
 * Allow extending CompositeType comparator (CASSANDRA-3657)
 * Avoids over-paging during get_count (CASSANDRA-3798)
 * Add new command to rebuild a node without (repair) merkle tree calculations
   (CASSANDRA-3483, 3922)
 * respect not only row cache capacity but caching mode when
   trying to read data (CASSANDRA-3812)
 * fix system tests (CASSANDRA-3827)
 * CQL support for altering row key type in ALTER TABLE (CASSANDRA-3781)
 * turn compression on by default (CASSANDRA-3871)
 * make hexToBytes refuse invalid input (CASSANDRA-2851)
 * Make secondary indexes CF inherit compression and compaction from their
   parent CF (CASSANDRA-3877)
 * Finish cleanup up tombstone purge code (CASSANDRA-3872)
 * Avoid NPE on aboarted stream-out sessions (CASSANDRA-3904)
 * BulkRecordWriter throws NPE for counter columns (CASSANDRA-3906)
 * Support compression using BulkWriter (CASSANDRA-3907)


1.0.8
 * fix race between cleanup and flush on secondary index CFSes (CASSANDRA-3712)
 * avoid including non-queried nodes in rangeslice read repair
   (CASSANDRA-3843)
 * Only snapshot CF being compacted for snapshot_before_compaction
   (CASSANDRA-3803)
 * Log active compactions in StatusLogger (CASSANDRA-3703)
 * Compute more accurate compaction score per level (CASSANDRA-3790)
 * Return InvalidRequest when using a keyspace that doesn't exist
   (CASSANDRA-3764)
 * disallow user modification of System keyspace (CASSANDRA-3738)
 * allow using sstable2json on secondary index data (CASSANDRA-3738)
 * (cqlsh) add DESCRIBE COLUMNFAMILIES (CASSANDRA-3586)
 * (cqlsh) format blobs correctly and use colors to improve output
   readability (CASSANDRA-3726)
 * synchronize BiMap of bootstrapping tokens (CASSANDRA-3417)
 * show index options in CLI (CASSANDRA-3809)
 * add optional socket timeout for streaming (CASSANDRA-3838)
 * fix truncate not to leave behind non-CFS backed secondary indexes
   (CASSANDRA-3844)
 * make CLI `show schema` to use output stream directly instead
   of StringBuilder (CASSANDRA-3842)
 * remove the wait on hint future during write (CASSANDRA-3870)
 * (cqlsh) ignore missing CfDef opts (CASSANDRA-3933)
 * (cqlsh) look for cqlshlib relative to realpath (CASSANDRA-3767)
 * Fix short read protection (CASSANDRA-3934)
 * Make sure infered and actual schema match (CASSANDRA-3371)
 * Fix NPE during HH delivery (CASSANDRA-3677)
 * Don't put boostrapping node in 'hibernate' status (CASSANDRA-3737)
 * Fix double quotes in windows bat files (CASSANDRA-3744)
 * Fix bad validator lookup (CASSANDRA-3789)
 * Fix soft reset in EC2MultiRegionSnitch (CASSANDRA-3835)
 * Don't leave zombie connections with THSHA thrift server (CASSANDRA-3867)
 * (cqlsh) fix deserialization of data (CASSANDRA-3874)
 * Fix removetoken force causing an inconsistent state (CASSANDRA-3876)
 * Fix ahndling of some types with Pig (CASSANDRA-3886)
 * Don't allow to drop the system keyspace (CASSANDRA-3759)
 * Make Pig deletes disabled by default and configurable (CASSANDRA-3628)
Merged from 0.8:
 * (Pig) fix CassandraStorage to use correct comparator in Super ColumnFamily
   case (CASSANDRA-3251)
 * fix thread safety issues in commitlog replay, primarily affecting
   systems with many (100s) of CF definitions (CASSANDRA-3751)
 * Fix relevant tombstone ignored with super columns (CASSANDRA-3875)


1.0.7
 * fix regression in HH page size calculation (CASSANDRA-3624)
 * retry failed stream on IOException (CASSANDRA-3686)
 * allow configuring bloom_filter_fp_chance (CASSANDRA-3497)
 * attempt hint delivery every ten minutes, or when failure detector
   notifies us that a node is back up, whichever comes first.  hint
   handoff throttle delay default changed to 1ms, from 50 (CASSANDRA-3554)
 * add nodetool setstreamthroughput (CASSANDRA-3571)
 * fix assertion when dropping a columnfamily with no sstables (CASSANDRA-3614)
 * more efficient allocation of small bloom filters (CASSANDRA-3618)
 * CLibrary.createHardLinkWithExec() to check for errors (CASSANDRA-3101)
 * Avoid creating empty and non cleaned writer during compaction (CASSANDRA-3616)
 * stop thrift service in shutdown hook so we can quiesce MessagingService
   (CASSANDRA-3335)
 * (CQL) compaction_strategy_options and compression_parameters for
   CREATE COLUMNFAMILY statement (CASSANDRA-3374)
 * Reset min/max compaction threshold when creating size tiered compaction
   strategy (CASSANDRA-3666)
 * Don't ignore IOException during compaction (CASSANDRA-3655)
 * Fix assertion error for CF with gc_grace=0 (CASSANDRA-3579)
 * Shutdown ParallelCompaction reducer executor after use (CASSANDRA-3711)
 * Avoid < 0 value for pending tasks in leveled compaction (CASSANDRA-3693)
 * (Hadoop) Support TimeUUID in Pig CassandraStorage (CASSANDRA-3327)
 * Check schema is ready before continuing boostrapping (CASSANDRA-3629)
 * Catch overflows during parsing of chunk_length_kb (CASSANDRA-3644)
 * Improve stream protocol mismatch errors (CASSANDRA-3652)
 * Avoid multiple thread doing HH to the same target (CASSANDRA-3681)
 * Add JMX property for rp_timeout_in_ms (CASSANDRA-2940)
 * Allow DynamicCompositeType to compare component of different types
   (CASSANDRA-3625)
 * Flush non-cfs backed secondary indexes (CASSANDRA-3659)
 * Secondary Indexes should report memory consumption (CASSANDRA-3155)
 * fix for SelectStatement start/end key are not set correctly
   when a key alias is involved (CASSANDRA-3700)
 * fix CLI `show schema` command insert of an extra comma in
   column_metadata (CASSANDRA-3714)
Merged from 0.8:
 * avoid logging (harmless) exception when GC takes < 1ms (CASSANDRA-3656)
 * prevent new nodes from thinking down nodes are up forever (CASSANDRA-3626)
 * use correct list of replicas for LOCAL_QUORUM reads when read repair
   is disabled (CASSANDRA-3696)
 * block on flush before compacting hints (may prevent OOM) (CASSANDRA-3733)


1.0.6
 * (CQL) fix cqlsh support for replicate_on_write (CASSANDRA-3596)
 * fix adding to leveled manifest after streaming (CASSANDRA-3536)
 * filter out unavailable cipher suites when using encryption (CASSANDRA-3178)
 * (HADOOP) add old-style api support for CFIF and CFRR (CASSANDRA-2799)
 * Support TimeUUIDType column names in Stress.java tool (CASSANDRA-3541)
 * (CQL) INSERT/UPDATE/DELETE/TRUNCATE commands should allow CF names to
   be qualified by keyspace (CASSANDRA-3419)
 * always remove endpoints from delevery queue in HH (CASSANDRA-3546)
 * fix race between cf flush and its 2ndary indexes flush (CASSANDRA-3547)
 * fix potential race in AES when a repair fails (CASSANDRA-3548)
 * fix default value validation usage in CLI SET command (CASSANDRA-3553)
 * Optimize componentsFor method for compaction and startup time
   (CASSANDRA-3532)
 * (CQL) Proper ColumnFamily metadata validation on CREATE COLUMNFAMILY
   (CASSANDRA-3565)
 * fix compression "chunk_length_kb" option to set correct kb value for
   thrift/avro (CASSANDRA-3558)
 * fix missing response during range slice repair (CASSANDRA-3551)
 * 'describe ring' moved from CLI to nodetool and available through JMX (CASSANDRA-3220)
 * add back partitioner to sstable metadata (CASSANDRA-3540)
 * fix NPE in get_count for counters (CASSANDRA-3601)
Merged from 0.8:
 * remove invalid assertion that table was opened before dropping it
   (CASSANDRA-3580)
 * range and index scans now only send requests to enough replicas to
   satisfy requested CL + RR (CASSANDRA-3598)
 * use cannonical host for local node in nodetool info (CASSANDRA-3556)
 * remove nonlocal DC write optimization since it only worked with
   CL.ONE or CL.LOCAL_QUORUM (CASSANDRA-3577, 3585)
 * detect misuses of CounterColumnType (CASSANDRA-3422)
 * turn off string interning in json2sstable, take 2 (CASSANDRA-2189)
 * validate compression parameters on add/update of the ColumnFamily
   (CASSANDRA-3573)
 * Check for 0.0.0.0 is incorrect in CFIF (CASSANDRA-3584)
 * Increase vm.max_map_count in debian packaging (CASSANDRA-3563)
 * gossiper will never add itself to saved endpoints (CASSANDRA-3485)


1.0.5
 * revert CASSANDRA-3407 (see CASSANDRA-3540)
 * fix assertion error while forwarding writes to local nodes (CASSANDRA-3539)


1.0.4
 * fix self-hinting of timed out read repair updates and make hinted handoff
   less prone to OOMing a coordinator (CASSANDRA-3440)
 * expose bloom filter sizes via JMX (CASSANDRA-3495)
 * enforce RP tokens 0..2**127 (CASSANDRA-3501)
 * canonicalize paths exposed through JMX (CASSANDRA-3504)
 * fix "liveSize" stat when sstables are removed (CASSANDRA-3496)
 * add bloom filter FP rates to nodetool cfstats (CASSANDRA-3347)
 * record partitioner in sstable metadata component (CASSANDRA-3407)
 * add new upgradesstables nodetool command (CASSANDRA-3406)
 * skip --debug requirement to see common exceptions in CLI (CASSANDRA-3508)
 * fix incorrect query results due to invalid max timestamp (CASSANDRA-3510)
 * make sstableloader recognize compressed sstables (CASSANDRA-3521)
 * avoids race in OutboundTcpConnection in multi-DC setups (CASSANDRA-3530)
 * use SETLOCAL in cassandra.bat (CASSANDRA-3506)
 * fix ConcurrentModificationException in Table.all() (CASSANDRA-3529)
Merged from 0.8:
 * fix concurrence issue in the FailureDetector (CASSANDRA-3519)
 * fix array out of bounds error in counter shard removal (CASSANDRA-3514)
 * avoid dropping tombstones when they might still be needed to shadow
   data in a different sstable (CASSANDRA-2786)


1.0.3
 * revert name-based query defragmentation aka CASSANDRA-2503 (CASSANDRA-3491)
 * fix invalidate-related test failures (CASSANDRA-3437)
 * add next-gen cqlsh to bin/ (CASSANDRA-3188, 3131, 3493)
 * (CQL) fix handling of rows with no columns (CASSANDRA-3424, 3473)
 * fix querying supercolumns by name returning only a subset of
   subcolumns or old subcolumn versions (CASSANDRA-3446)
 * automatically compute sha1 sum for uncompressed data files (CASSANDRA-3456)
 * fix reading metadata/statistics component for version < h (CASSANDRA-3474)
 * add sstable forward-compatibility (CASSANDRA-3478)
 * report compression ratio in CFSMBean (CASSANDRA-3393)
 * fix incorrect size exception during streaming of counters (CASSANDRA-3481)
 * (CQL) fix for counter decrement syntax (CASSANDRA-3418)
 * Fix race introduced by CASSANDRA-2503 (CASSANDRA-3482)
 * Fix incomplete deletion of delivered hints (CASSANDRA-3466)
 * Avoid rescheduling compactions when no compaction was executed
   (CASSANDRA-3484)
 * fix handling of the chunk_length_kb compression options (CASSANDRA-3492)
Merged from 0.8:
 * fix updating CF row_cache_provider (CASSANDRA-3414)
 * CFMetaData.convertToThrift method to set RowCacheProvider (CASSANDRA-3405)
 * acquire compactionlock during truncate (CASSANDRA-3399)
 * fix displaying cfdef entries for super columnfamilies (CASSANDRA-3415)
 * Make counter shard merging thread safe (CASSANDRA-3178)
 * Revert CASSANDRA-2855
 * Fix bug preventing the use of efficient cross-DC writes (CASSANDRA-3472)
 * `describe ring` command for CLI (CASSANDRA-3220)
 * (Hadoop) skip empty rows when entire row is requested, redux (CASSANDRA-2855)


1.0.2
 * "defragment" rows for name-based queries under STCS (CASSANDRA-2503)
 * Add timing information to cassandra-cli GET/SET/LIST queries (CASSANDRA-3326)
 * Only create one CompressionMetadata object per sstable (CASSANDRA-3427)
 * cleanup usage of StorageService.setMode() (CASSANDRA-3388)
 * Avoid large array allocation for compressed chunk offsets (CASSANDRA-3432)
 * fix DecimalType bytebuffer marshalling (CASSANDRA-3421)
 * fix bug that caused first column in per row indexes to be ignored
   (CASSANDRA-3441)
 * add JMX call to clean (failed) repair sessions (CASSANDRA-3316)
 * fix sstableloader reference acquisition bug (CASSANDRA-3438)
 * fix estimated row size regression (CASSANDRA-3451)
 * make sure we don't return more columns than asked (CASSANDRA-3303, 3395)
Merged from 0.8:
 * acquire compactionlock during truncate (CASSANDRA-3399)
 * fix displaying cfdef entries for super columnfamilies (CASSANDRA-3415)


1.0.1
 * acquire references during index build to prevent delete problems
   on Windows (CASSANDRA-3314)
 * describe_ring should include datacenter/topology information (CASSANDRA-2882)
 * Thrift sockets are not properly buffered (CASSANDRA-3261)
 * performance improvement for bytebufferutil compare function (CASSANDRA-3286)
 * add system.versions ColumnFamily (CASSANDRA-3140)
 * reduce network copies (CASSANDRA-3333, 3373)
 * limit nodetool to 32MB of heap (CASSANDRA-3124)
 * (CQL) update parser to accept "timestamp" instead of "date" (CASSANDRA-3149)
 * Fix CLI `show schema` to include "compression_options" (CASSANDRA-3368)
 * Snapshot to include manifest under LeveledCompactionStrategy (CASSANDRA-3359)
 * (CQL) SELECT query should allow CF name to be qualified by keyspace (CASSANDRA-3130)
 * (CQL) Fix internal application error specifying 'using consistency ...'
   in lower case (CASSANDRA-3366)
 * fix Deflate compression when compression actually makes the data bigger
   (CASSANDRA-3370)
 * optimize UUIDGen to avoid lock contention on InetAddress.getLocalHost
   (CASSANDRA-3387)
 * tolerate index being dropped mid-mutation (CASSANDRA-3334, 3313)
 * CompactionManager is now responsible for checking for new candidates
   post-task execution, enabling more consistent leveled compaction
   (CASSANDRA-3391)
 * Cache HSHA threads (CASSANDRA-3372)
 * use CF/KS names as snapshot prefix for drop + truncate operations
   (CASSANDRA-2997)
 * Break bloom filters up to avoid heap fragmentation (CASSANDRA-2466)
 * fix cassandra hanging on jsvc stop (CASSANDRA-3302)
 * Avoid leveled compaction getting blocked on errors (CASSANDRA-3408)
 * Make reloading the compaction strategy safe (CASSANDRA-3409)
 * ignore 0.8 hints even if compaction begins before we try to purge
   them (CASSANDRA-3385)
 * remove procrun (bin\daemon) from Cassandra source tree and
   artifacts (CASSANDRA-3331)
 * make cassandra compile under JDK7 (CASSANDRA-3275)
 * remove dependency of clientutil.jar to FBUtilities (CASSANDRA-3299)
 * avoid truncation errors by using long math on long values (CASSANDRA-3364)
 * avoid clock drift on some Windows machine (CASSANDRA-3375)
 * display cache provider in cli 'describe keyspace' command (CASSANDRA-3384)
 * fix incomplete topology information in describe_ring (CASSANDRA-3403)
 * expire dead gossip states based on time (CASSANDRA-2961)
 * improve CompactionTask extensibility (CASSANDRA-3330)
 * Allow one leveled compaction task to kick off another (CASSANDRA-3363)
 * allow encryption only between datacenters (CASSANDRA-2802)
Merged from 0.8:
 * fix truncate allowing data to be replayed post-restart (CASSANDRA-3297)
 * make iwriter final in IndexWriter to avoid NPE (CASSANDRA-2863)
 * (CQL) update grammar to require key clause in DELETE statement
   (CASSANDRA-3349)
 * (CQL) allow numeric keyspace names in USE statement (CASSANDRA-3350)
 * (Hadoop) skip empty rows when slicing the entire row (CASSANDRA-2855)
 * Fix handling of tombstone by SSTableExport/Import (CASSANDRA-3357)
 * fix ColumnIndexer to use long offsets (CASSANDRA-3358)
 * Improved CLI exceptions (CASSANDRA-3312)
 * Fix handling of tombstone by SSTableExport/Import (CASSANDRA-3357)
 * Only count compaction as active (for throttling) when they have
   successfully acquired the compaction lock (CASSANDRA-3344)
 * Display CLI version string on startup (CASSANDRA-3196)
 * (Hadoop) make CFIF try rpc_address or fallback to listen_address
   (CASSANDRA-3214)
 * (Hadoop) accept comma delimited lists of initial thrift connections
   (CASSANDRA-3185)
 * ColumnFamily min_compaction_threshold should be >= 2 (CASSANDRA-3342)
 * (Pig) add 0.8+ types and key validation type in schema (CASSANDRA-3280)
 * Fix completely removing column metadata using CLI (CASSANDRA-3126)
 * CLI `describe cluster;` output should be on separate lines for separate versions
   (CASSANDRA-3170)
 * fix changing durable_writes keyspace option during CF creation
   (CASSANDRA-3292)
 * avoid locking on update when no indexes are involved (CASSANDRA-3386)
 * fix assertionError during repair with ordered partitioners (CASSANDRA-3369)
 * correctly serialize key_validation_class for avro (CASSANDRA-3391)
 * don't expire counter tombstone after streaming (CASSANDRA-3394)
 * prevent nodes that failed to join from hanging around forever
   (CASSANDRA-3351)
 * remove incorrect optimization from slice read path (CASSANDRA-3390)
 * Fix race in AntiEntropyService (CASSANDRA-3400)


1.0.0-final
 * close scrubbed sstable fd before deleting it (CASSANDRA-3318)
 * fix bug preventing obsolete commitlog segments from being removed
   (CASSANDRA-3269)
 * tolerate whitespace in seed CDL (CASSANDRA-3263)
 * Change default heap thresholds to max(min(1/2 ram, 1G), min(1/4 ram, 8GB))
   (CASSANDRA-3295)
 * Fix broken CompressedRandomAccessReaderTest (CASSANDRA-3298)
 * (CQL) fix type information returned for wildcard queries (CASSANDRA-3311)
 * add estimated tasks to LeveledCompactionStrategy (CASSANDRA-3322)
 * avoid including compaction cache-warming in keycache stats (CASSANDRA-3325)
 * run compaction and hinted handoff threads at MIN_PRIORITY (CASSANDRA-3308)
 * default hsha thrift server to cpu core count in rpc pool (CASSANDRA-3329)
 * add bin\daemon to binary tarball for Windows service (CASSANDRA-3331)
 * Fix places where uncompressed size of sstables was use in place of the
   compressed one (CASSANDRA-3338)
 * Fix hsha thrift server (CASSANDRA-3346)
 * Make sure repair only stream needed sstables (CASSANDRA-3345)


1.0.0-rc2
 * Log a meaningful warning when a node receives a message for a repair session
   that doesn't exist anymore (CASSANDRA-3256)
 * test for NUMA policy support as well as numactl presence (CASSANDRA-3245)
 * Fix FD leak when internode encryption is enabled (CASSANDRA-3257)
 * Remove incorrect assertion in mergeIterator (CASSANDRA-3260)
 * FBUtilities.hexToBytes(String) to throw NumberFormatException when string
   contains non-hex characters (CASSANDRA-3231)
 * Keep SimpleSnitch proximity ordering unchanged from what the Strategy
   generates, as intended (CASSANDRA-3262)
 * remove Scrub from compactionstats when finished (CASSANDRA-3255)
 * fix counter entry in jdbc TypesMap (CASSANDRA-3268)
 * fix full queue scenario for ParallelCompactionIterator (CASSANDRA-3270)
 * fix bootstrap process (CASSANDRA-3285)
 * don't try delivering hints if when there isn't any (CASSANDRA-3176)
 * CLI documentation change for ColumnFamily `compression_options` (CASSANDRA-3282)
 * ignore any CF ids sent by client for adding CF/KS (CASSANDRA-3288)
 * remove obsolete hints on first startup (CASSANDRA-3291)
 * use correct ISortedColumns for time-optimized reads (CASSANDRA-3289)
 * Evict gossip state immediately when a token is taken over by a new IP
   (CASSANDRA-3259)


1.0.0-rc1
 * Update CQL to generate microsecond timestamps by default (CASSANDRA-3227)
 * Fix counting CFMetadata towards Memtable liveRatio (CASSANDRA-3023)
 * Kill server on wrapped OOME such as from FileChannel.map (CASSANDRA-3201)
 * remove unnecessary copy when adding to row cache (CASSANDRA-3223)
 * Log message when a full repair operation completes (CASSANDRA-3207)
 * Fix streamOutSession keeping sstables references forever if the remote end
   dies (CASSANDRA-3216)
 * Remove dynamic_snitch boolean from example configuration (defaulting to
   true) and set default badness threshold to 0.1 (CASSANDRA-3229)
 * Base choice of random or "balanced" token on bootstrap on whether
   schema definitions were found (CASSANDRA-3219)
 * Fixes for LeveledCompactionStrategy score computation, prioritization,
   scheduling, and performance (CASSANDRA-3224, 3234)
 * parallelize sstable open at server startup (CASSANDRA-2988)
 * fix handling of exceptions writing to OutboundTcpConnection (CASSANDRA-3235)
 * Allow using quotes in "USE <keyspace>;" CLI command (CASSANDRA-3208)
 * Don't allow any cache loading exceptions to halt startup (CASSANDRA-3218)
 * Fix sstableloader --ignores option (CASSANDRA-3247)
 * File descriptor limit increased in packaging (CASSANDRA-3206)
 * Fix deadlock in commit log during flush (CASSANDRA-3253)


1.0.0-beta1
 * removed binarymemtable (CASSANDRA-2692)
 * add commitlog_total_space_in_mb to prevent fragmented logs (CASSANDRA-2427)
 * removed commitlog_rotation_threshold_in_mb configuration (CASSANDRA-2771)
 * make AbstractBounds.normalize de-overlapp overlapping ranges (CASSANDRA-2641)
 * replace CollatingIterator, ReducingIterator with MergeIterator
   (CASSANDRA-2062)
 * Fixed the ability to set compaction strategy in cli using create column
   family command (CASSANDRA-2778)
 * clean up tmp files after failed compaction (CASSANDRA-2468)
 * restrict repair streaming to specific columnfamilies (CASSANDRA-2280)
 * don't bother persisting columns shadowed by a row tombstone (CASSANDRA-2589)
 * reset CF and SC deletion times after gc_grace (CASSANDRA-2317)
 * optimize away seek when compacting wide rows (CASSANDRA-2879)
 * single-pass streaming (CASSANDRA-2677, 2906, 2916, 3003)
 * use reference counting for deleting sstables instead of relying on GC
   (CASSANDRA-2521, 3179)
 * store hints as serialized mutations instead of pointers to data row
   (CASSANDRA-2045)
 * store hints in the coordinator node instead of in the closest replica
   (CASSANDRA-2914)
 * add row_cache_keys_to_save CF option (CASSANDRA-1966)
 * check column family validity in nodetool repair (CASSANDRA-2933)
 * use lazy initialization instead of class initialization in NodeId
   (CASSANDRA-2953)
 * add paging to get_count (CASSANDRA-2894)
 * fix "short reads" in [multi]get (CASSANDRA-2643, 3157, 3192)
 * add optional compression for sstables (CASSANDRA-47, 2994, 3001, 3128)
 * add scheduler JMX metrics (CASSANDRA-2962)
 * add block level checksum for compressed data (CASSANDRA-1717)
 * make column family backed column map pluggable and introduce unsynchronized
   ArrayList backed one to speedup reads (CASSANDRA-2843, 3165, 3205)
 * refactoring of the secondary index api (CASSANDRA-2982)
 * make CL > ONE reads wait for digest reconciliation before returning
   (CASSANDRA-2494)
 * fix missing logging for some exceptions (CASSANDRA-2061)
 * refactor and optimize ColumnFamilyStore.files(...) and Descriptor.fromFilename(String)
   and few other places responsible for work with SSTable files (CASSANDRA-3040)
 * Stop reading from sstables once we know we have the most recent columns,
   for query-by-name requests (CASSANDRA-2498)
 * Add query-by-column mode to stress.java (CASSANDRA-3064)
 * Add "install" command to cassandra.bat (CASSANDRA-292)
 * clean up KSMetadata, CFMetadata from unnecessary
   Thrift<->Avro conversion methods (CASSANDRA-3032)
 * Add timeouts to client request schedulers (CASSANDRA-3079, 3096)
 * Cli to use hashes rather than array of hashes for strategy options (CASSANDRA-3081)
 * LeveledCompactionStrategy (CASSANDRA-1608, 3085, 3110, 3087, 3145, 3154, 3182)
 * Improvements of the CLI `describe` command (CASSANDRA-2630)
 * reduce window where dropped CF sstables may not be deleted (CASSANDRA-2942)
 * Expose gossip/FD info to JMX (CASSANDRA-2806)
 * Fix streaming over SSL when compressed SSTable involved (CASSANDRA-3051)
 * Add support for pluggable secondary index implementations (CASSANDRA-3078)
 * remove compaction_thread_priority setting (CASSANDRA-3104)
 * generate hints for replicas that timeout, not just replicas that are known
   to be down before starting (CASSANDRA-2034)
 * Add throttling for internode streaming (CASSANDRA-3080)
 * make the repair of a range repair all replica (CASSANDRA-2610, 3194)
 * expose the ability to repair the first range (as returned by the
   partitioner) of a node (CASSANDRA-2606)
 * Streams Compression (CASSANDRA-3015)
 * add ability to use multiple threads during a single compaction
   (CASSANDRA-2901)
 * make AbstractBounds.normalize support overlapping ranges (CASSANDRA-2641)
 * fix of the CQL count() behavior (CASSANDRA-3068)
 * use TreeMap backed column families for the SSTable simple writers
   (CASSANDRA-3148)
 * fix inconsistency of the CLI syntax when {} should be used instead of [{}]
   (CASSANDRA-3119)
 * rename CQL type names to match expected SQL behavior (CASSANDRA-3149, 3031)
 * Arena-based allocation for memtables (CASSANDRA-2252, 3162, 3163, 3168)
 * Default RR chance to 0.1 (CASSANDRA-3169)
 * Add RowLevel support to secondary index API (CASSANDRA-3147)
 * Make SerializingCacheProvider the default if JNA is available (CASSANDRA-3183)
 * Fix backwards compatibilty for CQL memtable properties (CASSANDRA-3190)
 * Add five-minute delay before starting compactions on a restarted server
   (CASSANDRA-3181)
 * Reduce copies done for intra-host messages (CASSANDRA-1788, 3144)
 * support of compaction strategy option for stress.java (CASSANDRA-3204)
 * make memtable throughput and column count thresholds no-ops (CASSANDRA-2449)
 * Return schema information along with the resultSet in CQL (CASSANDRA-2734)
 * Add new DecimalType (CASSANDRA-2883)
 * Fix assertion error in RowRepairResolver (CASSANDRA-3156)
 * Reduce unnecessary high buffer sizes (CASSANDRA-3171)
 * Pluggable compaction strategy (CASSANDRA-1610)
 * Add new broadcast_address config option (CASSANDRA-2491)


0.8.7
 * Kill server on wrapped OOME such as from FileChannel.map (CASSANDRA-3201)
 * Allow using quotes in "USE <keyspace>;" CLI command (CASSANDRA-3208)
 * Log message when a full repair operation completes (CASSANDRA-3207)
 * Don't allow any cache loading exceptions to halt startup (CASSANDRA-3218)
 * Fix sstableloader --ignores option (CASSANDRA-3247)
 * File descriptor limit increased in packaging (CASSANDRA-3206)
 * Log a meaningfull warning when a node receive a message for a repair session
   that doesn't exist anymore (CASSANDRA-3256)
 * Fix FD leak when internode encryption is enabled (CASSANDRA-3257)
 * FBUtilities.hexToBytes(String) to throw NumberFormatException when string
   contains non-hex characters (CASSANDRA-3231)
 * Keep SimpleSnitch proximity ordering unchanged from what the Strategy
   generates, as intended (CASSANDRA-3262)
 * remove Scrub from compactionstats when finished (CASSANDRA-3255)
 * Fix tool .bat files when CASSANDRA_HOME contains spaces (CASSANDRA-3258)
 * Force flush of status table when removing/updating token (CASSANDRA-3243)
 * Evict gossip state immediately when a token is taken over by a new IP (CASSANDRA-3259)
 * Fix bug where the failure detector can take too long to mark a host
   down (CASSANDRA-3273)
 * (Hadoop) allow wrapping ranges in queries (CASSANDRA-3137)
 * (Hadoop) check all interfaces for a match with split location
   before falling back to random replica (CASSANDRA-3211)
 * (Hadoop) Make Pig storage handle implements LoadMetadata (CASSANDRA-2777)
 * (Hadoop) Fix exception during PIG 'dump' (CASSANDRA-2810)
 * Fix stress COUNTER_GET option (CASSANDRA-3301)
 * Fix missing fields in CLI `show schema` output (CASSANDRA-3304)
 * Nodetool no longer leaks threads and closes JMX connections (CASSANDRA-3309)
 * fix truncate allowing data to be replayed post-restart (CASSANDRA-3297)
 * Move SimpleAuthority and SimpleAuthenticator to examples (CASSANDRA-2922)
 * Fix handling of tombstone by SSTableExport/Import (CASSANDRA-3357)
 * Fix transposition in cfHistograms (CASSANDRA-3222)
 * Allow using number as DC name when creating keyspace in CQL (CASSANDRA-3239)
 * Force flush of system table after updating/removing a token (CASSANDRA-3243)


0.8.6
 * revert CASSANDRA-2388
 * change TokenRange.endpoints back to listen/broadcast address to match
   pre-1777 behavior, and add TokenRange.rpc_endpoints instead (CASSANDRA-3187)
 * avoid trying to watch cassandra-topology.properties when loaded from jar
   (CASSANDRA-3138)
 * prevent users from creating keyspaces with LocalStrategy replication
   (CASSANDRA-3139)
 * fix CLI `show schema;` to output correct keyspace definition statement
   (CASSANDRA-3129)
 * CustomTThreadPoolServer to log TTransportException at DEBUG level
   (CASSANDRA-3142)
 * allow topology sort to work with non-unique rack names between
   datacenters (CASSANDRA-3152)
 * Improve caching of same-version Messages on digest and repair paths
   (CASSANDRA-3158)
 * Randomize choice of first replica for counter increment (CASSANDRA-2890)
 * Fix using read_repair_chance instead of merge_shard_change (CASSANDRA-3202)
 * Avoid streaming data to nodes that already have it, on move as well as
   decommission (CASSANDRA-3041)
 * Fix divide by zero error in GCInspector (CASSANDRA-3164)
 * allow quoting of the ColumnFamily name in CLI `create column family`
   statement (CASSANDRA-3195)
 * Fix rolling upgrade from 0.7 to 0.8 problem (CASSANDRA-3166)
 * Accomodate missing encryption_options in IncomingTcpConnection.stream
   (CASSANDRA-3212)


0.8.5
 * fix NPE when encryption_options is unspecified (CASSANDRA-3007)
 * include column name in validation failure exceptions (CASSANDRA-2849)
 * make sure truncate clears out the commitlog so replay won't re-
   populate with truncated data (CASSANDRA-2950)
 * fix NPE when debug logging is enabled and dropped CF is present
   in a commitlog segment (CASSANDRA-3021)
 * fix cassandra.bat when CASSANDRA_HOME contains spaces (CASSANDRA-2952)
 * fix to SSTableSimpleUnsortedWriter bufferSize calculation (CASSANDRA-3027)
 * make cleanup and normal compaction able to skip empty rows
   (rows containing nothing but expired tombstones) (CASSANDRA-3039)
 * work around native memory leak in com.sun.management.GarbageCollectorMXBean
   (CASSANDRA-2868)
 * validate that column names in column_metadata are not equal to key_alias
   on create/update of the ColumnFamily and CQL 'ALTER' statement (CASSANDRA-3036)
 * return an InvalidRequestException if an indexed column is assigned
   a value larger than 64KB (CASSANDRA-3057)
 * fix of numeric-only and string column names handling in CLI "drop index"
   (CASSANDRA-3054)
 * prune index scan resultset back to original request for lazy
   resultset expansion case (CASSANDRA-2964)
 * (Hadoop) fail jobs when Cassandra node has failed but TaskTracker
   has not (CASSANDRA-2388)
 * fix dynamic snitch ignoring nodes when read_repair_chance is zero
   (CASSANDRA-2662)
 * avoid retaining references to dropped CFS objects in
   CompactionManager.estimatedCompactions (CASSANDRA-2708)
 * expose rpc timeouts per host in MessagingServiceMBean (CASSANDRA-2941)
 * avoid including cwd in classpath for deb and rpm packages (CASSANDRA-2881)
 * remove gossip state when a new IP takes over a token (CASSANDRA-3071)
 * allow sstable2json to work on index sstable files (CASSANDRA-3059)
 * always hint counters (CASSANDRA-3099)
 * fix log4j initialization in EmbeddedCassandraService (CASSANDRA-2857)
 * remove gossip state when a new IP takes over a token (CASSANDRA-3071)
 * work around native memory leak in com.sun.management.GarbageCollectorMXBean
    (CASSANDRA-2868)
 * fix UnavailableException with writes at CL.EACH_QUORM (CASSANDRA-3084)
 * fix parsing of the Keyspace and ColumnFamily names in numeric
   and string representations in CLI (CASSANDRA-3075)
 * fix corner cases in Range.differenceToFetch (CASSANDRA-3084)
 * fix ip address String representation in the ring cache (CASSANDRA-3044)
 * fix ring cache compatibility when mixing pre-0.8.4 nodes with post-
   in the same cluster (CASSANDRA-3023)
 * make repair report failure when a node participating dies (instead of
   hanging forever) (CASSANDRA-2433)
 * fix handling of the empty byte buffer by ReversedType (CASSANDRA-3111)
 * Add validation that Keyspace names are case-insensitively unique (CASSANDRA-3066)
 * catch invalid key_validation_class before instantiating UpdateColumnFamily (CASSANDRA-3102)
 * make Range and Bounds objects client-safe (CASSANDRA-3108)
 * optionally skip log4j configuration (CASSANDRA-3061)
 * bundle sstableloader with the debian package (CASSANDRA-3113)
 * don't try to build secondary indexes when there is none (CASSANDRA-3123)
 * improve SSTableSimpleUnsortedWriter speed for large rows (CASSANDRA-3122)
 * handle keyspace arguments correctly in nodetool snapshot (CASSANDRA-3038)
 * Fix SSTableImportTest on windows (CASSANDRA-3043)
 * expose compactionThroughputMbPerSec through JMX (CASSANDRA-3117)
 * log keyspace and CF of large rows being compacted


0.8.4
 * change TokenRing.endpoints to be a list of rpc addresses instead of
   listen/broadcast addresses (CASSANDRA-1777)
 * include files-to-be-streamed in StreamInSession.getSources (CASSANDRA-2972)
 * use JAVA env var in cassandra-env.sh (CASSANDRA-2785, 2992)
 * avoid doing read for no-op replicate-on-write at CL=1 (CASSANDRA-2892)
 * refuse counter write for CL.ANY (CASSANDRA-2990)
 * switch back to only logging recent dropped messages (CASSANDRA-3004)
 * always deserialize RowMutation for counters (CASSANDRA-3006)
 * ignore saved replication_factor strategy_option for NTS (CASSANDRA-3011)
 * make sure pre-truncate CL segments are discarded (CASSANDRA-2950)


0.8.3
 * add ability to drop local reads/writes that are going to timeout
   (CASSANDRA-2943)
 * revamp token removal process, keep gossip states for 3 days (CASSANDRA-2496)
 * don't accept extra args for 0-arg nodetool commands (CASSANDRA-2740)
 * log unavailableexception details at debug level (CASSANDRA-2856)
 * expose data_dir though jmx (CASSANDRA-2770)
 * don't include tmp files as sstable when create cfs (CASSANDRA-2929)
 * log Java classpath on startup (CASSANDRA-2895)
 * keep gossipped version in sync with actual on migration coordinator
   (CASSANDRA-2946)
 * use lazy initialization instead of class initialization in NodeId
   (CASSANDRA-2953)
 * check column family validity in nodetool repair (CASSANDRA-2933)
 * speedup bytes to hex conversions dramatically (CASSANDRA-2850)
 * Flush memtables on shutdown when durable writes are disabled
   (CASSANDRA-2958)
 * improved POSIX compatibility of start scripts (CASsANDRA-2965)
 * add counter support to Hadoop InputFormat (CASSANDRA-2981)
 * fix bug where dirty commitlog segments were removed (and avoid keeping
   segments with no post-flush activity permanently dirty) (CASSANDRA-2829)
 * fix throwing exception with batch mutation of counter super columns
   (CASSANDRA-2949)
 * ignore system tables during repair (CASSANDRA-2979)
 * throw exception when NTS is given replication_factor as an option
   (CASSANDRA-2960)
 * fix assertion error during compaction of counter CFs (CASSANDRA-2968)
 * avoid trying to create index names, when no index exists (CASSANDRA-2867)
 * don't sample the system table when choosing a bootstrap token
   (CASSANDRA-2825)
 * gossiper notifies of local state changes (CASSANDRA-2948)
 * add asynchronous and half-sync/half-async (hsha) thrift servers
   (CASSANDRA-1405)
 * fix potential use of free'd native memory in SerializingCache
   (CASSANDRA-2951)
 * prune index scan resultset back to original request for lazy
   resultset expansion case (CASSANDRA-2964)
 * (Hadoop) fail jobs when Cassandra node has failed but TaskTracker
    has not (CASSANDRA-2388)


0.8.2
 * CQL:
   - include only one row per unique key for IN queries (CASSANDRA-2717)
   - respect client timestamp on full row deletions (CASSANDRA-2912)
 * improve thread-safety in StreamOutSession (CASSANDRA-2792)
 * allow deleting a row and updating indexed columns in it in the
   same mutation (CASSANDRA-2773)
 * Expose number of threads blocked on submitting memtable to flush
   in JMX (CASSANDRA-2817)
 * add ability to return "endpoints" to nodetool (CASSANDRA-2776)
 * Add support for multiple (comma-delimited) coordinator addresses
   to ColumnFamilyInputFormat (CASSANDRA-2807)
 * fix potential NPE while scheduling read repair for range slice
   (CASSANDRA-2823)
 * Fix race in SystemTable.getCurrentLocalNodeId (CASSANDRA-2824)
 * Correctly set default for replicate_on_write (CASSANDRA-2835)
 * improve nodetool compactionstats formatting (CASSANDRA-2844)
 * fix index-building status display (CASSANDRA-2853)
 * fix CLI perpetuating obsolete KsDef.replication_factor (CASSANDRA-2846)
 * improve cli treatment of multiline comments (CASSANDRA-2852)
 * handle row tombstones correctly in EchoedRow (CASSANDRA-2786)
 * add MessagingService.get[Recently]DroppedMessages and
   StorageService.getExceptionCount (CASSANDRA-2804)
 * fix possibility of spurious UnavailableException for LOCAL_QUORUM
   reads with dynamic snitch + read repair disabled (CASSANDRA-2870)
 * add ant-optional as dependence for the debian package (CASSANDRA-2164)
 * add option to specify limit for get_slice in the CLI (CASSANDRA-2646)
 * decrease HH page size (CASSANDRA-2832)
 * reset cli keyspace after dropping the current one (CASSANDRA-2763)
 * add KeyRange option to Hadoop inputformat (CASSANDRA-1125)
 * fix protocol versioning (CASSANDRA-2818, 2860)
 * support spaces in path to log4j configuration (CASSANDRA-2383)
 * avoid including inferred types in CF update (CASSANDRA-2809)
 * fix JMX bulkload call (CASSANDRA-2908)
 * fix updating KS with durable_writes=false (CASSANDRA-2907)
 * add simplified facade to SSTableWriter for bulk loading use
   (CASSANDRA-2911)
 * fix re-using index CF sstable names after drop/recreate (CASSANDRA-2872)
 * prepend CF to default index names (CASSANDRA-2903)
 * fix hint replay (CASSANDRA-2928)
 * Properly synchronize repair's merkle tree computation (CASSANDRA-2816)


0.8.1
 * CQL:
   - support for insert, delete in BATCH (CASSANDRA-2537)
   - support for IN to SELECT, UPDATE (CASSANDRA-2553)
   - timestamp support for INSERT, UPDATE, and BATCH (CASSANDRA-2555)
   - TTL support (CASSANDRA-2476)
   - counter support (CASSANDRA-2473)
   - ALTER COLUMNFAMILY (CASSANDRA-1709)
   - DROP INDEX (CASSANDRA-2617)
   - add SCHEMA/TABLE as aliases for KS/CF (CASSANDRA-2743)
   - server handles wait-for-schema-agreement (CASSANDRA-2756)
   - key alias support (CASSANDRA-2480)
 * add support for comparator parameters and a generic ReverseType
   (CASSANDRA-2355)
 * add CompositeType and DynamicCompositeType (CASSANDRA-2231)
 * optimize batches containing multiple updates to the same row
   (CASSANDRA-2583)
 * adjust hinted handoff page size to avoid OOM with large columns
   (CASSANDRA-2652)
 * mark BRAF buffer invalid post-flush so we don't re-flush partial
   buffers again, especially on CL writes (CASSANDRA-2660)
 * add DROP INDEX support to CLI (CASSANDRA-2616)
 * don't perform HH to client-mode [storageproxy] nodes (CASSANDRA-2668)
 * Improve forceDeserialize/getCompactedRow encapsulation (CASSANDRA-2659)
 * Don't write CounterUpdateColumn to disk in tests (CASSANDRA-2650)
 * Add sstable bulk loading utility (CASSANDRA-1278)
 * avoid replaying hints to dropped columnfamilies (CASSANDRA-2685)
 * add placeholders for missing rows in range query pseudo-RR (CASSANDRA-2680)
 * remove no-op HHOM.renameHints (CASSANDRA-2693)
 * clone super columns to avoid modifying them during flush (CASSANDRA-2675)
 * allow writes to bypass the commitlog for certain keyspaces (CASSANDRA-2683)
 * avoid NPE when bypassing commitlog during memtable flush (CASSANDRA-2781)
 * Added support for making bootstrap retry if nodes flap (CASSANDRA-2644)
 * Added statusthrift to nodetool to report if thrift server is running (CASSANDRA-2722)
 * Fixed rows being cached if they do not exist (CASSANDRA-2723)
 * Support passing tableName and cfName to RowCacheProviders (CASSANDRA-2702)
 * close scrub file handles (CASSANDRA-2669)
 * throttle migration replay (CASSANDRA-2714)
 * optimize column serializer creation (CASSANDRA-2716)
 * Added support for making bootstrap retry if nodes flap (CASSANDRA-2644)
 * Added statusthrift to nodetool to report if thrift server is running
   (CASSANDRA-2722)
 * Fixed rows being cached if they do not exist (CASSANDRA-2723)
 * fix truncate/compaction race (CASSANDRA-2673)
 * workaround large resultsets causing large allocation retention
   by nio sockets (CASSANDRA-2654)
 * fix nodetool ring use with Ec2Snitch (CASSANDRA-2733)
 * fix removing columns and subcolumns that are supressed by a row or
   supercolumn tombstone during replica resolution (CASSANDRA-2590)
 * support sstable2json against snapshot sstables (CASSANDRA-2386)
 * remove active-pull schema requests (CASSANDRA-2715)
 * avoid marking entire list of sstables as actively being compacted
   in multithreaded compaction (CASSANDRA-2765)
 * seek back after deserializing a row to update cache with (CASSANDRA-2752)
 * avoid skipping rows in scrub for counter column family (CASSANDRA-2759)
 * fix ConcurrentModificationException in repair when dealing with 0.7 node
   (CASSANDRA-2767)
 * use threadsafe collections for StreamInSession (CASSANDRA-2766)
 * avoid infinite loop when creating merkle tree (CASSANDRA-2758)
 * avoids unmarking compacting sstable prematurely in cleanup (CASSANDRA-2769)
 * fix NPE when the commit log is bypassed (CASSANDRA-2718)
 * don't throw an exception in SS.isRPCServerRunning (CASSANDRA-2721)
 * make stress.jar executable (CASSANDRA-2744)
 * add daemon mode to java stress (CASSANDRA-2267)
 * expose the DC and rack of a node through JMX and nodetool ring (CASSANDRA-2531)
 * fix cache mbean getSize (CASSANDRA-2781)
 * Add Date, Float, Double, and Boolean types (CASSANDRA-2530)
 * Add startup flag to renew counter node id (CASSANDRA-2788)
 * add jamm agent to cassandra.bat (CASSANDRA-2787)
 * fix repair hanging if a neighbor has nothing to send (CASSANDRA-2797)
 * purge tombstone even if row is in only one sstable (CASSANDRA-2801)
 * Fix wrong purge of deleted cf during compaction (CASSANDRA-2786)
 * fix race that could result in Hadoop writer failing to throw an
   exception encountered after close() (CASSANDRA-2755)
 * fix scan wrongly throwing assertion error (CASSANDRA-2653)
 * Always use even distribution for merkle tree with RandomPartitionner
   (CASSANDRA-2841)
 * fix describeOwnership for OPP (CASSANDRA-2800)
 * ensure that string tokens do not contain commas (CASSANDRA-2762)


0.8.0-final
 * fix CQL grammar warning and cqlsh regression from CASSANDRA-2622
 * add ant generate-cql-html target (CASSANDRA-2526)
 * update CQL consistency levels (CASSANDRA-2566)
 * debian packaging fixes (CASSANDRA-2481, 2647)
 * fix UUIDType, IntegerType for direct buffers (CASSANDRA-2682, 2684)
 * switch to native Thrift for Hadoop map/reduce (CASSANDRA-2667)
 * fix StackOverflowError when building from eclipse (CASSANDRA-2687)
 * only provide replication_factor to strategy_options "help" for
   SimpleStrategy, OldNetworkTopologyStrategy (CASSANDRA-2678, 2713)
 * fix exception adding validators to non-string columns (CASSANDRA-2696)
 * avoid instantiating DatabaseDescriptor in JDBC (CASSANDRA-2694)
 * fix potential stack overflow during compaction (CASSANDRA-2626)
 * clone super columns to avoid modifying them during flush (CASSANDRA-2675)
 * reset underlying iterator in EchoedRow constructor (CASSANDRA-2653)


0.8.0-rc1
 * faster flushes and compaction from fixing excessively pessimistic
   rebuffering in BRAF (CASSANDRA-2581)
 * fix returning null column values in the python cql driver (CASSANDRA-2593)
 * fix merkle tree splitting exiting early (CASSANDRA-2605)
 * snapshot_before_compaction directory name fix (CASSANDRA-2598)
 * Disable compaction throttling during bootstrap (CASSANDRA-2612)
 * fix CQL treatment of > and < operators in range slices (CASSANDRA-2592)
 * fix potential double-application of counter updates on commitlog replay
   by moving replay position from header to sstable metadata (CASSANDRA-2419)
 * JDBC CQL driver exposes getColumn for access to timestamp
 * JDBC ResultSetMetadata properties added to AbstractType
 * r/m clustertool (CASSANDRA-2607)
 * add support for presenting row key as a column in CQL result sets
   (CASSANDRA-2622)
 * Don't allow {LOCAL|EACH}_QUORUM unless strategy is NTS (CASSANDRA-2627)
 * validate keyspace strategy_options during CQL create (CASSANDRA-2624)
 * fix empty Result with secondary index when limit=1 (CASSANDRA-2628)
 * Fix regression where bootstrapping a node with no schema fails
   (CASSANDRA-2625)
 * Allow removing LocationInfo sstables (CASSANDRA-2632)
 * avoid attempting to replay mutations from dropped keyspaces (CASSANDRA-2631)
 * avoid using cached position of a key when GT is requested (CASSANDRA-2633)
 * fix counting bloom filter true positives (CASSANDRA-2637)
 * initialize local ep state prior to gossip startup if needed (CASSANDRA-2638)
 * fix counter increment lost after restart (CASSANDRA-2642)
 * add quote-escaping via backslash to CLI (CASSANDRA-2623)
 * fix pig example script (CASSANDRA-2487)
 * fix dynamic snitch race in adding latencies (CASSANDRA-2618)
 * Start/stop cassandra after more important services such as mdadm in
   debian packaging (CASSANDRA-2481)


0.8.0-beta2
 * fix NPE compacting index CFs (CASSANDRA-2528)
 * Remove checking all column families on startup for compaction candidates
   (CASSANDRA-2444)
 * validate CQL create keyspace options (CASSANDRA-2525)
 * fix nodetool setcompactionthroughput (CASSANDRA-2550)
 * move	gossip heartbeat back to its own thread (CASSANDRA-2554)
 * validate cql TRUNCATE columnfamily before truncating (CASSANDRA-2570)
 * fix batch_mutate for mixed standard-counter mutations (CASSANDRA-2457)
 * disallow making schema changes to system keyspace (CASSANDRA-2563)
 * fix sending mutation messages multiple times (CASSANDRA-2557)
 * fix incorrect use of NBHM.size in ReadCallback that could cause
   reads to time out even when responses were received (CASSANDRA-2552)
 * trigger read repair correctly for LOCAL_QUORUM reads (CASSANDRA-2556)
 * Allow configuring the number of compaction thread (CASSANDRA-2558)
 * forceUserDefinedCompaction will attempt to compact what it is given
   even if the pessimistic estimate is that there is not enough disk space;
   automatic compactions will only compact 2 or more sstables (CASSANDRA-2575)
 * refuse to apply migrations with older timestamps than the current
   schema (CASSANDRA-2536)
 * remove unframed Thrift transport option
 * include indexes in snapshots (CASSANDRA-2596)
 * improve ignoring of obsolete mutations in index maintenance (CASSANDRA-2401)
 * recognize attempt to drop just the index while leaving the column
   definition alone (CASSANDRA-2619)


0.8.0-beta1
 * remove Avro RPC support (CASSANDRA-926)
 * support for columns that act as incr/decr counters
   (CASSANDRA-1072, 1937, 1944, 1936, 2101, 2093, 2288, 2105, 2384, 2236, 2342,
   2454)
 * CQL (CASSANDRA-1703, 1704, 1705, 1706, 1707, 1708, 1710, 1711, 1940,
   2124, 2302, 2277, 2493)
 * avoid double RowMutation serialization on write path (CASSANDRA-1800)
 * make NetworkTopologyStrategy the default (CASSANDRA-1960)
 * configurable internode encryption (CASSANDRA-1567, 2152)
 * human readable column names in sstable2json output (CASSANDRA-1933)
 * change default JMX port to 7199 (CASSANDRA-2027)
 * backwards compatible internal messaging (CASSANDRA-1015)
 * atomic switch of memtables and sstables (CASSANDRA-2284)
 * add pluggable SeedProvider (CASSANDRA-1669)
 * Fix clustertool to not throw exception when calling get_endpoints (CASSANDRA-2437)
 * upgrade to thrift 0.6 (CASSANDRA-2412)
 * repair works on a token range instead of full ring (CASSANDRA-2324)
 * purge tombstones from row cache (CASSANDRA-2305)
 * push replication_factor into strategy_options (CASSANDRA-1263)
 * give snapshots the same name on each node (CASSANDRA-1791)
 * remove "nodetool loadbalance" (CASSANDRA-2448)
 * multithreaded compaction (CASSANDRA-2191)
 * compaction throttling (CASSANDRA-2156)
 * add key type information and alias (CASSANDRA-2311, 2396)
 * cli no longer divides read_repair_chance by 100 (CASSANDRA-2458)
 * made CompactionInfo.getTaskType return an enum (CASSANDRA-2482)
 * add a server-wide cap on measured memtable memory usage and aggressively
   flush to keep under that threshold (CASSANDRA-2006)
 * add unified UUIDType (CASSANDRA-2233)
 * add off-heap row cache support (CASSANDRA-1969)


0.7.5
 * improvements/fixes to PIG driver (CASSANDRA-1618, CASSANDRA-2387,
   CASSANDRA-2465, CASSANDRA-2484)
 * validate index names (CASSANDRA-1761)
 * reduce contention on Table.flusherLock (CASSANDRA-1954)
 * try harder to detect failures during streaming, cleaning up temporary
   files more reliably (CASSANDRA-2088)
 * shut down server for OOM on a Thrift thread (CASSANDRA-2269)
 * fix tombstone handling in repair and sstable2json (CASSANDRA-2279)
 * preserve version when streaming data from old sstables (CASSANDRA-2283)
 * don't start repair if a neighboring node is marked as dead (CASSANDRA-2290)
 * purge tombstones from row cache (CASSANDRA-2305)
 * Avoid seeking when sstable2json exports the entire file (CASSANDRA-2318)
 * clear Built flag in system table when dropping an index (CASSANDRA-2320)
 * don't allow arbitrary argument for stress.java (CASSANDRA-2323)
 * validate values for index predicates in get_indexed_slice (CASSANDRA-2328)
 * queue secondary indexes for flush before the parent (CASSANDRA-2330)
 * allow job configuration to set the CL used in Hadoop jobs (CASSANDRA-2331)
 * add memtable_flush_queue_size defaulting to 4 (CASSANDRA-2333)
 * Allow overriding of initial_token, storage_port and rpc_port from system
   properties (CASSANDRA-2343)
 * fix comparator used for non-indexed secondary expressions in index scan
   (CASSANDRA-2347)
 * ensure size calculation and write phase of large-row compaction use
   the same threshold for TTL expiration (CASSANDRA-2349)
 * fix race when iterating CFs during add/drop (CASSANDRA-2350)
 * add ConsistencyLevel command to CLI (CASSANDRA-2354)
 * allow negative numbers in the cli (CASSANDRA-2358)
 * hard code serialVersionUID for tokens class (CASSANDRA-2361)
 * fix potential infinite loop in ByteBufferUtil.inputStream (CASSANDRA-2365)
 * fix encoding bugs in HintedHandoffManager, SystemTable when default
   charset is not UTF8 (CASSANDRA-2367)
 * avoids having removed node reappearing in Gossip (CASSANDRA-2371)
 * fix incorrect truncation of long to int when reading columns via block
   index (CASSANDRA-2376)
 * fix NPE during stream session (CASSANDRA-2377)
 * fix race condition that could leave orphaned data files when dropping CF or
   KS (CASSANDRA-2381)
 * fsync statistics component on write (CASSANDRA-2382)
 * fix duplicate results from CFS.scan (CASSANDRA-2406)
 * add IntegerType to CLI help (CASSANDRA-2414)
 * avoid caching token-only decoratedkeys (CASSANDRA-2416)
 * convert mmap assertion to if/throw so scrub can catch it (CASSANDRA-2417)
 * don't overwrite gc log (CASSANDR-2418)
 * invalidate row cache for streamed row to avoid inconsitencies
   (CASSANDRA-2420)
 * avoid copies in range/index scans (CASSANDRA-2425)
 * make sure we don't wipe data during cleanup if the node has not join
   the ring (CASSANDRA-2428)
 * Try harder to close files after compaction (CASSANDRA-2431)
 * re-set bootstrapped flag after move finishes (CASSANDRA-2435)
 * display validation_class in CLI 'describe keyspace' (CASSANDRA-2442)
 * make cleanup compactions cleanup the row cache (CASSANDRA-2451)
 * add column fields validation to scrub (CASSANDRA-2460)
 * use 64KB flush buffer instead of in_memory_compaction_limit (CASSANDRA-2463)
 * fix backslash substitutions in CLI (CASSANDRA-2492)
 * disable cache saving for system CFS (CASSANDRA-2502)
 * fixes for verifying destination availability under hinted conditions
   so UE can be thrown intead of timing out (CASSANDRA-2514)
 * fix update of validation class in column metadata (CASSANDRA-2512)
 * support LOCAL_QUORUM, EACH_QUORUM CLs outside of NTS (CASSANDRA-2516)
 * preserve version when streaming data from old sstables (CASSANDRA-2283)
 * fix backslash substitutions in CLI (CASSANDRA-2492)
 * count a row deletion as one operation towards memtable threshold
   (CASSANDRA-2519)
 * support LOCAL_QUORUM, EACH_QUORUM CLs outside of NTS (CASSANDRA-2516)


0.7.4
 * add nodetool join command (CASSANDRA-2160)
 * fix secondary indexes on pre-existing or streamed data (CASSANDRA-2244)
 * initialize endpoint in gossiper earlier (CASSANDRA-2228)
 * add ability to write to Cassandra from Pig (CASSANDRA-1828)
 * add rpc_[min|max]_threads (CASSANDRA-2176)
 * add CL.TWO, CL.THREE (CASSANDRA-2013)
 * avoid exporting an un-requested row in sstable2json, when exporting
   a key that does not exist (CASSANDRA-2168)
 * add incremental_backups option (CASSANDRA-1872)
 * add configurable row limit to Pig loadfunc (CASSANDRA-2276)
 * validate column values in batches as well as single-Column inserts
   (CASSANDRA-2259)
 * move sample schema from cassandra.yaml to schema-sample.txt,
   a cli scripts (CASSANDRA-2007)
 * avoid writing empty rows when scrubbing tombstoned rows (CASSANDRA-2296)
 * fix assertion error in range and index scans for CL < ALL
   (CASSANDRA-2282)
 * fix commitlog replay when flush position refers to data that didn't
   get synced before server died (CASSANDRA-2285)
 * fix fd leak in sstable2json with non-mmap'd i/o (CASSANDRA-2304)
 * reduce memory use during streaming of multiple sstables (CASSANDRA-2301)
 * purge tombstoned rows from cache after GCGraceSeconds (CASSANDRA-2305)
 * allow zero replicas in a NTS datacenter (CASSANDRA-1924)
 * make range queries respect snitch for local replicas (CASSANDRA-2286)
 * fix HH delivery when column index is larger than 2GB (CASSANDRA-2297)
 * make 2ary indexes use parent CF flush thresholds during initial build
   (CASSANDRA-2294)
 * update memtable_throughput to be a long (CASSANDRA-2158)


0.7.3
 * Keep endpoint state until aVeryLongTime (CASSANDRA-2115)
 * lower-latency read repair (CASSANDRA-2069)
 * add hinted_handoff_throttle_delay_in_ms option (CASSANDRA-2161)
 * fixes for cache save/load (CASSANDRA-2172, -2174)
 * Handle whole-row deletions in CFOutputFormat (CASSANDRA-2014)
 * Make memtable_flush_writers flush in parallel (CASSANDRA-2178)
 * Add compaction_preheat_key_cache option (CASSANDRA-2175)
 * refactor stress.py to have only one copy of the format string
   used for creating row keys (CASSANDRA-2108)
 * validate index names for \w+ (CASSANDRA-2196)
 * Fix Cassandra cli to respect timeout if schema does not settle
   (CASSANDRA-2187)
 * fix for compaction and cleanup writing old-format data into new-version
   sstable (CASSANDRA-2211, -2216)
 * add nodetool scrub (CASSANDRA-2217, -2240)
 * fix sstable2json large-row pagination (CASSANDRA-2188)
 * fix EOFing on requests for the last bytes in a file (CASSANDRA-2213)
 * fix BufferedRandomAccessFile bugs (CASSANDRA-2218, -2241)
 * check for memtable flush_after_mins exceeded every 10s (CASSANDRA-2183)
 * fix cache saving on Windows (CASSANDRA-2207)
 * add validateSchemaAgreement call + synchronization to schema
   modification operations (CASSANDRA-2222)
 * fix for reversed slice queries on large rows (CASSANDRA-2212)
 * fat clients were writing local data (CASSANDRA-2223)
 * set DEFAULT_MEMTABLE_LIFETIME_IN_MINS to 24h
 * improve detection and cleanup of partially-written sstables
   (CASSANDRA-2206)
 * fix supercolumn de/serialization when subcolumn comparator is different
   from supercolumn's (CASSANDRA-2104)
 * fix starting up on Windows when CASSANDRA_HOME contains whitespace
   (CASSANDRA-2237)
 * add [get|set][row|key]cacheSavePeriod to JMX (CASSANDRA-2100)
 * fix Hadoop ColumnFamilyOutputFormat dropping of mutations
   when batch fills up (CASSANDRA-2255)
 * move file deletions off of scheduledtasks executor (CASSANDRA-2253)


0.7.2
 * copy DecoratedKey.key when inserting into caches to avoid retaining
   a reference to the underlying buffer (CASSANDRA-2102)
 * format subcolumn names with subcomparator (CASSANDRA-2136)
 * fix column bloom filter deserialization (CASSANDRA-2165)


0.7.1
 * refactor MessageDigest creation code. (CASSANDRA-2107)
 * buffer network stack to avoid inefficient small TCP messages while avoiding
   the nagle/delayed ack problem (CASSANDRA-1896)
 * check log4j configuration for changes every 10s (CASSANDRA-1525, 1907)
 * more-efficient cross-DC replication (CASSANDRA-1530, -2051, -2138)
 * avoid polluting page cache with commitlog or sstable writes
   and seq scan operations (CASSANDRA-1470)
 * add RMI authentication options to nodetool (CASSANDRA-1921)
 * make snitches configurable at runtime (CASSANDRA-1374)
 * retry hadoop split requests on connection failure (CASSANDRA-1927)
 * implement describeOwnership for BOP, COPP (CASSANDRA-1928)
 * make read repair behave as expected for ConsistencyLevel > ONE
   (CASSANDRA-982, 2038)
 * distributed test harness (CASSANDRA-1859, 1964)
 * reduce flush lock contention (CASSANDRA-1930)
 * optimize supercolumn deserialization (CASSANDRA-1891)
 * fix CFMetaData.apply to only compare objects of the same class
   (CASSANDRA-1962)
 * allow specifying specific SSTables to compact from JMX (CASSANDRA-1963)
 * fix race condition in MessagingService.targets (CASSANDRA-1959, 2094, 2081)
 * refuse to open sstables from a future version (CASSANDRA-1935)
 * zero-copy reads (CASSANDRA-1714)
 * fix copy bounds for word Text in wordcount demo (CASSANDRA-1993)
 * fixes for contrib/javautils (CASSANDRA-1979)
 * check more frequently for memtable expiration (CASSANDRA-2000)
 * fix writing SSTable column count statistics (CASSANDRA-1976)
 * fix streaming of multiple CFs during bootstrap (CASSANDRA-1992)
 * explicitly set JVM GC new generation size with -Xmn (CASSANDRA-1968)
 * add short options for CLI flags (CASSANDRA-1565)
 * make keyspace argument to "describe keyspace" in CLI optional
   when authenticated to keyspace already (CASSANDRA-2029)
 * added option to specify -Dcassandra.join_ring=false on startup
   to allow "warm spare" nodes or performing JMX maintenance before
   joining the ring (CASSANDRA-526)
 * log migrations at INFO (CASSANDRA-2028)
 * add CLI verbose option in file mode (CASSANDRA-2030)
 * add single-line "--" comments to CLI (CASSANDRA-2032)
 * message serialization tests (CASSANDRA-1923)
 * switch from ivy to maven-ant-tasks (CASSANDRA-2017)
 * CLI attempts to block for new schema to propagate (CASSANDRA-2044)
 * fix potential overflow in nodetool cfstats (CASSANDRA-2057)
 * add JVM shutdownhook to sync commitlog (CASSANDRA-1919)
 * allow nodes to be up without being part of  normal traffic (CASSANDRA-1951)
 * fix CLI "show keyspaces" with null options on NTS (CASSANDRA-2049)
 * fix possible ByteBuffer race conditions (CASSANDRA-2066)
 * reduce garbage generated by MessagingService to prevent load spikes
   (CASSANDRA-2058)
 * fix math in RandomPartitioner.describeOwnership (CASSANDRA-2071)
 * fix deletion of sstable non-data components (CASSANDRA-2059)
 * avoid blocking gossip while deleting handoff hints (CASSANDRA-2073)
 * ignore messages from newer versions, keep track of nodes in gossip
   regardless of version (CASSANDRA-1970)
 * cache writing moved to CompactionManager to reduce i/o contention and
   updated to use non-cache-polluting writes (CASSANDRA-2053)
 * page through large rows when exporting to JSON (CASSANDRA-2041)
 * add flush_largest_memtables_at and reduce_cache_sizes_at options
   (CASSANDRA-2142)
 * add cli 'describe cluster' command (CASSANDRA-2127)
 * add cli support for setting username/password at 'connect' command
   (CASSANDRA-2111)
 * add -D option to Stress.java to allow reading hosts from a file
   (CASSANDRA-2149)
 * bound hints CF throughput between 32M and 256M (CASSANDRA-2148)
 * continue starting when invalid saved cache entries are encountered
   (CASSANDRA-2076)
 * add max_hint_window_in_ms option (CASSANDRA-1459)


0.7.0-final
 * fix offsets to ByteBuffer.get (CASSANDRA-1939)


0.7.0-rc4
 * fix cli crash after backgrounding (CASSANDRA-1875)
 * count timeouts in storageproxy latencies, and include latency
   histograms in StorageProxyMBean (CASSANDRA-1893)
 * fix CLI get recognition of supercolumns (CASSANDRA-1899)
 * enable keepalive on intra-cluster sockets (CASSANDRA-1766)
 * count timeouts towards dynamicsnitch latencies (CASSANDRA-1905)
 * Expose index-building status in JMX + cli schema description
   (CASSANDRA-1871)
 * allow [LOCAL|EACH]_QUORUM to be used with non-NetworkTopology
   replication Strategies
 * increased amount of index locks for faster commitlog replay
 * collect secondary index tombstones immediately (CASSANDRA-1914)
 * revert commitlog changes from #1780 (CASSANDRA-1917)
 * change RandomPartitioner min token to -1 to avoid collision w/
   tokens on actual nodes (CASSANDRA-1901)
 * examine the right nibble when validating TimeUUID (CASSANDRA-1910)
 * include secondary indexes in cleanup (CASSANDRA-1916)
 * CFS.scrubDataDirectories should also cleanup invalid secondary indexes
   (CASSANDRA-1904)
 * ability to disable/enable gossip on nodes to force them down
   (CASSANDRA-1108)


0.7.0-rc3
 * expose getNaturalEndpoints in StorageServiceMBean taking byte[]
   key; RMI cannot serialize ByteBuffer (CASSANDRA-1833)
 * infer org.apache.cassandra.locator for replication strategy classes
   when not otherwise specified
 * validation that generates less garbage (CASSANDRA-1814)
 * add TTL support to CLI (CASSANDRA-1838)
 * cli defaults to bytestype for subcomparator when creating
   column families (CASSANDRA-1835)
 * unregister index MBeans when index is dropped (CASSANDRA-1843)
 * make ByteBufferUtil.clone thread-safe (CASSANDRA-1847)
 * change exception for read requests during bootstrap from
   InvalidRequest to Unavailable (CASSANDRA-1862)
 * respect row-level tombstones post-flush in range scans
   (CASSANDRA-1837)
 * ReadResponseResolver check digests against each other (CASSANDRA-1830)
 * return InvalidRequest when remove of subcolumn without supercolumn
   is requested (CASSANDRA-1866)
 * flush before repair (CASSANDRA-1748)
 * SSTableExport validates key order (CASSANDRA-1884)
 * large row support for SSTableExport (CASSANDRA-1867)
 * Re-cache hot keys post-compaction without hitting disk (CASSANDRA-1878)
 * manage read repair in coordinator instead of data source, to
   provide latency information to dynamic snitch (CASSANDRA-1873)


0.7.0-rc2
 * fix live-column-count of slice ranges including tombstoned supercolumn
   with live subcolumn (CASSANDRA-1591)
 * rename o.a.c.internal.AntientropyStage -> AntiEntropyStage,
   o.a.c.request.Request_responseStage -> RequestResponseStage,
   o.a.c.internal.Internal_responseStage -> InternalResponseStage
 * add AbstractType.fromString (CASSANDRA-1767)
 * require index_type to be present when specifying index_name
   on ColumnDef (CASSANDRA-1759)
 * fix add/remove index bugs in CFMetadata (CASSANDRA-1768)
 * rebuild Strategy during system_update_keyspace (CASSANDRA-1762)
 * cli updates prompt to ... in continuation lines (CASSANDRA-1770)
 * support multiple Mutations per key in hadoop ColumnFamilyOutputFormat
   (CASSANDRA-1774)
 * improvements to Debian init script (CASSANDRA-1772)
 * use local classloader to check for version.properties (CASSANDRA-1778)
 * Validate that column names in column_metadata are valid for the
   defined comparator, and decode properly in cli (CASSANDRA-1773)
 * use cross-platform newlines in cli (CASSANDRA-1786)
 * add ExpiringColumn support to sstable import/export (CASSANDRA-1754)
 * add flush for each append to periodic commitlog mode; added
   periodic_without_flush option to disable this (CASSANDRA-1780)
 * close file handle used for post-flush truncate (CASSANDRA-1790)
 * various code cleanup (CASSANDRA-1793, -1794, -1795)
 * fix range queries against wrapped range (CASSANDRA-1781)
 * fix consistencylevel calculations for NetworkTopologyStrategy
   (CASSANDRA-1804)
 * cli support index type enum names (CASSANDRA-1810)
 * improved validation of column_metadata (CASSANDRA-1813)
 * reads at ConsistencyLevel > 1 throw UnavailableException
   immediately if insufficient live nodes exist (CASSANDRA-1803)
 * copy bytebuffers for local writes to avoid retaining the entire
   Thrift frame (CASSANDRA-1801)
 * fix NPE adding index to column w/o prior metadata (CASSANDRA-1764)
 * reduce fat client timeout (CASSANDRA-1730)
 * fix botched merge of CASSANDRA-1316


0.7.0-rc1
 * fix compaction and flush races with schema updates (CASSANDRA-1715)
 * add clustertool, config-converter, sstablekeys, and schematool
   Windows .bat files (CASSANDRA-1723)
 * reject range queries received during bootstrap (CASSANDRA-1739)
 * fix wrapping-range queries on non-minimum token (CASSANDRA-1700)
 * add nodetool cfhistogram (CASSANDRA-1698)
 * limit repaired ranges to what the nodes have in common (CASSANDRA-1674)
 * index scan treats missing columns as not matching secondary
   expressions (CASSANDRA-1745)
 * Fix misuse of DataOutputBuffer.getData in AntiEntropyService
   (CASSANDRA-1729)
 * detect and warn when obsolete version of JNA is present (CASSANDRA-1760)
 * reduce fat client timeout (CASSANDRA-1730)
 * cleanup smallest CFs first to increase free temp space for larger ones
   (CASSANDRA-1811)
 * Update windows .bat files to work outside of main Cassandra
   directory (CASSANDRA-1713)
 * fix read repair regression from 0.6.7 (CASSANDRA-1727)
 * more-efficient read repair (CASSANDRA-1719)
 * fix hinted handoff replay (CASSANDRA-1656)
 * log type of dropped messages (CASSANDRA-1677)
 * upgrade to SLF4J 1.6.1
 * fix ByteBuffer bug in ExpiringColumn.updateDigest (CASSANDRA-1679)
 * fix IntegerType.getString (CASSANDRA-1681)
 * make -Djava.net.preferIPv4Stack=true the default (CASSANDRA-628)
 * add INTERNAL_RESPONSE verb to differentiate from responses related
   to client requests (CASSANDRA-1685)
 * log tpstats when dropping messages (CASSANDRA-1660)
 * include unreachable nodes in describeSchemaVersions (CASSANDRA-1678)
 * Avoid dropping messages off the client request path (CASSANDRA-1676)
 * fix jna errno reporting (CASSANDRA-1694)
 * add friendlier error for UnknownHostException on startup (CASSANDRA-1697)
 * include jna dependency in RPM package (CASSANDRA-1690)
 * add --skip-keys option to stress.py (CASSANDRA-1696)
 * improve cli handling of non-string keys and column names
   (CASSANDRA-1701, -1693)
 * r/m extra subcomparator line in cli keyspaces output (CASSANDRA-1712)
 * add read repair chance to cli "show keyspaces"
 * upgrade to ConcurrentLinkedHashMap 1.1 (CASSANDRA-975)
 * fix index scan routing (CASSANDRA-1722)
 * fix tombstoning of supercolumns in range queries (CASSANDRA-1734)
 * clear endpoint cache after updating keyspace metadata (CASSANDRA-1741)
 * fix wrapping-range queries on non-minimum token (CASSANDRA-1700)
 * truncate includes secondary indexes (CASSANDRA-1747)
 * retain reference to PendingFile sstables (CASSANDRA-1749)
 * fix sstableimport regression (CASSANDRA-1753)
 * fix for bootstrap when no non-system tables are defined (CASSANDRA-1732)
 * handle replica unavailability in index scan (CASSANDRA-1755)
 * fix service initialization order deadlock (CASSANDRA-1756)
 * multi-line cli commands (CASSANDRA-1742)
 * fix race between snapshot and compaction (CASSANDRA-1736)
 * add listEndpointsPendingHints, deleteHintsForEndpoint JMX methods
   (CASSANDRA-1551)


0.7.0-beta3
 * add strategy options to describe_keyspace output (CASSANDRA-1560)
 * log warning when using randomly generated token (CASSANDRA-1552)
 * re-organize JMX into .db, .net, .internal, .request (CASSANDRA-1217)
 * allow nodes to change IPs between restarts (CASSANDRA-1518)
 * remember ring state between restarts by default (CASSANDRA-1518)
 * flush index built flag so we can read it before log replay (CASSANDRA-1541)
 * lock row cache updates to prevent race condition (CASSANDRA-1293)
 * remove assertion causing rare (and harmless) error messages in
   commitlog (CASSANDRA-1330)
 * fix moving nodes with no keyspaces defined (CASSANDRA-1574)
 * fix unbootstrap when no data is present in a transfer range (CASSANDRA-1573)
 * take advantage of AVRO-495 to simplify our avro IDL (CASSANDRA-1436)
 * extend authorization hierarchy to column family (CASSANDRA-1554)
 * deletion support in secondary indexes (CASSANDRA-1571)
 * meaningful error message for invalid replication strategy class
   (CASSANDRA-1566)
 * allow keyspace creation with RF > N (CASSANDRA-1428)
 * improve cli error handling (CASSANDRA-1580)
 * add cache save/load ability (CASSANDRA-1417, 1606, 1647)
 * add StorageService.getDrainProgress (CASSANDRA-1588)
 * Disallow bootstrap to an in-use token (CASSANDRA-1561)
 * Allow dynamic secondary index creation and destruction (CASSANDRA-1532)
 * log auto-guessed memtable thresholds (CASSANDRA-1595)
 * add ColumnDef support to cli (CASSANDRA-1583)
 * reduce index sample time by 75% (CASSANDRA-1572)
 * add cli support for column, strategy metadata (CASSANDRA-1578, 1612)
 * add cli support for schema modification (CASSANDRA-1584)
 * delete temp files on failed compactions (CASSANDRA-1596)
 * avoid blocking for dead nodes during removetoken (CASSANDRA-1605)
 * remove ConsistencyLevel.ZERO (CASSANDRA-1607)
 * expose in-progress compaction type in jmx (CASSANDRA-1586)
 * removed IClock & related classes from internals (CASSANDRA-1502)
 * fix removing tokens from SystemTable on decommission and removetoken
   (CASSANDRA-1609)
 * include CF metadata in cli 'show keyspaces' (CASSANDRA-1613)
 * switch from Properties to HashMap in PropertyFileSnitch to
   avoid synchronization bottleneck (CASSANDRA-1481)
 * PropertyFileSnitch configuration file renamed to
   cassandra-topology.properties
 * add cli support for get_range_slices (CASSANDRA-1088, CASSANDRA-1619)
 * Make memtable flush thresholds per-CF instead of global
   (CASSANDRA-1007, 1637)
 * add cli support for binary data without CfDef hints (CASSANDRA-1603)
 * fix building SSTable statistics post-stream (CASSANDRA-1620)
 * fix potential infinite loop in 2ary index queries (CASSANDRA-1623)
 * allow creating NTS keyspaces with no replicas configured (CASSANDRA-1626)
 * add jmx histogram of sstables accessed per read (CASSANDRA-1624)
 * remove system_rename_column_family and system_rename_keyspace from the
   client API until races can be fixed (CASSANDRA-1630, CASSANDRA-1585)
 * add cli sanity tests (CASSANDRA-1582)
 * update GC settings in cassandra.bat (CASSANDRA-1636)
 * cli support for index queries (CASSANDRA-1635)
 * cli support for updating schema memtable settings (CASSANDRA-1634)
 * cli --file option (CASSANDRA-1616)
 * reduce automatically chosen memtable sizes by 50% (CASSANDRA-1641)
 * move endpoint cache from snitch to strategy (CASSANDRA-1643)
 * fix commitlog recovery deleting the newly-created segment as well as
   the old ones (CASSANDRA-1644)
 * upgrade to Thrift 0.5 (CASSANDRA-1367)
 * renamed CL.DCQUORUM to LOCAL_QUORUM and DCQUORUMSYNC to EACH_QUORUM
 * cli truncate support (CASSANDRA-1653)
 * update GC settings in cassandra.bat (CASSANDRA-1636)
 * avoid logging when a node's ip/token is gossipped back to it (CASSANDRA-1666)


0.7-beta2
 * always use UTF-8 for hint keys (CASSANDRA-1439)
 * remove cassandra.yaml dependency from Hadoop and Pig (CASSADRA-1322)
 * expose CfDef metadata in describe_keyspaces (CASSANDRA-1363)
 * restore use of mmap_index_only option (CASSANDRA-1241)
 * dropping a keyspace with no column families generated an error
   (CASSANDRA-1378)
 * rename RackAwareStrategy to OldNetworkTopologyStrategy, RackUnawareStrategy
   to SimpleStrategy, DatacenterShardStrategy to NetworkTopologyStrategy,
   AbstractRackAwareSnitch to AbstractNetworkTopologySnitch (CASSANDRA-1392)
 * merge StorageProxy.mutate, mutateBlocking (CASSANDRA-1396)
 * faster UUIDType, LongType comparisons (CASSANDRA-1386, 1393)
 * fix setting read_repair_chance from CLI addColumnFamily (CASSANDRA-1399)
 * fix updates to indexed columns (CASSANDRA-1373)
 * fix race condition leaving to FileNotFoundException (CASSANDRA-1382)
 * fix sharded lock hash on index write path (CASSANDRA-1402)
 * add support for GT/E, LT/E in subordinate index clauses (CASSANDRA-1401)
 * cfId counter got out of sync when CFs were added (CASSANDRA-1403)
 * less chatty schema updates (CASSANDRA-1389)
 * rename column family mbeans. 'type' will now include either
   'IndexColumnFamilies' or 'ColumnFamilies' depending on the CFS type.
   (CASSANDRA-1385)
 * disallow invalid keyspace and column family names. This includes name that
   matches a '^\w+' regex. (CASSANDRA-1377)
 * use JNA, if present, to take snapshots (CASSANDRA-1371)
 * truncate hints if starting 0.7 for the first time (CASSANDRA-1414)
 * fix FD leak in single-row slicepredicate queries (CASSANDRA-1416)
 * allow index expressions against columns that are not part of the
   SlicePredicate (CASSANDRA-1410)
 * config-converter properly handles snitches and framed support
   (CASSANDRA-1420)
 * remove keyspace argument from multiget_count (CASSANDRA-1422)
 * allow specifying cassandra.yaml location as (local or remote) URL
   (CASSANDRA-1126)
 * fix using DynamicEndpointSnitch with NetworkTopologyStrategy
   (CASSANDRA-1429)
 * Add CfDef.default_validation_class (CASSANDRA-891)
 * fix EstimatedHistogram.max (CASSANDRA-1413)
 * quorum read optimization (CASSANDRA-1622)
 * handle zero-length (or missing) rows during HH paging (CASSANDRA-1432)
 * include secondary indexes during schema migrations (CASSANDRA-1406)
 * fix commitlog header race during schema change (CASSANDRA-1435)
 * fix ColumnFamilyStoreMBeanIterator to use new type name (CASSANDRA-1433)
 * correct filename generated by xml->yaml converter (CASSANDRA-1419)
 * add CMSInitiatingOccupancyFraction=75 and UseCMSInitiatingOccupancyOnly
   to default JVM options
 * decrease jvm heap for cassandra-cli (CASSANDRA-1446)
 * ability to modify keyspaces and column family definitions on a live cluster
   (CASSANDRA-1285)
 * support for Hadoop Streaming [non-jvm map/reduce via stdin/out]
   (CASSANDRA-1368)
 * Move persistent sstable stats from the system table to an sstable component
   (CASSANDRA-1430)
 * remove failed bootstrap attempt from pending ranges when gossip times
   it out after 1h (CASSANDRA-1463)
 * eager-create tcp connections to other cluster members (CASSANDRA-1465)
 * enumerate stages and derive stage from message type instead of
   transmitting separately (CASSANDRA-1465)
 * apply reversed flag during collation from different data sources
   (CASSANDRA-1450)
 * make failure to remove commitlog segment non-fatal (CASSANDRA-1348)
 * correct ordering of drain operations so CL.recover is no longer
   necessary (CASSANDRA-1408)
 * removed keyspace from describe_splits method (CASSANDRA-1425)
 * rename check_schema_agreement to describe_schema_versions
   (CASSANDRA-1478)
 * fix QUORUM calculation for RF > 3 (CASSANDRA-1487)
 * remove tombstones during non-major compactions when bloom filter
   verifies that row does not exist in other sstables (CASSANDRA-1074)
 * nodes that coordinated a loadbalance in the past could not be seen by
   newly added nodes (CASSANDRA-1467)
 * exposed endpoint states (gossip details) via jmx (CASSANDRA-1467)
 * ensure that compacted sstables are not included when new readers are
   instantiated (CASSANDRA-1477)
 * by default, calculate heap size and memtable thresholds at runtime (CASSANDRA-1469)
 * fix races dealing with adding/dropping keyspaces and column families in
   rapid succession (CASSANDRA-1477)
 * clean up of Streaming system (CASSANDRA-1503, 1504, 1506)
 * add options to configure Thrift socket keepalive and buffer sizes (CASSANDRA-1426)
 * make contrib CassandraServiceDataCleaner recursive (CASSANDRA-1509)
 * min, max compaction threshold are configurable and persistent
   per-ColumnFamily (CASSANDRA-1468)
 * fix replaying the last mutation in a commitlog unnecessarily
   (CASSANDRA-1512)
 * invoke getDefaultUncaughtExceptionHandler from DTPE with the original
   exception rather than the ExecutionException wrapper (CASSANDRA-1226)
 * remove Clock from the Thrift (and Avro) API (CASSANDRA-1501)
 * Close intra-node sockets when connection is broken (CASSANDRA-1528)
 * RPM packaging spec file (CASSANDRA-786)
 * weighted request scheduler (CASSANDRA-1485)
 * treat expired columns as deleted (CASSANDRA-1539)
 * make IndexInterval configurable (CASSANDRA-1488)
 * add describe_snitch to Thrift API (CASSANDRA-1490)
 * MD5 authenticator compares plain text submitted password with MD5'd
   saved property, instead of vice versa (CASSANDRA-1447)
 * JMX MessagingService pending and completed counts (CASSANDRA-1533)
 * fix race condition processing repair responses (CASSANDRA-1511)
 * make repair blocking (CASSANDRA-1511)
 * create EndpointSnitchInfo and MBean to expose rack and DC (CASSANDRA-1491)
 * added option to contrib/word_count to output results back to Cassandra
   (CASSANDRA-1342)
 * rewrite Hadoop ColumnFamilyRecordWriter to pool connections, retry to
   multiple Cassandra nodes, and smooth impact on the Cassandra cluster
   by using smaller batch sizes (CASSANDRA-1434)
 * fix setting gc_grace_seconds via CLI (CASSANDRA-1549)
 * support TTL'd index values (CASSANDRA-1536)
 * make removetoken work like decommission (CASSANDRA-1216)
 * make cli comparator-aware and improve quote rules (CASSANDRA-1523,-1524)
 * make nodetool compact and cleanup blocking (CASSANDRA-1449)
 * add memtable, cache information to GCInspector logs (CASSANDRA-1558)
 * enable/disable HintedHandoff via JMX (CASSANDRA-1550)
 * Ignore stray files in the commit log directory (CASSANDRA-1547)
 * Disallow bootstrap to an in-use token (CASSANDRA-1561)


0.7-beta1
 * sstable versioning (CASSANDRA-389)
 * switched to slf4j logging (CASSANDRA-625)
 * add (optional) expiration time for column (CASSANDRA-699)
 * access levels for authentication/authorization (CASSANDRA-900)
 * add ReadRepairChance to CF definition (CASSANDRA-930)
 * fix heisenbug in system tests, especially common on OS X (CASSANDRA-944)
 * convert to byte[] keys internally and all public APIs (CASSANDRA-767)
 * ability to alter schema definitions on a live cluster (CASSANDRA-44)
 * renamed configuration file to cassandra.xml, and log4j.properties to
   log4j-server.properties, which must now be loaded from
   the classpath (which is how our scripts in bin/ have always done it)
   (CASSANDRA-971)
 * change get_count to require a SlicePredicate. create multi_get_count
   (CASSANDRA-744)
 * re-organized endpointsnitch implementations and added SimpleSnitch
   (CASSANDRA-994)
 * Added preload_row_cache option (CASSANDRA-946)
 * add CRC to commitlog header (CASSANDRA-999)
 * removed deprecated batch_insert and get_range_slice methods (CASSANDRA-1065)
 * add truncate thrift method (CASSANDRA-531)
 * http mini-interface using mx4j (CASSANDRA-1068)
 * optimize away copy of sliced row on memtable read path (CASSANDRA-1046)
 * replace constant-size 2GB mmaped segments and special casing for index
   entries spanning segment boundaries, with SegmentedFile that computes
   segments that always contain entire entries/rows (CASSANDRA-1117)
 * avoid reading large rows into memory during compaction (CASSANDRA-16)
 * added hadoop OutputFormat (CASSANDRA-1101)
 * efficient Streaming (no more anticompaction) (CASSANDRA-579)
 * split commitlog header into separate file and add size checksum to
   mutations (CASSANDRA-1179)
 * avoid allocating a new byte[] for each mutation on replay (CASSANDRA-1219)
 * revise HH schema to be per-endpoint (CASSANDRA-1142)
 * add joining/leaving status to nodetool ring (CASSANDRA-1115)
 * allow multiple repair sessions per node (CASSANDRA-1190)
 * optimize away MessagingService for local range queries (CASSANDRA-1261)
 * make framed transport the default so malformed requests can't OOM the
   server (CASSANDRA-475)
 * significantly faster reads from row cache (CASSANDRA-1267)
 * take advantage of row cache during range queries (CASSANDRA-1302)
 * make GCGraceSeconds a per-ColumnFamily value (CASSANDRA-1276)
 * keep persistent row size and column count statistics (CASSANDRA-1155)
 * add IntegerType (CASSANDRA-1282)
 * page within a single row during hinted handoff (CASSANDRA-1327)
 * push DatacenterShardStrategy configuration into keyspace definition,
   eliminating datacenter.properties. (CASSANDRA-1066)
 * optimize forward slices starting with '' and single-index-block name
   queries by skipping the column index (CASSANDRA-1338)
 * streaming refactor (CASSANDRA-1189)
 * faster comparison for UUID types (CASSANDRA-1043)
 * secondary index support (CASSANDRA-749 and subtasks)
 * make compaction buckets deterministic (CASSANDRA-1265)


0.6.6
 * Allow using DynamicEndpointSnitch with RackAwareStrategy (CASSANDRA-1429)
 * remove the remaining vestiges of the unfinished DatacenterShardStrategy
   (replaced by NetworkTopologyStrategy in 0.7)


0.6.5
 * fix key ordering in range query results with RandomPartitioner
   and ConsistencyLevel > ONE (CASSANDRA-1145)
 * fix for range query starting with the wrong token range (CASSANDRA-1042)
 * page within a single row during hinted handoff (CASSANDRA-1327)
 * fix compilation on non-sun JDKs (CASSANDRA-1061)
 * remove String.trim() call on row keys in batch mutations (CASSANDRA-1235)
 * Log summary of dropped messages instead of spamming log (CASSANDRA-1284)
 * add dynamic endpoint snitch (CASSANDRA-981)
 * fix streaming for keyspaces with hyphens in their name (CASSANDRA-1377)
 * fix errors in hard-coded bloom filter optKPerBucket by computing it
   algorithmically (CASSANDRA-1220
 * remove message deserialization stage, and uncap read/write stages
   so slow reads/writes don't block gossip processing (CASSANDRA-1358)
 * add jmx port configuration to Debian package (CASSANDRA-1202)
 * use mlockall via JNA, if present, to prevent Linux from swapping
   out parts of the JVM (CASSANDRA-1214)


0.6.4
 * avoid queuing multiple hint deliveries for the same endpoint
   (CASSANDRA-1229)
 * better performance for and stricter checking of UTF8 column names
   (CASSANDRA-1232)
 * extend option to lower compaction priority to hinted handoff
   as well (CASSANDRA-1260)
 * log errors in gossip instead of re-throwing (CASSANDRA-1289)
 * avoid aborting commitlog replay prematurely if a flushed-but-
   not-removed commitlog segment is encountered (CASSANDRA-1297)
 * fix duplicate rows being read during mapreduce (CASSANDRA-1142)
 * failure detection wasn't closing command sockets (CASSANDRA-1221)
 * cassandra-cli.bat works on windows (CASSANDRA-1236)
 * pre-emptively drop requests that cannot be processed within RPCTimeout
   (CASSANDRA-685)
 * add ack to Binary write verb and update CassandraBulkLoader
   to wait for acks for each row (CASSANDRA-1093)
 * added describe_partitioner Thrift method (CASSANDRA-1047)
 * Hadoop jobs no longer require the Cassandra storage-conf.xml
   (CASSANDRA-1280, CASSANDRA-1047)
 * log thread pool stats when GC is excessive (CASSANDRA-1275)
 * remove gossip message size limit (CASSANDRA-1138)
 * parallelize local and remote reads during multiget, and respect snitch
   when determining whether to do local read for CL.ONE (CASSANDRA-1317)
 * fix read repair to use requested consistency level on digest mismatch,
   rather than assuming QUORUM (CASSANDRA-1316)
 * process digest mismatch re-reads in parallel (CASSANDRA-1323)
 * switch hints CF comparator to BytesType (CASSANDRA-1274)


0.6.3
 * retry to make streaming connections up to 8 times. (CASSANDRA-1019)
 * reject describe_ring() calls on invalid keyspaces (CASSANDRA-1111)
 * fix cache size calculation for size of 100% (CASSANDRA-1129)
 * fix cache capacity only being recalculated once (CASSANDRA-1129)
 * remove hourly scan of all hints on the off chance that the gossiper
   missed a status change; instead, expose deliverHintsToEndpoint to JMX
   so it can be done manually, if necessary (CASSANDRA-1141)
 * don't reject reads at CL.ALL (CASSANDRA-1152)
 * reject deletions to supercolumns in CFs containing only standard
   columns (CASSANDRA-1139)
 * avoid preserving login information after client disconnects
   (CASSANDRA-1057)
 * prefer sun jdk to openjdk in debian init script (CASSANDRA-1174)
 * detect partioner config changes between restarts and fail fast
   (CASSANDRA-1146)
 * use generation time to resolve node token reassignment disagreements
   (CASSANDRA-1118)
 * restructure the startup ordering of Gossiper and MessageService to avoid
   timing anomalies (CASSANDRA-1160)
 * detect incomplete commit log hearders (CASSANDRA-1119)
 * force anti-entropy service to stream files on the stream stage to avoid
   sending streams out of order (CASSANDRA-1169)
 * remove inactive stream managers after AES streams files (CASSANDRA-1169)
 * allow removing entire row through batch_mutate Deletion (CASSANDRA-1027)
 * add JMX metrics for row-level bloom filter false positives (CASSANDRA-1212)
 * added a redhat init script to contrib (CASSANDRA-1201)
 * use midpoint when bootstrapping a new machine into range with not
   much data yet instead of random token (CASSANDRA-1112)
 * kill server on OOM in executor stage as well as Thrift (CASSANDRA-1226)
 * remove opportunistic repairs, when two machines with overlapping replica
   responsibilities happen to finish major compactions of the same CF near
   the same time.  repairs are now fully manual (CASSANDRA-1190)
 * add ability to lower compaction priority (default is no change from 0.6.2)
   (CASSANDRA-1181)


0.6.2
 * fix contrib/word_count build. (CASSANDRA-992)
 * split CommitLogExecutorService into BatchCommitLogExecutorService and
   PeriodicCommitLogExecutorService (CASSANDRA-1014)
 * add latency histograms to CFSMBean (CASSANDRA-1024)
 * make resolving timestamp ties deterministic by using value bytes
   as a tiebreaker (CASSANDRA-1039)
 * Add option to turn off Hinted Handoff (CASSANDRA-894)
 * fix windows startup (CASSANDRA-948)
 * make concurrent_reads, concurrent_writes configurable at runtime via JMX
   (CASSANDRA-1060)
 * disable GCInspector on non-Sun JVMs (CASSANDRA-1061)
 * fix tombstone handling in sstable rows with no other data (CASSANDRA-1063)
 * fix size of row in spanned index entries (CASSANDRA-1056)
 * install json2sstable, sstable2json, and sstablekeys to Debian package
 * StreamingService.StreamDestinations wouldn't empty itself after streaming
   finished (CASSANDRA-1076)
 * added Collections.shuffle(splits) before returning the splits in
   ColumnFamilyInputFormat (CASSANDRA-1096)
 * do not recalculate cache capacity post-compaction if it's been manually
   modified (CASSANDRA-1079)
 * better defaults for flush sorter + writer executor queue sizes
   (CASSANDRA-1100)
 * windows scripts for SSTableImport/Export (CASSANDRA-1051)
 * windows script for nodetool (CASSANDRA-1113)
 * expose PhiConvictThreshold (CASSANDRA-1053)
 * make repair of RF==1 a no-op (CASSANDRA-1090)
 * improve default JVM GC options (CASSANDRA-1014)
 * fix SlicePredicate serialization inside Hadoop jobs (CASSANDRA-1049)
 * close Thrift sockets in Hadoop ColumnFamilyRecordReader (CASSANDRA-1081)


0.6.1
 * fix NPE in sstable2json when no excluded keys are given (CASSANDRA-934)
 * keep the replica set constant throughout the read repair process
   (CASSANDRA-937)
 * allow querying getAllRanges with empty token list (CASSANDRA-933)
 * fix command line arguments inversion in clustertool (CASSANDRA-942)
 * fix race condition that could trigger a false-positive assertion
   during post-flush discard of old commitlog segments (CASSANDRA-936)
 * fix neighbor calculation for anti-entropy repair (CASSANDRA-924)
 * perform repair even for small entropy differences (CASSANDRA-924)
 * Use hostnames in CFInputFormat to allow Hadoop's naive string-based
   locality comparisons to work (CASSANDRA-955)
 * cache read-only BufferedRandomAccessFile length to avoid
   3 system calls per invocation (CASSANDRA-950)
 * nodes with IPv6 (and no IPv4) addresses could not join cluster
   (CASSANDRA-969)
 * Retrieve the correct number of undeleted columns, if any, from
   a supercolumn in a row that had been deleted previously (CASSANDRA-920)
 * fix index scans that cross the 2GB mmap boundaries for both mmap
   and standard i/o modes (CASSANDRA-866)
 * expose drain via nodetool (CASSANDRA-978)


0.6.0-RC1
 * JMX drain to flush memtables and run through commit log (CASSANDRA-880)
 * Bootstrapping can skip ranges under the right conditions (CASSANDRA-902)
 * fix merging row versions in range_slice for CL > ONE (CASSANDRA-884)
 * default write ConsistencyLeven chaned from ZERO to ONE
 * fix for index entries spanning mmap buffer boundaries (CASSANDRA-857)
 * use lexical comparison if time part of TimeUUIDs are the same
   (CASSANDRA-907)
 * bound read, mutation, and response stages to fix possible OOM
   during log replay (CASSANDRA-885)
 * Use microseconds-since-epoch (UTC) in cli, instead of milliseconds
 * Treat batch_mutate Deletion with null supercolumn as "apply this predicate
   to top level supercolumns" (CASSANDRA-834)
 * Streaming destination nodes do not update their JMX status (CASSANDRA-916)
 * Fix internal RPC timeout calculation (CASSANDRA-911)
 * Added Pig loadfunc to contrib/pig (CASSANDRA-910)


0.6.0-beta3
 * fix compaction bucketing bug (CASSANDRA-814)
 * update windows batch file (CASSANDRA-824)
 * deprecate KeysCachedFraction configuration directive in favor
   of KeysCached; move to unified-per-CF key cache (CASSANDRA-801)
 * add invalidateRowCache to ColumnFamilyStoreMBean (CASSANDRA-761)
 * send Handoff hints to natural locations to reduce load on
   remaining nodes in a failure scenario (CASSANDRA-822)
 * Add RowWarningThresholdInMB configuration option to warn before very
   large rows get big enough to threaten node stability, and -x option to
   be able to remove them with sstable2json if the warning is unheeded
   until it's too late (CASSANDRA-843)
 * Add logging of GC activity (CASSANDRA-813)
 * fix ConcurrentModificationException in commitlog discard (CASSANDRA-853)
 * Fix hardcoded row count in Hadoop RecordReader (CASSANDRA-837)
 * Add a jmx status to the streaming service and change several DEBUG
   messages to INFO (CASSANDRA-845)
 * fix classpath in cassandra-cli.bat for Windows (CASSANDRA-858)
 * allow re-specifying host, port to cassandra-cli if invalid ones
   are first tried (CASSANDRA-867)
 * fix race condition handling rpc timeout in the coordinator
   (CASSANDRA-864)
 * Remove CalloutLocation and StagingFileDirectory from storage-conf files
   since those settings are no longer used (CASSANDRA-878)
 * Parse a long from RowWarningThresholdInMB instead of an int (CASSANDRA-882)
 * Remove obsolete ControlPort code from DatabaseDescriptor (CASSANDRA-886)
 * move skipBytes side effect out of assert (CASSANDRA-899)
 * add "double getLoad" to StorageServiceMBean (CASSANDRA-898)
 * track row stats per CF at compaction time (CASSANDRA-870)
 * disallow CommitLogDirectory matching a DataFileDirectory (CASSANDRA-888)
 * default key cache size is 200k entries, changed from 10% (CASSANDRA-863)
 * add -Dcassandra-foreground=yes to cassandra.bat
 * exit if cluster name is changed unexpectedly (CASSANDRA-769)


0.6.0-beta1/beta2
 * add batch_mutate thrift command, deprecating batch_insert (CASSANDRA-336)
 * remove get_key_range Thrift API, deprecated in 0.5 (CASSANDRA-710)
 * add optional login() Thrift call for authentication (CASSANDRA-547)
 * support fat clients using gossiper and StorageProxy to perform
   replication in-process [jvm-only] (CASSANDRA-535)
 * support mmapped I/O for reads, on by default on 64bit JVMs
   (CASSANDRA-408, CASSANDRA-669)
 * improve insert concurrency, particularly during Hinted Handoff
   (CASSANDRA-658)
 * faster network code (CASSANDRA-675)
 * stress.py moved to contrib (CASSANDRA-635)
 * row caching [must be explicitly enabled per-CF in config] (CASSANDRA-678)
 * present a useful measure of compaction progress in JMX (CASSANDRA-599)
 * add bin/sstablekeys (CASSNADRA-679)
 * add ConsistencyLevel.ANY (CASSANDRA-687)
 * make removetoken remove nodes from gossip entirely (CASSANDRA-644)
 * add ability to set cache sizes at runtime (CASSANDRA-708)
 * report latency and cache hit rate statistics with lifetime totals
   instead of average over the last minute (CASSANDRA-702)
 * support get_range_slice for RandomPartitioner (CASSANDRA-745)
 * per-keyspace replication factory and replication strategy (CASSANDRA-620)
 * track latency in microseconds (CASSANDRA-733)
 * add describe_ Thrift methods, deprecating get_string_property and
   get_string_list_property
 * jmx interface for tracking operation mode and streams in general.
   (CASSANDRA-709)
 * keep memtables in sorted order to improve range query performance
   (CASSANDRA-799)
 * use while loop instead of recursion when trimming sstables compaction list
   to avoid blowing stack in pathological cases (CASSANDRA-804)
 * basic Hadoop map/reduce support (CASSANDRA-342)


0.5.1
 * ensure all files for an sstable are streamed to the same directory.
   (CASSANDRA-716)
 * more accurate load estimate for bootstrapping (CASSANDRA-762)
 * tolerate dead or unavailable bootstrap target on write (CASSANDRA-731)
 * allow larger numbers of keys (> 140M) in a sstable bloom filter
   (CASSANDRA-790)
 * include jvm argument improvements from CASSANDRA-504 in debian package
 * change streaming chunk size to 32MB to accomodate Windows XP limitations
   (was 64MB) (CASSANDRA-795)
 * fix get_range_slice returning results in the wrong order (CASSANDRA-781)


0.5.0 final
 * avoid attempting to delete temporary bootstrap files twice (CASSANDRA-681)
 * fix bogus NaN in nodeprobe cfstats output (CASSANDRA-646)
 * provide a policy for dealing with single thread executors w/ a full queue
   (CASSANDRA-694)
 * optimize inner read in MessagingService, vastly improving multiple-node
   performance (CASSANDRA-675)
 * wait for table flush before streaming data back to a bootstrapping node.
   (CASSANDRA-696)
 * keep track of bootstrapping sources by table so that bootstrapping doesn't
   give the indication of finishing early (CASSANDRA-673)


0.5.0 RC3
 * commit the correct version of the patch for CASSANDRA-663


0.5.0 RC2 (unreleased)
 * fix bugs in converting get_range_slice results to Thrift
   (CASSANDRA-647, CASSANDRA-649)
 * expose java.util.concurrent.TimeoutException in StorageProxy methods
   (CASSANDRA-600)
 * TcpConnectionManager was holding on to disconnected connections,
   giving the false indication they were being used. (CASSANDRA-651)
 * Remove duplicated write. (CASSANDRA-662)
 * Abort bootstrap if IP is already in the token ring (CASSANDRA-663)
 * increase default commitlog sync period, and wait for last sync to
   finish before submitting another (CASSANDRA-668)


0.5.0 RC1
 * Fix potential NPE in get_range_slice (CASSANDRA-623)
 * add CRC32 to commitlog entries (CASSANDRA-605)
 * fix data streaming on windows (CASSANDRA-630)
 * GC compacted sstables after cleanup and compaction (CASSANDRA-621)
 * Speed up anti-entropy validation (CASSANDRA-629)
 * Fix anti-entropy assertion error (CASSANDRA-639)
 * Fix pending range conflicts when bootstapping or moving
   multiple nodes at once (CASSANDRA-603)
 * Handle obsolete gossip related to node movement in the case where
   one or more nodes is down when the movement occurs (CASSANDRA-572)
 * Include dead nodes in gossip to avoid a variety of problems
   and fix HH to removed nodes (CASSANDRA-634)
 * return an InvalidRequestException for mal-formed SlicePredicates
   (CASSANDRA-643)
 * fix bug determining closest neighbor for use in multiple datacenters
   (CASSANDRA-648)
 * Vast improvements in anticompaction speed (CASSANDRA-607)
 * Speed up log replay and writes by avoiding redundant serializations
   (CASSANDRA-652)


0.5.0 beta 2
 * Bootstrap improvements (several tickets)
 * add nodeprobe repair anti-entropy feature (CASSANDRA-193, CASSANDRA-520)
 * fix possibility of partition when many nodes restart at once
   in clusters with multiple seeds (CASSANDRA-150)
 * fix NPE in get_range_slice when no data is found (CASSANDRA-578)
 * fix potential NPE in hinted handoff (CASSANDRA-585)
 * fix cleanup of local "system" keyspace (CASSANDRA-576)
 * improve computation of cluster load balance (CASSANDRA-554)
 * added super column read/write, column count, and column/row delete to
   cassandra-cli (CASSANDRA-567, CASSANDRA-594)
 * fix returning live subcolumns of deleted supercolumns (CASSANDRA-583)
 * respect JAVA_HOME in bin/ scripts (several tickets)
 * add StorageService.initClient for fat clients on the JVM (CASSANDRA-535)
   (see contrib/client_only for an example of use)
 * make consistency_level functional in get_range_slice (CASSANDRA-568)
 * optimize key deserialization for RandomPartitioner (CASSANDRA-581)
 * avoid GCing tombstones except on major compaction (CASSANDRA-604)
 * increase failure conviction threshold, resulting in less nodes
   incorrectly (and temporarily) marked as down (CASSANDRA-610)
 * respect memtable thresholds during log replay (CASSANDRA-609)
 * support ConsistencyLevel.ALL on read (CASSANDRA-584)
 * add nodeprobe removetoken command (CASSANDRA-564)


0.5.0 beta
 * Allow multiple simultaneous flushes, improving flush throughput
   on multicore systems (CASSANDRA-401)
 * Split up locks to improve write and read throughput on multicore systems
   (CASSANDRA-444, CASSANDRA-414)
 * More efficient use of memory during compaction (CASSANDRA-436)
 * autobootstrap option: when enabled, all non-seed nodes will attempt
   to bootstrap when started, until bootstrap successfully
   completes. -b option is removed.  (CASSANDRA-438)
 * Unless a token is manually specified in the configuration xml,
   a bootstraping node will use a token that gives it half the
   keys from the most-heavily-loaded node in the cluster,
   instead of generating a random token.
   (CASSANDRA-385, CASSANDRA-517)
 * Miscellaneous bootstrap fixes (several tickets)
 * Ability to change a node's token even after it has data on it
   (CASSANDRA-541)
 * Ability to decommission a live node from the ring (CASSANDRA-435)
 * Semi-automatic loadbalancing via nodeprobe (CASSANDRA-192)
 * Add ability to set compaction thresholds at runtime via
   JMX / nodeprobe.  (CASSANDRA-465)
 * Add "comment" field to ColumnFamily definition. (CASSANDRA-481)
 * Additional JMX metrics (CASSANDRA-482)
 * JSON based export and import tools (several tickets)
 * Hinted Handoff fixes (several tickets)
 * Add key cache to improve read performance (CASSANDRA-423)
 * Simplified construction of custom ReplicationStrategy classes
   (CASSANDRA-497)
 * Graphical application (Swing) for ring integrity verification and
   visualization was added to contrib (CASSANDRA-252)
 * Add DCQUORUM, DCQUORUMSYNC consistency levels and corresponding
   ReplicationStrategy / EndpointSnitch classes.  Experimental.
   (CASSANDRA-492)
 * Web client interface added to contrib (CASSANDRA-457)
 * More-efficient flush for Random, CollatedOPP partitioners
   for normal writes (CASSANDRA-446) and bulk load (CASSANDRA-420)
 * Add MemtableFlushAfterMinutes, a global replacement for the old
   per-CF FlushPeriodInMinutes setting (CASSANDRA-463)
 * optimizations to slice reading (CASSANDRA-350) and supercolumn
   queries (CASSANDRA-510)
 * force binding to given listenaddress for nodes with multiple
   interfaces (CASSANDRA-546)
 * stress.py benchmarking tool improvements (several tickets)
 * optimized replica placement code (CASSANDRA-525)
 * faster log replay on restart (CASSANDRA-539, CASSANDRA-540)
 * optimized local-node writes (CASSANDRA-558)
 * added get_range_slice, deprecating get_key_range (CASSANDRA-344)
 * expose TimedOutException to thrift (CASSANDRA-563)


0.4.2
 * Add validation disallowing null keys (CASSANDRA-486)
 * Fix race conditions in TCPConnectionManager (CASSANDRA-487)
 * Fix using non-utf8-aware comparison as a sanity check.
   (CASSANDRA-493)
 * Improve default garbage collector options (CASSANDRA-504)
 * Add "nodeprobe flush" (CASSANDRA-505)
 * remove NotFoundException from get_slice throws list (CASSANDRA-518)
 * fix get (not get_slice) of entire supercolumn (CASSANDRA-508)
 * fix null token during bootstrap (CASSANDRA-501)


0.4.1
 * Fix FlushPeriod columnfamily configuration regression
   (CASSANDRA-455)
 * Fix long column name support (CASSANDRA-460)
 * Fix for serializing a row that only contains tombstones
   (CASSANDRA-458)
 * Fix for discarding unneeded commitlog segments (CASSANDRA-459)
 * Add SnapshotBeforeCompaction configuration option (CASSANDRA-426)
 * Fix compaction abort under insufficient disk space (CASSANDRA-473)
 * Fix reading subcolumn slice from tombstoned CF (CASSANDRA-484)
 * Fix race condition in RVH causing occasional NPE (CASSANDRA-478)


0.4.0
 * fix get_key_range problems when a node is down (CASSANDRA-440)
   and add UnavailableException to more Thrift methods
 * Add example EndPointSnitch contrib code (several tickets)


0.4.0 RC2
 * fix SSTable generation clash during compaction (CASSANDRA-418)
 * reject method calls with null parameters (CASSANDRA-308)
 * properly order ranges in nodeprobe output (CASSANDRA-421)
 * fix logging of certain errors on executor threads (CASSANDRA-425)


0.4.0 RC1
 * Bootstrap feature is live; use -b on startup (several tickets)
 * Added multiget api (CASSANDRA-70)
 * fix Deadlock with SelectorManager.doProcess and TcpConnection.write
   (CASSANDRA-392)
 * remove key cache b/c of concurrency bugs in third-party
   CLHM library (CASSANDRA-405)
 * update non-major compaction logic to use two threshold values
   (CASSANDRA-407)
 * add periodic / batch commitlog sync modes (several tickets)
 * inline BatchMutation into batch_insert params (CASSANDRA-403)
 * allow setting the logging level at runtime via mbean (CASSANDRA-402)
 * change default comparator to BytesType (CASSANDRA-400)
 * add forwards-compatible ConsistencyLevel parameter to get_key_range
   (CASSANDRA-322)
 * r/m special case of blocking for local destination when writing with
   ConsistencyLevel.ZERO (CASSANDRA-399)
 * Fixes to make BinaryMemtable [bulk load interface] useful (CASSANDRA-337);
   see contrib/bmt_example for an example of using it.
 * More JMX properties added (several tickets)
 * Thrift changes (several tickets)
    - Merged _super get methods with the normal ones; return values
      are now of ColumnOrSuperColumn.
    - Similarly, merged batch_insert_super into batch_insert.



0.4.0 beta
 * On-disk data format has changed to allow billions of keys/rows per
   node instead of only millions
 * Multi-keyspace support
 * Scan all sstables for all queries to avoid situations where
   different types of operation on the same ColumnFamily could
   disagree on what data was present
 * Snapshot support via JMX
 * Thrift API has changed a _lot_:
    - removed time-sorted CFs; instead, user-defined comparators
      may be defined on the column names, which are now byte arrays.
      Default comparators are provided for UTF8, Bytes, Ascii, Long (i64),
      and UUID types.
    - removed colon-delimited strings in thrift api in favor of explicit
      structs such as ColumnPath, ColumnParent, etc.  Also normalized
      thrift struct and argument naming.
    - Added columnFamily argument to get_key_range.
    - Change signature of get_slice to accept starting and ending
      columns as well as an offset.  (This allows use of indexes.)
      Added "ascending" flag to allow reasonably-efficient reverse
      scans as well.  Removed get_slice_by_range as redundant.
    - get_key_range operates on one CF at a time
    - changed `block` boolean on insert methods to ConsistencyLevel enum,
      with options of NONE, ONE, QUORUM, and ALL.
    - added similar consistency_level parameter to read methods
    - column-name-set slice with no names given now returns zero columns
      instead of all of them.  ("all" can run your server out of memory.
      use a range-based slice with a high max column count instead.)
 * Removed the web interface. Node information can now be obtained by
   using the newly introduced nodeprobe utility.
 * More JMX stats
 * Remove magic values from internals (e.g. special key to indicate
   when to flush memtables)
 * Rename configuration "table" to "keyspace"
 * Moved to crash-only design; no more shutdown (just kill the process)
 * Lots of bug fixes

Full list of issues resolved in 0.4 is at https://issues.apache.org/jira/secure/IssueNavigator.jspa?reset=true&&pid=12310865&fixfor=12313862&resolution=1&sorter/field=issuekey&sorter/order=DESC


0.3.0 RC3
 * Fix potential deadlock under load in TCPConnection.
   (CASSANDRA-220)


0.3.0 RC2
 * Fix possible data loss when server is stopped after replaying
   log but before new inserts force memtable flush.
   (CASSANDRA-204)
 * Added BUGS file


0.3.0 RC1
 * Range queries on keys, including user-defined key collation
 * Remove support
 * Workarounds for a weird bug in JDK select/register that seems
   particularly common on VM environments. Cassandra should deploy
   fine on EC2 now
 * Much improved infrastructure: the beginnings of a decent test suite
   ("ant test" for unit tests; "nosetests" for system tests), code
   coverage reporting, etc.
 * Expanded node status reporting via JMX
 * Improved error reporting/logging on both server and client
 * Reduced memory footprint in default configuration
 * Combined blocking and non-blocking versions of insert APIs
 * Added FlushPeriodInMinutes configuration parameter to force
   flushing of infrequently-updated ColumnFamilies<|MERGE_RESOLUTION|>--- conflicted
+++ resolved
@@ -1,4 +1,3 @@
-<<<<<<< HEAD
 3.11.12
  * Upgrade snakeyaml to 1.26 in 3.11 (CASSANDRA=17028)
  * Add key validation to ssstablescrub (CASSANDRA-16969)
@@ -12,10 +11,7 @@
  * Reduce thread contention in CommitLogSegment and HintsBuffer (CASSANDRA-16072)
  * Avoid sending CDC column if not enabled (CASSANDRA-16770)
 Merged from 3.0:
-=======
-3.0.26:
  * Avoid race in AbstractReplicationStrategy endpoint caching (CASSANDRA-16673)
->>>>>>> b1a8a56c
  * Fix abort when window resizing during cqlsh COPY (CASSANDRA-15230)
  * Fix slow keycache load which blocks startup for tables with many sstables (CASSANDRA-14898)
  * Fix rare NPE caused by batchlog replay / node decomission races (CASSANDRA-17049)
