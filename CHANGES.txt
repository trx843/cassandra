--- conflicted
+++ resolved
@@ -1,16 +1,12 @@
-<<<<<<< HEAD
 3.11.1
  * Properly evict pstmts from prepared statements cache (CASSANDRA-13641)
 Merged from 3.0:
-=======
-3.0.15
- * Allow native function calls in CQLSSTableWriter (CASSANDRA-12606)
->>>>>>> a1baeada
  * Fix secondary index queries on COMPACT tables (CASSANDRA-13627)
  * Nodetool listsnapshots output is missing a newline, if there are no snapshots (CASSANDRA-13568)
 
 
 3.11.0
+ * Allow native function calls in CQLSSTableWriter (CASSANDRA-12606)
  * Replace string comparison with regex/number checks in MessagingService test (CASSANDRA-13216)
  * Fix formatting of duration columns in CQLSH (CASSANDRA-13549)
  * Fix the problem with duplicated rows when using paging with SASI (CASSANDRA-13302)
