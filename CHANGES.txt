<<<<<<< HEAD
2.2.0-rc3
 * sum() and avg() functions missing for smallint and tinyint types (CASSANDRA-9671)
 * Revert CASSANDRA-9542 (allow native functions in UDA) (CASSANDRA-9771)
Merged from 2.1:
=======
2.1.9
 * Handle corrupt files on startup (CASSANDRA-9686)
>>>>>>> 1ecccede
 * Fix clientutil jar and tests (CASSANDRA-9760)
 * (cqlsh) Allow the SSL protocol version to be specified through the
   config file or environment variables (CASSANDRA-9544)
Merged from 2.0:
 * Can't transition from write survey to normal mode (CASSANDRA-9740)
 * Scrub (recover) sstables even when -Index.db is missing (CASSANDRA-9591)
 * Fix growing pending background compaction (CASSANDRA-9662)


2.2.0-rc2
 * Re-enable memory-mapped I/O on Windows (CASSANDRA-9658)
 * Warn when an extra-large partition is compacted (CASSANDRA-9643)
 * (cqlsh) Allow setting the initial connection timeout (CASSANDRA-9601)
 * BulkLoader has --transport-factory option but does not use it (CASSANDRA-9675)
 * Allow JMX over SSL directly from nodetool (CASSANDRA-9090)
 * Update cqlsh for UDFs (CASSANDRA-7556)
 * Change Windows kernel default timer resolution (CASSANDRA-9634)
 * Deprected sstable2json and json2sstable (CASSANDRA-9618)
 * Allow native functions in user-defined aggregates (CASSANDRA-9542)
 * Don't repair system_distributed by default (CASSANDRA-9621)
 * Fix mixing min, max, and count aggregates for blob type (CASSANRA-9622)
 * Rename class for DATE type in Java driver (CASSANDRA-9563)
 * Duplicate compilation of UDFs on coordinator (CASSANDRA-9475)
 * Fix connection leak in CqlRecordWriter (CASSANDRA-9576)
 * Mlockall before opening system sstables & remove boot_without_jna option (CASSANDRA-9573)
 * Add functions to convert timeuuid to date or time, deprecate dateOf and unixTimestampOf (CASSANDRA-9229)
 * Make sure we cancel non-compacting sstables from LifecycleTransaction (CASSANDRA-9566)
 * Fix deprecated repair JMX API (CASSANDRA-9570)
 * Add logback metrics (CASSANDRA-9378)
 * Update and refactor ant test/test-compression to run the tests in parallel (CASSANDRA-9583)
 * Fix upgrading to new directory for secondary index (CASSANDRA-9687)
Merged from 2.1:
 * (cqlsh) Fix bad check for CQL compatibility when DESCRIBE'ing
   COMPACT STORAGE tables with no clustering columns
 * Eliminate strong self-reference chains in sstable ref tidiers (CASSANDRA-9656)
 * Ensure StreamSession uses canonical sstable reader instances (CASSANDRA-9700) 
 * Ensure memtable book keeping is not corrupted in the event we shrink usage (CASSANDRA-9681)
 * Update internal python driver for cqlsh (CASSANDRA-9064)
 * Fix IndexOutOfBoundsException when inserting tuple with too many
   elements using the string literal notation (CASSANDRA-9559)
 * Enable describe on indices (CASSANDRA-7814)
 * Fix incorrect result for IN queries where column not found (CASSANDRA-9540)
 * ColumnFamilyStore.selectAndReference may block during compaction (CASSANDRA-9637)
 * Fix bug in cardinality check when compacting (CASSANDRA-9580)
 * Fix memory leak in Ref due to ConcurrentLinkedQueue.remove() behaviour (CASSANDRA-9549)
 * Make rebuild only run one at a time (CASSANDRA-9119)
Merged from 2.0:
 * Avoid NPE in AuthSuccess#decode (CASSANDRA-9727)
 * Add listen_address to system.local (CASSANDRA-9603)
 * Bug fixes to resultset metadata construction (CASSANDRA-9636)
 * Fix setting 'durable_writes' in ALTER KEYSPACE (CASSANDRA-9560)
 * Avoids ballot clash in Paxos (CASSANDRA-9649)
 * Improve trace messages for RR (CASSANDRA-9479)
 * Fix suboptimal secondary index selection when restricted
   clustering column is also indexed (CASSANDRA-9631)
 * (cqlsh) Add min_threshold to DTCS option autocomplete (CASSANDRA-9385)
 * Fix error message when attempting to create an index on a column
   in a COMPACT STORAGE table with clustering columns (CASSANDRA-9527)
 * 'WITH WITH' in alter keyspace statements causes NPE (CASSANDRA-9565)
 * Expose some internals of SelectStatement for inspection (CASSANDRA-9532)
 * ArrivalWindow should use primitives (CASSANDRA-9496)
 * Periodically submit background compaction tasks (CASSANDRA-9592)
 * Set HAS_MORE_PAGES flag to false when PagingState is null (CASSANDRA-9571)


2.2.0-rc1
 * Compressed commit log should measure compressed space used (CASSANDRA-9095)
 * Fix comparison bug in CassandraRoleManager#collectRoles (CASSANDRA-9551)
 * Add tinyint,smallint,time,date support for UDFs (CASSANDRA-9400)
 * Deprecates SSTableSimpleWriter and SSTableSimpleUnsortedWriter (CASSANDRA-9546)
 * Empty INITCOND treated as null in aggregate (CASSANDRA-9457)
 * Remove use of Cell in Thrift MapReduce classes (CASSANDRA-8609)
 * Integrate pre-release Java Driver 2.2-rc1, custom build (CASSANDRA-9493)
 * Clean up gossiper logic for old versions (CASSANDRA-9370)
 * Fix custom payload coding/decoding to match the spec (CASSANDRA-9515)
 * ant test-all results incomplete when parsed (CASSANDRA-9463)
 * Disallow frozen<> types in function arguments and return types for
   clarity (CASSANDRA-9411)
 * Static Analysis to warn on unsafe use of Autocloseable instances (CASSANDRA-9431)
 * Update commitlog archiving examples now that commitlog segments are
   not recycled (CASSANDRA-9350)
 * Extend Transactional API to sstable lifecycle management (CASSANDRA-8568)
 * (cqlsh) Add support for native protocol 4 (CASSANDRA-9399)
 * Ensure that UDF and UDAs are keyspace-isolated (CASSANDRA-9409)
 * Revert CASSANDRA-7807 (tracing completion client notifications) (CASSANDRA-9429)
 * Add ability to stop compaction by ID (CASSANDRA-7207)
 * Let CassandraVersion handle SNAPSHOT version (CASSANDRA-9438)
Merged from 2.1:
 * (cqlsh) Fix using COPY through SOURCE or -f (CASSANDRA-9083)
 * Fix occasional lack of `system` keyspace in schema tables (CASSANDRA-8487)
 * Use ProtocolError code instead of ServerError code for native protocol
   error responses to unsupported protocol versions (CASSANDRA-9451)
 * Default commitlog_sync_batch_window_in_ms changed to 2ms (CASSANDRA-9504)
 * Fix empty partition assertion in unsorted sstable writing tools (CASSANDRA-9071)
 * Ensure truncate without snapshot cannot produce corrupt responses (CASSANDRA-9388) 
 * Consistent error message when a table mixes counter and non-counter
   columns (CASSANDRA-9492)
 * Avoid getting unreadable keys during anticompaction (CASSANDRA-9508)
 * (cqlsh) Better float precision by default (CASSANDRA-9224)
 * Improve estimated row count (CASSANDRA-9107)
 * Optimize range tombstone memory footprint (CASSANDRA-8603)
 * Use configured gcgs in anticompaction (CASSANDRA-9397)
Merged from 2.0:
 * Don't accumulate more range than necessary in RangeTombstone.Tracker (CASSANDRA-9486)
 * Add broadcast and rpc addresses to system.local (CASSANDRA-9436)
 * Always mark sstable suspect when corrupted (CASSANDRA-9478)
 * Add database users and permissions to CQL3 documentation (CASSANDRA-7558)
 * Allow JVM_OPTS to be passed to standalone tools (CASSANDRA-5969)
 * Fix bad condition in RangeTombstoneList (CASSANDRA-9485)
 * Fix potential StackOverflow when setting CrcCheckChance over JMX (CASSANDRA-9488)
 * Fix null static columns in pages after the first, paged reversed
   queries (CASSANDRA-8502)
 * Fix counting cache serialization in request metrics (CASSANDRA-9466)
 * Add option not to validate atoms during scrub (CASSANDRA-9406)


2.2.0-beta1
 * Introduce Transactional API for internal state changes (CASSANDRA-8984)
 * Add a flag in cassandra.yaml to enable UDFs (CASSANDRA-9404)
 * Better support of null for UDF (CASSANDRA-8374)
 * Use ecj instead of javassist for UDFs (CASSANDRA-8241)
 * faster async logback configuration for tests (CASSANDRA-9376)
 * Add `smallint` and `tinyint` data types (CASSANDRA-8951)
 * Avoid thrift schema creation when native driver is used in stress tool (CASSANDRA-9374)
 * Make Functions.declared thread-safe
 * Add client warnings to native protocol v4 (CASSANDRA-8930)
 * Allow roles cache to be invalidated (CASSANDRA-8967)
 * Upgrade Snappy (CASSANDRA-9063)
 * Don't start Thrift rpc by default (CASSANDRA-9319)
 * Only stream from unrepaired sstables with incremental repair (CASSANDRA-8267)
 * Aggregate UDFs allow SFUNC return type to differ from STYPE if FFUNC specified (CASSANDRA-9321)
 * Remove Thrift dependencies in bundled tools (CASSANDRA-8358)
 * Disable memory mapping of hsperfdata file for JVM statistics (CASSANDRA-9242)
 * Add pre-startup checks to detect potential incompatibilities (CASSANDRA-8049)
 * Distinguish between null and unset in protocol v4 (CASSANDRA-7304)
 * Add user/role permissions for user-defined functions (CASSANDRA-7557)
 * Allow cassandra config to be updated to restart daemon without unloading classes (CASSANDRA-9046)
 * Don't initialize compaction writer before checking if iter is empty (CASSANDRA-9117)
 * Don't execute any functions at prepare-time (CASSANDRA-9037)
 * Share file handles between all instances of a SegmentedFile (CASSANDRA-8893)
 * Make it possible to major compact LCS (CASSANDRA-7272)
 * Make FunctionExecutionException extend RequestExecutionException
   (CASSANDRA-9055)
 * Add support for SELECT JSON, INSERT JSON syntax and new toJson(), fromJson()
   functions (CASSANDRA-7970)
 * Optimise max purgeable timestamp calculation in compaction (CASSANDRA-8920)
 * Constrain internode message buffer sizes, and improve IO class hierarchy (CASSANDRA-8670) 
 * New tool added to validate all sstables in a node (CASSANDRA-5791)
 * Push notification when tracing completes for an operation (CASSANDRA-7807)
 * Delay "node up" and "node added" notifications until native protocol server is started (CASSANDRA-8236)
 * Compressed Commit Log (CASSANDRA-6809)
 * Optimise IntervalTree (CASSANDRA-8988)
 * Add a key-value payload for third party usage (CASSANDRA-8553, 9212)
 * Bump metrics-reporter-config dependency for metrics 3.0 (CASSANDRA-8149)
 * Partition intra-cluster message streams by size, not type (CASSANDRA-8789)
 * Add WriteFailureException to native protocol, notify coordinator of
   write failures (CASSANDRA-8592)
 * Convert SequentialWriter to nio (CASSANDRA-8709)
 * Add role based access control (CASSANDRA-7653, 8650, 7216, 8760, 8849, 8761, 8850)
 * Record client ip address in tracing sessions (CASSANDRA-8162)
 * Indicate partition key columns in response metadata for prepared
   statements (CASSANDRA-7660)
 * Merge UUIDType and TimeUUIDType parse logic (CASSANDRA-8759)
 * Avoid memory allocation when searching index summary (CASSANDRA-8793)
 * Optimise (Time)?UUIDType Comparisons (CASSANDRA-8730)
 * Make CRC32Ex into a separate maven dependency (CASSANDRA-8836)
 * Use preloaded jemalloc w/ Unsafe (CASSANDRA-8714, 9197)
 * Avoid accessing partitioner through StorageProxy (CASSANDRA-8244, 8268)
 * Upgrade Metrics library and remove depricated metrics (CASSANDRA-5657)
 * Serializing Row cache alternative, fully off heap (CASSANDRA-7438)
 * Duplicate rows returned when in clause has repeated values (CASSANDRA-6707)
 * Make CassandraException unchecked, extend RuntimeException (CASSANDRA-8560)
 * Support direct buffer decompression for reads (CASSANDRA-8464)
 * DirectByteBuffer compatible LZ4 methods (CASSANDRA-7039)
 * Group sstables for anticompaction correctly (CASSANDRA-8578)
 * Add ReadFailureException to native protocol, respond
   immediately when replicas encounter errors while handling
   a read request (CASSANDRA-7886)
 * Switch CommitLogSegment from RandomAccessFile to nio (CASSANDRA-8308)
 * Allow mixing token and partition key restrictions (CASSANDRA-7016)
 * Support index key/value entries on map collections (CASSANDRA-8473)
 * Modernize schema tables (CASSANDRA-8261)
 * Support for user-defined aggregation functions (CASSANDRA-8053)
 * Fix NPE in SelectStatement with empty IN values (CASSANDRA-8419)
 * Refactor SelectStatement, return IN results in natural order instead
   of IN value list order and ignore duplicate values in partition key IN restrictions (CASSANDRA-7981)
 * Support UDTs, tuples, and collections in user-defined
   functions (CASSANDRA-7563)
 * Fix aggregate fn results on empty selection, result column name,
   and cqlsh parsing (CASSANDRA-8229)
 * Mark sstables as repaired after full repair (CASSANDRA-7586)
 * Extend Descriptor to include a format value and refactor reader/writer
   APIs (CASSANDRA-7443)
 * Integrate JMH for microbenchmarks (CASSANDRA-8151)
 * Keep sstable levels when bootstrapping (CASSANDRA-7460)
 * Add Sigar library and perform basic OS settings check on startup (CASSANDRA-7838)
 * Support for aggregation functions (CASSANDRA-4914)
 * Remove cassandra-cli (CASSANDRA-7920)
 * Accept dollar quoted strings in CQL (CASSANDRA-7769)
 * Make assassinate a first class command (CASSANDRA-7935)
 * Support IN clause on any partition key column (CASSANDRA-7855)
 * Support IN clause on any clustering column (CASSANDRA-4762)
 * Improve compaction logging (CASSANDRA-7818)
 * Remove YamlFileNetworkTopologySnitch (CASSANDRA-7917)
 * Do anticompaction in groups (CASSANDRA-6851)
 * Support user-defined functions (CASSANDRA-7395, 7526, 7562, 7740, 7781, 7929,
   7924, 7812, 8063, 7813, 7708)
 * Permit configurable timestamps with cassandra-stress (CASSANDRA-7416)
 * Move sstable RandomAccessReader to nio2, which allows using the
   FILE_SHARE_DELETE flag on Windows (CASSANDRA-4050)
 * Remove CQL2 (CASSANDRA-5918)
 * Optimize fetching multiple cells by name (CASSANDRA-6933)
 * Allow compilation in java 8 (CASSANDRA-7028)
 * Make incremental repair default (CASSANDRA-7250)
 * Enable code coverage thru JaCoCo (CASSANDRA-7226)
 * Switch external naming of 'column families' to 'tables' (CASSANDRA-4369) 
 * Shorten SSTable path (CASSANDRA-6962)
 * Use unsafe mutations for most unit tests (CASSANDRA-6969)
 * Fix race condition during calculation of pending ranges (CASSANDRA-7390)
 * Fail on very large batch sizes (CASSANDRA-8011)
 * Improve concurrency of repair (CASSANDRA-6455, 8208, 9145)
 * Select optimal CRC32 implementation at runtime (CASSANDRA-8614)
 * Evaluate MurmurHash of Token once per query (CASSANDRA-7096)
 * Generalize progress reporting (CASSANDRA-8901)
 * Resumable bootstrap streaming (CASSANDRA-8838, CASSANDRA-8942)
 * Allow scrub for secondary index (CASSANDRA-5174)
 * Save repair data to system table (CASSANDRA-5839)
 * fix nodetool names that reference column families (CASSANDRA-8872)
 Merged from 2.1:
 * Warn on misuse of unlogged batches (CASSANDRA-9282)
 * Failure detector detects and ignores local pauses (CASSANDRA-9183)
 * Add utility class to support for rate limiting a given log statement (CASSANDRA-9029)
 * Add missing consistency levels to cassandra-stess (CASSANDRA-9361)
 * Fix commitlog getCompletedTasks to not increment (CASSANDRA-9339)
 * Fix for harmless exceptions logged as ERROR (CASSANDRA-8564)
 * Delete processed sstables in sstablesplit/sstableupgrade (CASSANDRA-8606)
 * Improve sstable exclusion from partition tombstones (CASSANDRA-9298)
 * Validate the indexed column rather than the cell's contents for 2i (CASSANDRA-9057)
 * Add support for top-k custom 2i queries (CASSANDRA-8717)
 * Fix error when dropping table during compaction (CASSANDRA-9251)
 * cassandra-stress supports validation operations over user profiles (CASSANDRA-8773)
 * Add support for rate limiting log messages (CASSANDRA-9029)
 * Log the partition key with tombstone warnings (CASSANDRA-8561)
 * Reduce runWithCompactionsDisabled poll interval to 1ms (CASSANDRA-9271)
 * Fix PITR commitlog replay (CASSANDRA-9195)
 * GCInspector logs very different times (CASSANDRA-9124)
 * Fix deleting from an empty list (CASSANDRA-9198)
 * Update tuple and collection types that use a user-defined type when that UDT
   is modified (CASSANDRA-9148, CASSANDRA-9192)
 * Use higher timeout for prepair and snapshot in repair (CASSANDRA-9261)
 * Fix anticompaction blocking ANTI_ENTROPY stage (CASSANDRA-9151)
 * Repair waits for anticompaction to finish (CASSANDRA-9097)
 * Fix streaming not holding ref when stream error (CASSANDRA-9295)
 * Fix canonical view returning early opened SSTables (CASSANDRA-9396)
Merged from 2.0:
 * (cqlsh) Add LOGIN command to switch users (CASSANDRA-7212)
 * Clone SliceQueryFilter in AbstractReadCommand implementations (CASSANDRA-8940)
 * Push correct protocol notification for DROP INDEX (CASSANDRA-9310)
 * token-generator - generated tokens too long (CASSANDRA-9300)
 * Fix counting of tombstones for TombstoneOverwhelmingException (CASSANDRA-9299)
 * Fix ReconnectableSnitch reconnecting to peers during upgrade (CASSANDRA-6702)
 * Include keyspace and table name in error log for collections over the size
   limit (CASSANDRA-9286)
 * Avoid potential overlap in LCS with single-partition sstables (CASSANDRA-9322)
 * Log warning message when a table is queried before the schema has fully
   propagated (CASSANDRA-9136)
 * Overload SecondaryIndex#indexes to accept the column definition (CASSANDRA-9314)
 * (cqlsh) Add SERIAL and LOCAL_SERIAL consistency levels (CASSANDRA-8051)
 * Fix index selection during rebuild with certain table layouts (CASSANDRA-9281)
 * Fix partition-level-delete-only workload accounting (CASSANDRA-9194)
 * Allow scrub to handle corrupted compressed chunks (CASSANDRA-9140)
 * Fix assertion error when resetlocalschema is run during repair (CASSANDRA-9249)
 * Disable single sstable tombstone compactions for DTCS by default (CASSANDRA-9234)
 * IncomingTcpConnection thread is not named (CASSANDRA-9262)
 * Close incoming connections when MessagingService is stopped (CASSANDRA-9238)
 * Fix streaming hang when retrying (CASSANDRA-9132)


2.1.5
 * Re-add deprecated cold_reads_to_omit param for backwards compat (CASSANDRA-9203)
 * Make anticompaction visible in compactionstats (CASSANDRA-9098)
 * Improve nodetool getendpoints documentation about the partition
   key parameter (CASSANDRA-6458)
 * Don't check other keyspaces for schema changes when an user-defined
   type is altered (CASSANDRA-9187)
 * Add generate-idea-files target to build.xml (CASSANDRA-9123)
 * Allow takeColumnFamilySnapshot to take a list of tables (CASSANDRA-8348)
 * Limit major sstable operations to their canonical representation (CASSANDRA-8669)
 * cqlsh: Add tests for INSERT and UPDATE tab completion (CASSANDRA-9125)
 * cqlsh: quote column names when needed in COPY FROM inserts (CASSANDRA-9080)
 * Do not load read meter for offline operations (CASSANDRA-9082)
 * cqlsh: Make CompositeType data readable (CASSANDRA-8919)
 * cqlsh: Fix display of triggers (CASSANDRA-9081)
 * Fix NullPointerException when deleting or setting an element by index on
   a null list collection (CASSANDRA-9077)
 * Buffer bloom filter serialization (CASSANDRA-9066)
 * Fix anti-compaction target bloom filter size (CASSANDRA-9060)
 * Make FROZEN and TUPLE unreserved keywords in CQL (CASSANDRA-9047)
 * Prevent AssertionError from SizeEstimatesRecorder (CASSANDRA-9034)
 * Avoid overwriting index summaries for sstables with an older format that
   does not support downsampling; rebuild summaries on startup when this
   is detected (CASSANDRA-8993)
 * Fix potential data loss in CompressedSequentialWriter (CASSANDRA-8949)
 * Make PasswordAuthenticator number of hashing rounds configurable (CASSANDRA-8085)
 * Fix AssertionError when binding nested collections in DELETE (CASSANDRA-8900)
 * Check for overlap with non-early sstables in LCS (CASSANDRA-8739)
 * Only calculate max purgable timestamp if we have to (CASSANDRA-8914)
 * (cqlsh) Greatly improve performance of COPY FROM (CASSANDRA-8225)
 * IndexSummary effectiveIndexInterval is now a guideline, not a rule (CASSANDRA-8993)
 * Use correct bounds for page cache eviction of compressed files (CASSANDRA-8746)
 * SSTableScanner enforces its bounds (CASSANDRA-8946)
 * Cleanup cell equality (CASSANDRA-8947)
 * Introduce intra-cluster message coalescing (CASSANDRA-8692)
 * DatabaseDescriptor throws NPE when rpc_interface is used (CASSANDRA-8839)
 * Don't check if an sstable is live for offline compactions (CASSANDRA-8841)
 * Don't set clientMode in SSTableLoader (CASSANDRA-8238)
 * Fix SSTableRewriter with disabled early open (CASSANDRA-8535)
 * Fix cassandra-stress so it respects the CL passed in user mode (CASSANDRA-8948)
 * Fix rare NPE in ColumnDefinition#hasIndexOption() (CASSANDRA-8786)
 * cassandra-stress reports per-operation statistics, plus misc (CASSANDRA-8769)
 * Add SimpleDate (cql date) and Time (cql time) types (CASSANDRA-7523)
 * Use long for key count in cfstats (CASSANDRA-8913)
 * Make SSTableRewriter.abort() more robust to failure (CASSANDRA-8832)
 * Remove cold_reads_to_omit from STCS (CASSANDRA-8860)
 * Make EstimatedHistogram#percentile() use ceil instead of floor (CASSANDRA-8883)
 * Fix top partitions reporting wrong cardinality (CASSANDRA-8834)
 * Fix rare NPE in KeyCacheSerializer (CASSANDRA-8067)
 * Pick sstables for validation as late as possible inc repairs (CASSANDRA-8366)
 * Fix commitlog getPendingTasks to not increment (CASSANDRA-8862)
 * Fix parallelism adjustment in range and secondary index queries
   when the first fetch does not satisfy the limit (CASSANDRA-8856)
 * Check if the filtered sstables is non-empty in STCS (CASSANDRA-8843)
 * Upgrade java-driver used for cassandra-stress (CASSANDRA-8842)
 * Fix CommitLog.forceRecycleAllSegments() memory access error (CASSANDRA-8812)
 * Improve assertions in Memory (CASSANDRA-8792)
 * Fix SSTableRewriter cleanup (CASSANDRA-8802)
 * Introduce SafeMemory for CompressionMetadata.Writer (CASSANDRA-8758)
 * 'nodetool info' prints exception against older node (CASSANDRA-8796)
 * Ensure SSTableReader.last corresponds exactly with the file end (CASSANDRA-8750)
 * Make SSTableWriter.openEarly more robust and obvious (CASSANDRA-8747)
 * Enforce SSTableReader.first/last (CASSANDRA-8744)
 * Cleanup SegmentedFile API (CASSANDRA-8749)
 * Avoid overlap with early compaction replacement (CASSANDRA-8683)
 * Safer Resource Management++ (CASSANDRA-8707)
 * Write partition size estimates into a system table (CASSANDRA-7688)
 * cqlsh: Fix keys() and full() collection indexes in DESCRIBE output
   (CASSANDRA-8154)
 * Show progress of streaming in nodetool netstats (CASSANDRA-8886)
 * IndexSummaryBuilder utilises offheap memory, and shares data between
   each IndexSummary opened from it (CASSANDRA-8757)
 * markCompacting only succeeds if the exact SSTableReader instances being 
   marked are in the live set (CASSANDRA-8689)
 * cassandra-stress support for varint (CASSANDRA-8882)
 * Fix Adler32 digest for compressed sstables (CASSANDRA-8778)
 * Add nodetool statushandoff/statusbackup (CASSANDRA-8912)
 * Use stdout for progress and stats in sstableloader (CASSANDRA-8982)
 * Correctly identify 2i datadir from older versions (CASSANDRA-9116)
Merged from 2.0:
 * Ignore gossip SYNs after shutdown (CASSANDRA-9238)
 * Avoid overflow when calculating max sstable size in LCS (CASSANDRA-9235)
 * Make sstable blacklisting work with compression (CASSANDRA-9138)
 * Do not attempt to rebuild indexes if no index accepts any column (CASSANDRA-9196)
 * Don't initiate snitch reconnection for dead states (CASSANDRA-7292)
 * Fix ArrayIndexOutOfBoundsException in CQLSSTableWriter (CASSANDRA-8978)
 * Add shutdown gossip state to prevent timeouts during rolling restarts (CASSANDRA-8336)
 * Fix running with java.net.preferIPv6Addresses=true (CASSANDRA-9137)
 * Fix failed bootstrap/replace attempts being persisted in system.peers (CASSANDRA-9180)
 * Flush system.IndexInfo after marking index built (CASSANDRA-9128)
 * Fix updates to min/max_compaction_threshold through cassandra-cli
   (CASSANDRA-8102)
 * Don't include tmp files when doing offline relevel (CASSANDRA-9088)
 * Use the proper CAS WriteType when finishing a previous round during Paxos
   preparation (CASSANDRA-8672)
 * Avoid race in cancelling compactions (CASSANDRA-9070)
 * More aggressive check for expired sstables in DTCS (CASSANDRA-8359)
 * Fix ignored index_interval change in ALTER TABLE statements (CASSANDRA-7976)
 * Do more aggressive compaction in old time windows in DTCS (CASSANDRA-8360)
 * java.lang.AssertionError when reading saved cache (CASSANDRA-8740)
 * "disk full" when running cleanup (CASSANDRA-9036)
 * Lower logging level from ERROR to DEBUG when a scheduled schema pull
   cannot be completed due to a node being down (CASSANDRA-9032)
 * Fix MOVED_NODE client event (CASSANDRA-8516)
 * Allow overriding MAX_OUTSTANDING_REPLAY_COUNT (CASSANDRA-7533)
 * Fix malformed JMX ObjectName containing IPv6 addresses (CASSANDRA-9027)
 * (cqlsh) Allow increasing CSV field size limit through
   cqlshrc config option (CASSANDRA-8934)
 * Stop logging range tombstones when exceeding the threshold
   (CASSANDRA-8559)
 * Fix NullPointerException when nodetool getendpoints is run
   against invalid keyspaces or tables (CASSANDRA-8950)
 * Allow specifying the tmp dir (CASSANDRA-7712)
 * Improve compaction estimated tasks estimation (CASSANDRA-8904)
 * Fix duplicate up/down messages sent to native clients (CASSANDRA-7816)
 * Expose commit log archive status via JMX (CASSANDRA-8734)
 * Provide better exceptions for invalid replication strategy parameters
   (CASSANDRA-8909)
 * Fix regression in mixed single and multi-column relation support for
   SELECT statements (CASSANDRA-8613)
 * Add ability to limit number of native connections (CASSANDRA-8086)
 * Fix CQLSSTableWriter throwing exception and spawning threads
   (CASSANDRA-8808)
 * Fix MT mismatch between empty and GC-able data (CASSANDRA-8979)
 * Fix incorrect validation when snapshotting single table (CASSANDRA-8056)
 * Add offline tool to relevel sstables (CASSANDRA-8301)
 * Preserve stream ID for more protocol errors (CASSANDRA-8848)
 * Fix combining token() function with multi-column relations on
   clustering columns (CASSANDRA-8797)
 * Make CFS.markReferenced() resistant to bad refcounting (CASSANDRA-8829)
 * Fix StreamTransferTask abort/complete bad refcounting (CASSANDRA-8815)
 * Fix AssertionError when querying a DESC clustering ordered
   table with ASC ordering and paging (CASSANDRA-8767)
 * AssertionError: "Memory was freed" when running cleanup (CASSANDRA-8716)
 * Make it possible to set max_sstable_age to fractional days (CASSANDRA-8406)
 * Fix some multi-column relations with indexes on some clustering
   columns (CASSANDRA-8275)
 * Fix memory leak in SSTableSimple*Writer and SSTableReader.validate()
   (CASSANDRA-8748)
 * Throw OOM if allocating memory fails to return a valid pointer (CASSANDRA-8726)
 * Fix SSTableSimpleUnsortedWriter ConcurrentModificationException (CASSANDRA-8619)
 * 'nodetool info' prints exception against older node (CASSANDRA-8796)
 * Ensure SSTableSimpleUnsortedWriter.close() terminates if
   disk writer has crashed (CASSANDRA-8807)


2.1.4
 * Bind JMX to localhost unless explicitly configured otherwise (CASSANDRA-9085)


2.1.3
 * Fix HSHA/offheap_objects corruption (CASSANDRA-8719)
 * Upgrade libthrift to 0.9.2 (CASSANDRA-8685)
 * Don't use the shared ref in sstableloader (CASSANDRA-8704)
 * Purge internal prepared statements if related tables or
   keyspaces are dropped (CASSANDRA-8693)
 * (cqlsh) Handle unicode BOM at start of files (CASSANDRA-8638)
 * Stop compactions before exiting offline tools (CASSANDRA-8623)
 * Update tools/stress/README.txt to match current behaviour (CASSANDRA-7933)
 * Fix schema from Thrift conversion with empty metadata (CASSANDRA-8695)
 * Safer Resource Management (CASSANDRA-7705)
 * Make sure we compact highly overlapping cold sstables with
   STCS (CASSANDRA-8635)
 * rpc_interface and listen_interface generate NPE on startup when specified
   interface doesn't exist (CASSANDRA-8677)
 * Fix ArrayIndexOutOfBoundsException in nodetool cfhistograms (CASSANDRA-8514)
 * Switch from yammer metrics for nodetool cf/proxy histograms (CASSANDRA-8662)
 * Make sure we don't add tmplink files to the compaction
   strategy (CASSANDRA-8580)
 * (cqlsh) Handle maps with blob keys (CASSANDRA-8372)
 * (cqlsh) Handle DynamicCompositeType schemas correctly (CASSANDRA-8563)
 * Duplicate rows returned when in clause has repeated values (CASSANDRA-6706)
 * Add tooling to detect hot partitions (CASSANDRA-7974)
 * Fix cassandra-stress user-mode truncation of partition generation (CASSANDRA-8608)
 * Only stream from unrepaired sstables during inc repair (CASSANDRA-8267)
 * Don't allow starting multiple inc repairs on the same sstables (CASSANDRA-8316)
 * Invalidate prepared BATCH statements when related tables
   or keyspaces are dropped (CASSANDRA-8652)
 * Fix missing results in secondary index queries on collections
   with ALLOW FILTERING (CASSANDRA-8421)
 * Expose EstimatedHistogram metrics for range slices (CASSANDRA-8627)
 * (cqlsh) Escape clqshrc passwords properly (CASSANDRA-8618)
 * Fix NPE when passing wrong argument in ALTER TABLE statement (CASSANDRA-8355)
 * Pig: Refactor and deprecate CqlStorage (CASSANDRA-8599)
 * Don't reuse the same cleanup strategy for all sstables (CASSANDRA-8537)
 * Fix case-sensitivity of index name on CREATE and DROP INDEX
   statements (CASSANDRA-8365)
 * Better detection/logging for corruption in compressed sstables (CASSANDRA-8192)
 * Use the correct repairedAt value when closing writer (CASSANDRA-8570)
 * (cqlsh) Handle a schema mismatch being detected on startup (CASSANDRA-8512)
 * Properly calculate expected write size during compaction (CASSANDRA-8532)
 * Invalidate affected prepared statements when a table's columns
   are altered (CASSANDRA-7910)
 * Stress - user defined writes should populate sequentally (CASSANDRA-8524)
 * Fix regression in SSTableRewriter causing some rows to become unreadable 
   during compaction (CASSANDRA-8429)
 * Run major compactions for repaired/unrepaired in parallel (CASSANDRA-8510)
 * (cqlsh) Fix compression options in DESCRIBE TABLE output when compression
   is disabled (CASSANDRA-8288)
 * (cqlsh) Fix DESCRIBE output after keyspaces are altered (CASSANDRA-7623)
 * Make sure we set lastCompactedKey correctly (CASSANDRA-8463)
 * (cqlsh) Fix output of CONSISTENCY command (CASSANDRA-8507)
 * (cqlsh) Fixed the handling of LIST statements (CASSANDRA-8370)
 * Make sstablescrub check leveled manifest again (CASSANDRA-8432)
 * Check first/last keys in sstable when giving out positions (CASSANDRA-8458)
 * Disable mmap on Windows (CASSANDRA-6993)
 * Add missing ConsistencyLevels to cassandra-stress (CASSANDRA-8253)
 * Add auth support to cassandra-stress (CASSANDRA-7985)
 * Fix ArrayIndexOutOfBoundsException when generating error message
   for some CQL syntax errors (CASSANDRA-8455)
 * Scale memtable slab allocation logarithmically (CASSANDRA-7882)
 * cassandra-stress simultaneous inserts over same seed (CASSANDRA-7964)
 * Reduce cassandra-stress sampling memory requirements (CASSANDRA-7926)
 * Ensure memtable flush cannot expire commit log entries from its future (CASSANDRA-8383)
 * Make read "defrag" async to reclaim memtables (CASSANDRA-8459)
 * Remove tmplink files for offline compactions (CASSANDRA-8321)
 * Reduce maxHintsInProgress (CASSANDRA-8415)
 * BTree updates may call provided update function twice (CASSANDRA-8018)
 * Release sstable references after anticompaction (CASSANDRA-8386)
 * Handle abort() in SSTableRewriter properly (CASSANDRA-8320)
 * Centralize shared executors (CASSANDRA-8055)
 * Fix filtering for CONTAINS (KEY) relations on frozen collection
   clustering columns when the query is restricted to a single
   partition (CASSANDRA-8203)
 * Do more aggressive entire-sstable TTL expiry checks (CASSANDRA-8243)
 * Add more log info if readMeter is null (CASSANDRA-8238)
 * add check of the system wall clock time at startup (CASSANDRA-8305)
 * Support for frozen collections (CASSANDRA-7859)
 * Fix overflow on histogram computation (CASSANDRA-8028)
 * Have paxos reuse the timestamp generation of normal queries (CASSANDRA-7801)
 * Fix incremental repair not remove parent session on remote (CASSANDRA-8291)
 * Improve JBOD disk utilization (CASSANDRA-7386)
 * Log failed host when preparing incremental repair (CASSANDRA-8228)
 * Force config client mode in CQLSSTableWriter (CASSANDRA-8281)
 * Fix sstableupgrade throws exception (CASSANDRA-8688)
 * Fix hang when repairing empty keyspace (CASSANDRA-8694)
Merged from 2.0:
 * Fix IllegalArgumentException in dynamic snitch (CASSANDRA-8448)
 * Add support for UPDATE ... IF EXISTS (CASSANDRA-8610)
 * Fix reversal of list prepends (CASSANDRA-8733)
 * Prevent non-zero default_time_to_live on tables with counters
   (CASSANDRA-8678)
 * Fix SSTableSimpleUnsortedWriter ConcurrentModificationException
   (CASSANDRA-8619)
 * Round up time deltas lower than 1ms in BulkLoader (CASSANDRA-8645)
 * Add batch remove iterator to ABSC (CASSANDRA-8414, 8666)
 * Round up time deltas lower than 1ms in BulkLoader (CASSANDRA-8645)
 * Fix isClientMode check in Keyspace (CASSANDRA-8687)
 * Use more efficient slice size for querying internal secondary
   index tables (CASSANDRA-8550)
 * Fix potentially returning deleted rows with range tombstone (CASSANDRA-8558)
 * Check for available disk space before starting a compaction (CASSANDRA-8562)
 * Fix DISTINCT queries with LIMITs or paging when some partitions
   contain only tombstones (CASSANDRA-8490)
 * Introduce background cache refreshing to permissions cache
   (CASSANDRA-8194)
 * Fix race condition in StreamTransferTask that could lead to
   infinite loops and premature sstable deletion (CASSANDRA-7704)
 * Add an extra version check to MigrationTask (CASSANDRA-8462)
 * Ensure SSTableWriter cleans up properly after failure (CASSANDRA-8499)
 * Increase bf true positive count on key cache hit (CASSANDRA-8525)
 * Move MeteredFlusher to its own thread (CASSANDRA-8485)
 * Fix non-distinct results in DISTNCT queries on static columns when
   paging is enabled (CASSANDRA-8087)
 * Move all hints related tasks to hints internal executor (CASSANDRA-8285)
 * Fix paging for multi-partition IN queries (CASSANDRA-8408)
 * Fix MOVED_NODE topology event never being emitted when a node
   moves its token (CASSANDRA-8373)
 * Fix validation of indexes in COMPACT tables (CASSANDRA-8156)
 * Avoid StackOverflowError when a large list of IN values
   is used for a clustering column (CASSANDRA-8410)
 * Fix NPE when writetime() or ttl() calls are wrapped by
   another function call (CASSANDRA-8451)
 * Fix NPE after dropping a keyspace (CASSANDRA-8332)
 * Fix error message on read repair timeouts (CASSANDRA-7947)
 * Default DTCS base_time_seconds changed to 60 (CASSANDRA-8417)
 * Refuse Paxos operation with more than one pending endpoint (CASSANDRA-8346, 8640)
 * Throw correct exception when trying to bind a keyspace or table
   name (CASSANDRA-6952)
 * Make HHOM.compact synchronized (CASSANDRA-8416)
 * cancel latency-sampling task when CF is dropped (CASSANDRA-8401)
 * don't block SocketThread for MessagingService (CASSANDRA-8188)
 * Increase quarantine delay on replacement (CASSANDRA-8260)
 * Expose off-heap memory usage stats (CASSANDRA-7897)
 * Ignore Paxos commits for truncated tables (CASSANDRA-7538)
 * Validate size of indexed column values (CASSANDRA-8280)
 * Make LCS split compaction results over all data directories (CASSANDRA-8329)
 * Fix some failing queries that use multi-column relations
   on COMPACT STORAGE tables (CASSANDRA-8264)
 * Fix InvalidRequestException with ORDER BY (CASSANDRA-8286)
 * Disable SSLv3 for POODLE (CASSANDRA-8265)
 * Fix millisecond timestamps in Tracing (CASSANDRA-8297)
 * Include keyspace name in error message when there are insufficient
   live nodes to stream from (CASSANDRA-8221)
 * Avoid overlap in L1 when L0 contains many nonoverlapping
   sstables (CASSANDRA-8211)
 * Improve PropertyFileSnitch logging (CASSANDRA-8183)
 * Add DC-aware sequential repair (CASSANDRA-8193)
 * Use live sstables in snapshot repair if possible (CASSANDRA-8312)
 * Fix hints serialized size calculation (CASSANDRA-8587)


2.1.2
 * (cqlsh) parse_for_table_meta errors out on queries with undefined
   grammars (CASSANDRA-8262)
 * (cqlsh) Fix SELECT ... TOKEN() function broken in C* 2.1.1 (CASSANDRA-8258)
 * Fix Cassandra crash when running on JDK8 update 40 (CASSANDRA-8209)
 * Optimize partitioner tokens (CASSANDRA-8230)
 * Improve compaction of repaired/unrepaired sstables (CASSANDRA-8004)
 * Make cache serializers pluggable (CASSANDRA-8096)
 * Fix issues with CONTAINS (KEY) queries on secondary indexes
   (CASSANDRA-8147)
 * Fix read-rate tracking of sstables for some queries (CASSANDRA-8239)
 * Fix default timestamp in QueryOptions (CASSANDRA-8246)
 * Set socket timeout when reading remote version (CASSANDRA-8188)
 * Refactor how we track live size (CASSANDRA-7852)
 * Make sure unfinished compaction files are removed (CASSANDRA-8124)
 * Fix shutdown when run as Windows service (CASSANDRA-8136)
 * Fix DESCRIBE TABLE with custom indexes (CASSANDRA-8031)
 * Fix race in RecoveryManagerTest (CASSANDRA-8176)
 * Avoid IllegalArgumentException while sorting sstables in
   IndexSummaryManager (CASSANDRA-8182)
 * Shutdown JVM on file descriptor exhaustion (CASSANDRA-7579)
 * Add 'die' policy for commit log and disk failure (CASSANDRA-7927)
 * Fix installing as service on Windows (CASSANDRA-8115)
 * Fix CREATE TABLE for CQL2 (CASSANDRA-8144)
 * Avoid boxing in ColumnStats min/max trackers (CASSANDRA-8109)
Merged from 2.0:
 * Correctly handle non-text column names in cql3 (CASSANDRA-8178)
 * Fix deletion for indexes on primary key columns (CASSANDRA-8206)
 * Add 'nodetool statusgossip' (CASSANDRA-8125)
 * Improve client notification that nodes are ready for requests (CASSANDRA-7510)
 * Handle negative timestamp in writetime method (CASSANDRA-8139)
 * Pig: Remove errant LIMIT clause in CqlNativeStorage (CASSANDRA-8166)
 * Throw ConfigurationException when hsha is used with the default
   rpc_max_threads setting of 'unlimited' (CASSANDRA-8116)
 * Allow concurrent writing of the same table in the same JVM using
   CQLSSTableWriter (CASSANDRA-7463)
 * Fix totalDiskSpaceUsed calculation (CASSANDRA-8205)


2.1.1
 * Fix spin loop in AtomicSortedColumns (CASSANDRA-7546)
 * Dont notify when replacing tmplink files (CASSANDRA-8157)
 * Fix validation with multiple CONTAINS clause (CASSANDRA-8131)
 * Fix validation of collections in TriggerExecutor (CASSANDRA-8146)
 * Fix IllegalArgumentException when a list of IN values containing tuples
   is passed as a single arg to a prepared statement with the v1 or v2
   protocol (CASSANDRA-8062)
 * Fix ClassCastException in DISTINCT query on static columns with
   query paging (CASSANDRA-8108)
 * Fix NPE on null nested UDT inside a set (CASSANDRA-8105)
 * Fix exception when querying secondary index on set items or map keys
   when some clustering columns are specified (CASSANDRA-8073)
 * Send proper error response when there is an error during native
   protocol message decode (CASSANDRA-8118)
 * Gossip should ignore generation numbers too far in the future (CASSANDRA-8113)
 * Fix NPE when creating a table with frozen sets, lists (CASSANDRA-8104)
 * Fix high memory use due to tracking reads on incrementally opened sstable
   readers (CASSANDRA-8066)
 * Fix EXECUTE request with skipMetadata=false returning no metadata
   (CASSANDRA-8054)
 * Allow concurrent use of CQLBulkOutputFormat (CASSANDRA-7776)
 * Shutdown JVM on OOM (CASSANDRA-7507)
 * Upgrade netty version and enable epoll event loop (CASSANDRA-7761)
 * Don't duplicate sstables smaller than split size when using
   the sstablesplitter tool (CASSANDRA-7616)
 * Avoid re-parsing already prepared statements (CASSANDRA-7923)
 * Fix some Thrift slice deletions and updates of COMPACT STORAGE
   tables with some clustering columns omitted (CASSANDRA-7990)
 * Fix filtering for CONTAINS on sets (CASSANDRA-8033)
 * Properly track added size (CASSANDRA-7239)
 * Allow compilation in java 8 (CASSANDRA-7208)
 * Fix Assertion error on RangeTombstoneList diff (CASSANDRA-8013)
 * Release references to overlapping sstables during compaction (CASSANDRA-7819)
 * Send notification when opening compaction results early (CASSANDRA-8034)
 * Make native server start block until properly bound (CASSANDRA-7885)
 * (cqlsh) Fix IPv6 support (CASSANDRA-7988)
 * Ignore fat clients when checking for endpoint collision (CASSANDRA-7939)
 * Make sstablerepairedset take a list of files (CASSANDRA-7995)
 * (cqlsh) Tab completeion for indexes on map keys (CASSANDRA-7972)
 * (cqlsh) Fix UDT field selection in select clause (CASSANDRA-7891)
 * Fix resource leak in event of corrupt sstable
 * (cqlsh) Add command line option for cqlshrc file path (CASSANDRA-7131)
 * Provide visibility into prepared statements churn (CASSANDRA-7921, CASSANDRA-7930)
 * Invalidate prepared statements when their keyspace or table is
   dropped (CASSANDRA-7566)
 * cassandra-stress: fix support for NetworkTopologyStrategy (CASSANDRA-7945)
 * Fix saving caches when a table is dropped (CASSANDRA-7784)
 * Add better error checking of new stress profile (CASSANDRA-7716)
 * Use ThreadLocalRandom and remove FBUtilities.threadLocalRandom (CASSANDRA-7934)
 * Prevent operator mistakes due to simultaneous bootstrap (CASSANDRA-7069)
 * cassandra-stress supports whitelist mode for node config (CASSANDRA-7658)
 * GCInspector more closely tracks GC; cassandra-stress and nodetool report it (CASSANDRA-7916)
 * nodetool won't output bogus ownership info without a keyspace (CASSANDRA-7173)
 * Add human readable option to nodetool commands (CASSANDRA-5433)
 * Don't try to set repairedAt on old sstables (CASSANDRA-7913)
 * Add metrics for tracking PreparedStatement use (CASSANDRA-7719)
 * (cqlsh) tab-completion for triggers (CASSANDRA-7824)
 * (cqlsh) Support for query paging (CASSANDRA-7514)
 * (cqlsh) Show progress of COPY operations (CASSANDRA-7789)
 * Add syntax to remove multiple elements from a map (CASSANDRA-6599)
 * Support non-equals conditions in lightweight transactions (CASSANDRA-6839)
 * Add IF [NOT] EXISTS to create/drop triggers (CASSANDRA-7606)
 * (cqlsh) Display the current logged-in user (CASSANDRA-7785)
 * (cqlsh) Don't ignore CTRL-C during COPY FROM execution (CASSANDRA-7815)
 * (cqlsh) Order UDTs according to cross-type dependencies in DESCRIBE
   output (CASSANDRA-7659)
 * (cqlsh) Fix handling of CAS statement results (CASSANDRA-7671)
 * (cqlsh) COPY TO/FROM improvements (CASSANDRA-7405)
 * Support list index operations with conditions (CASSANDRA-7499)
 * Add max live/tombstoned cells to nodetool cfstats output (CASSANDRA-7731)
 * Validate IPv6 wildcard addresses properly (CASSANDRA-7680)
 * (cqlsh) Error when tracing query (CASSANDRA-7613)
 * Avoid IOOBE when building SyntaxError message snippet (CASSANDRA-7569)
 * SSTableExport uses correct validator to create string representation of partition
   keys (CASSANDRA-7498)
 * Avoid NPEs when receiving type changes for an unknown keyspace (CASSANDRA-7689)
 * Add support for custom 2i validation (CASSANDRA-7575)
 * Pig support for hadoop CqlInputFormat (CASSANDRA-6454)
 * Add duration mode to cassandra-stress (CASSANDRA-7468)
 * Add listen_interface and rpc_interface options (CASSANDRA-7417)
 * Improve schema merge performance (CASSANDRA-7444)
 * Adjust MT depth based on # of partition validating (CASSANDRA-5263)
 * Optimise NativeCell comparisons (CASSANDRA-6755)
 * Configurable client timeout for cqlsh (CASSANDRA-7516)
 * Include snippet of CQL query near syntax error in messages (CASSANDRA-7111)
 * Make repair -pr work with -local (CASSANDRA-7450)
 * Fix error in sstableloader with -cph > 1 (CASSANDRA-8007)
 * Fix snapshot repair error on indexed tables (CASSANDRA-8020)
 * Do not exit nodetool repair when receiving JMX NOTIF_LOST (CASSANDRA-7909)
 * Stream to private IP when available (CASSANDRA-8084)
Merged from 2.0:
 * Reject conditions on DELETE unless full PK is given (CASSANDRA-6430)
 * Properly reject the token function DELETE (CASSANDRA-7747)
 * Force batchlog replay before decommissioning a node (CASSANDRA-7446)
 * Fix hint replay with many accumulated expired hints (CASSANDRA-6998)
 * Fix duplicate results in DISTINCT queries on static columns with query
   paging (CASSANDRA-8108)
 * Add DateTieredCompactionStrategy (CASSANDRA-6602)
 * Properly validate ascii and utf8 string literals in CQL queries (CASSANDRA-8101)
 * (cqlsh) Fix autocompletion for alter keyspace (CASSANDRA-8021)
 * Create backup directories for commitlog archiving during startup (CASSANDRA-8111)
 * Reduce totalBlockFor() for LOCAL_* consistency levels (CASSANDRA-8058)
 * Fix merging schemas with re-dropped keyspaces (CASSANDRA-7256)
 * Fix counters in supercolumns during live upgrades from 1.2 (CASSANDRA-7188)
 * Notify DT subscribers when a column family is truncated (CASSANDRA-8088)
 * Add sanity check of $JAVA on startup (CASSANDRA-7676)
 * Schedule fat client schema pull on join (CASSANDRA-7993)
 * Don't reset nodes' versions when closing IncomingTcpConnections
   (CASSANDRA-7734)
 * Record the real messaging version in all cases in OutboundTcpConnection
   (CASSANDRA-8057)
 * SSL does not work in cassandra-cli (CASSANDRA-7899)
 * Fix potential exception when using ReversedType in DynamicCompositeType
   (CASSANDRA-7898)
 * Better validation of collection values (CASSANDRA-7833)
 * Track min/max timestamps correctly (CASSANDRA-7969)
 * Fix possible overflow while sorting CL segments for replay (CASSANDRA-7992)
 * Increase nodetool Xmx (CASSANDRA-7956)
 * Archive any commitlog segments present at startup (CASSANDRA-6904)
 * CrcCheckChance should adjust based on live CFMetadata not 
   sstable metadata (CASSANDRA-7978)
 * token() should only accept columns in the partitioning
   key order (CASSANDRA-6075)
 * Add method to invalidate permission cache via JMX (CASSANDRA-7977)
 * Allow propagating multiple gossip states atomically (CASSANDRA-6125)
 * Log exceptions related to unclean native protocol client disconnects
   at DEBUG or INFO (CASSANDRA-7849)
 * Allow permissions cache to be set via JMX (CASSANDRA-7698)
 * Include schema_triggers CF in readable system resources (CASSANDRA-7967)
 * Fix RowIndexEntry to report correct serializedSize (CASSANDRA-7948)
 * Make CQLSSTableWriter sync within partitions (CASSANDRA-7360)
 * Potentially use non-local replicas in CqlConfigHelper (CASSANDRA-7906)
 * Explicitly disallow mixing multi-column and single-column
   relations on clustering columns (CASSANDRA-7711)
 * Better error message when condition is set on PK column (CASSANDRA-7804)
 * Don't send schema change responses and events for no-op DDL
   statements (CASSANDRA-7600)
 * (Hadoop) fix cluster initialisation for a split fetching (CASSANDRA-7774)
 * Throw InvalidRequestException when queries contain relations on entire
   collection columns (CASSANDRA-7506)
 * (cqlsh) enable CTRL-R history search with libedit (CASSANDRA-7577)
 * (Hadoop) allow ACFRW to limit nodes to local DC (CASSANDRA-7252)
 * (cqlsh) cqlsh should automatically disable tracing when selecting
   from system_traces (CASSANDRA-7641)
 * (Hadoop) Add CqlOutputFormat (CASSANDRA-6927)
 * Don't depend on cassandra config for nodetool ring (CASSANDRA-7508)
 * (cqlsh) Fix failing cqlsh formatting tests (CASSANDRA-7703)
 * Fix IncompatibleClassChangeError from hadoop2 (CASSANDRA-7229)
 * Add 'nodetool sethintedhandoffthrottlekb' (CASSANDRA-7635)
 * (cqlsh) Add tab-completion for CREATE/DROP USER IF [NOT] EXISTS (CASSANDRA-7611)
 * Catch errors when the JVM pulls the rug out from GCInspector (CASSANDRA-5345)
 * cqlsh fails when version number parts are not int (CASSANDRA-7524)
 * Fix NPE when table dropped during streaming (CASSANDRA-7946)
 * Fix wrong progress when streaming uncompressed (CASSANDRA-7878)
 * Fix possible infinite loop in creating repair range (CASSANDRA-7983)
 * Fix unit in nodetool for streaming throughput (CASSANDRA-7375)
Merged from 1.2:
 * Don't index tombstones (CASSANDRA-7828)
 * Improve PasswordAuthenticator default super user setup (CASSANDRA-7788)


2.1.0
 * (cqlsh) Removed "ALTER TYPE <name> RENAME TO <name>" from tab-completion
   (CASSANDRA-7895)
 * Fixed IllegalStateException in anticompaction (CASSANDRA-7892)
 * cqlsh: DESCRIBE support for frozen UDTs, tuples (CASSANDRA-7863)
 * Avoid exposing internal classes over JMX (CASSANDRA-7879)
 * Add null check for keys when freezing collection (CASSANDRA-7869)
 * Improve stress workload realism (CASSANDRA-7519)
Merged from 2.0:
 * Configure system.paxos with LeveledCompactionStrategy (CASSANDRA-7753)
 * Fix ALTER clustering column type from DateType to TimestampType when
   using DESC clustering order (CASSANRDA-7797)
 * Throw EOFException if we run out of chunks in compressed datafile
   (CASSANDRA-7664)
 * Fix PRSI handling of CQL3 row markers for row cleanup (CASSANDRA-7787)
 * Fix dropping collection when it's the last regular column (CASSANDRA-7744)
 * Make StreamReceiveTask thread safe and gc friendly (CASSANDRA-7795)
 * Validate empty cell names from counter updates (CASSANDRA-7798)
Merged from 1.2:
 * Don't allow compacted sstables to be marked as compacting (CASSANDRA-7145)
 * Track expired tombstones (CASSANDRA-7810)


2.1.0-rc7
 * Add frozen keyword and require UDT to be frozen (CASSANDRA-7857)
 * Track added sstable size correctly (CASSANDRA-7239)
 * (cqlsh) Fix case insensitivity (CASSANDRA-7834)
 * Fix failure to stream ranges when moving (CASSANDRA-7836)
 * Correctly remove tmplink files (CASSANDRA-7803)
 * (cqlsh) Fix column name formatting for functions, CAS operations,
   and UDT field selections (CASSANDRA-7806)
 * (cqlsh) Fix COPY FROM handling of null/empty primary key
   values (CASSANDRA-7792)
 * Fix ordering of static cells (CASSANDRA-7763)
Merged from 2.0:
 * Forbid re-adding dropped counter columns (CASSANDRA-7831)
 * Fix CFMetaData#isThriftCompatible() for PK-only tables (CASSANDRA-7832)
 * Always reject inequality on the partition key without token()
   (CASSANDRA-7722)
 * Always send Paxos commit to all replicas (CASSANDRA-7479)
 * Make disruptor_thrift_server invocation pool configurable (CASSANDRA-7594)
 * Make repair no-op when RF=1 (CASSANDRA-7864)


2.1.0-rc6
 * Fix OOM issue from netty caching over time (CASSANDRA-7743)
 * json2sstable couldn't import JSON for CQL table (CASSANDRA-7477)
 * Invalidate all caches on table drop (CASSANDRA-7561)
 * Skip strict endpoint selection for ranges if RF == nodes (CASSANRA-7765)
 * Fix Thrift range filtering without 2ary index lookups (CASSANDRA-7741)
 * Add tracing entries about concurrent range requests (CASSANDRA-7599)
 * (cqlsh) Fix DESCRIBE for NTS keyspaces (CASSANDRA-7729)
 * Remove netty buffer ref-counting (CASSANDRA-7735)
 * Pass mutated cf to index updater for use by PRSI (CASSANDRA-7742)
 * Include stress yaml example in release and deb (CASSANDRA-7717)
 * workaround for netty issue causing corrupted data off the wire (CASSANDRA-7695)
 * cqlsh DESC CLUSTER fails retrieving ring information (CASSANDRA-7687)
 * Fix binding null values inside UDT (CASSANDRA-7685)
 * Fix UDT field selection with empty fields (CASSANDRA-7670)
 * Bogus deserialization of static cells from sstable (CASSANDRA-7684)
 * Fix NPE on compaction leftover cleanup for dropped table (CASSANDRA-7770)
Merged from 2.0:
 * Fix race condition in StreamTransferTask that could lead to
   infinite loops and premature sstable deletion (CASSANDRA-7704)
 * (cqlsh) Wait up to 10 sec for a tracing session (CASSANDRA-7222)
 * Fix NPE in FileCacheService.sizeInBytes (CASSANDRA-7756)
 * Remove duplicates from StorageService.getJoiningNodes (CASSANDRA-7478)
 * Clone token map outside of hot gossip loops (CASSANDRA-7758)
 * Fix MS expiring map timeout for Paxos messages (CASSANDRA-7752)
 * Do not flush on truncate if durable_writes is false (CASSANDRA-7750)
 * Give CRR a default input_cql Statement (CASSANDRA-7226)
 * Better error message when adding a collection with the same name
   than a previously dropped one (CASSANDRA-6276)
 * Fix validation when adding static columns (CASSANDRA-7730)
 * (Thrift) fix range deletion of supercolumns (CASSANDRA-7733)
 * Fix potential AssertionError in RangeTombstoneList (CASSANDRA-7700)
 * Validate arguments of blobAs* functions (CASSANDRA-7707)
 * Fix potential AssertionError with 2ndary indexes (CASSANDRA-6612)
 * Avoid logging CompactionInterrupted at ERROR (CASSANDRA-7694)
 * Minor leak in sstable2jon (CASSANDRA-7709)
 * Add cassandra.auto_bootstrap system property (CASSANDRA-7650)
 * Update java driver (for hadoop) (CASSANDRA-7618)
 * Remove CqlPagingRecordReader/CqlPagingInputFormat (CASSANDRA-7570)
 * Support connecting to ipv6 jmx with nodetool (CASSANDRA-7669)


2.1.0-rc5
 * Reject counters inside user types (CASSANDRA-7672)
 * Switch to notification-based GCInspector (CASSANDRA-7638)
 * (cqlsh) Handle nulls in UDTs and tuples correctly (CASSANDRA-7656)
 * Don't use strict consistency when replacing (CASSANDRA-7568)
 * Fix min/max cell name collection on 2.0 SSTables with range
   tombstones (CASSANDRA-7593)
 * Tolerate min/max cell names of different lengths (CASSANDRA-7651)
 * Filter cached results correctly (CASSANDRA-7636)
 * Fix tracing on the new SEPExecutor (CASSANDRA-7644)
 * Remove shuffle and taketoken (CASSANDRA-7601)
 * Clean up Windows batch scripts (CASSANDRA-7619)
 * Fix native protocol drop user type notification (CASSANDRA-7571)
 * Give read access to system.schema_usertypes to all authenticated users
   (CASSANDRA-7578)
 * (cqlsh) Fix cqlsh display when zero rows are returned (CASSANDRA-7580)
 * Get java version correctly when JAVA_TOOL_OPTIONS is set (CASSANDRA-7572)
 * Fix NPE when dropping index from non-existent keyspace, AssertionError when
   dropping non-existent index with IF EXISTS (CASSANDRA-7590)
 * Fix sstablelevelresetter hang (CASSANDRA-7614)
 * (cqlsh) Fix deserialization of blobs (CASSANDRA-7603)
 * Use "keyspace updated" schema change message for UDT changes in v1 and
   v2 protocols (CASSANDRA-7617)
 * Fix tracing of range slices and secondary index lookups that are local
   to the coordinator (CASSANDRA-7599)
 * Set -Dcassandra.storagedir for all tool shell scripts (CASSANDRA-7587)
 * Don't swap max/min col names when mutating sstable metadata (CASSANDRA-7596)
 * (cqlsh) Correctly handle paged result sets (CASSANDRA-7625)
 * (cqlsh) Improve waiting for a trace to complete (CASSANDRA-7626)
 * Fix tracing of concurrent range slices and 2ary index queries (CASSANDRA-7626)
 * Fix scrub against collection type (CASSANDRA-7665)
Merged from 2.0:
 * Set gc_grace_seconds to seven days for system schema tables (CASSANDRA-7668)
 * SimpleSeedProvider no longer caches seeds forever (CASSANDRA-7663)
 * Always flush on truncate (CASSANDRA-7511)
 * Fix ReversedType(DateType) mapping to native protocol (CASSANDRA-7576)
 * Always merge ranges owned by a single node (CASSANDRA-6930)
 * Track max/min timestamps for range tombstones (CASSANDRA-7647)
 * Fix NPE when listing saved caches dir (CASSANDRA-7632)


2.1.0-rc4
 * Fix word count hadoop example (CASSANDRA-7200)
 * Updated memtable_cleanup_threshold and memtable_flush_writers defaults 
   (CASSANDRA-7551)
 * (Windows) fix startup when WMI memory query fails (CASSANDRA-7505)
 * Anti-compaction proceeds if any part of the repair failed (CASSANDRA-7521)
 * Add missing table name to DROP INDEX responses and notifications (CASSANDRA-7539)
 * Bump CQL version to 3.2.0 and update CQL documentation (CASSANDRA-7527)
 * Fix configuration error message when running nodetool ring (CASSANDRA-7508)
 * Support conditional updates, tuple type, and the v3 protocol in cqlsh (CASSANDRA-7509)
 * Handle queries on multiple secondary index types (CASSANDRA-7525)
 * Fix cqlsh authentication with v3 native protocol (CASSANDRA-7564)
 * Fix NPE when unknown prepared statement ID is used (CASSANDRA-7454)
Merged from 2.0:
 * (Windows) force range-based repair to non-sequential mode (CASSANDRA-7541)
 * Fix range merging when DES scores are zero (CASSANDRA-7535)
 * Warn when SSL certificates have expired (CASSANDRA-7528)
 * Fix error when doing reversed queries with static columns (CASSANDRA-7490)
Merged from 1.2:
 * Set correct stream ID on responses when non-Exception Throwables
   are thrown while handling native protocol messages (CASSANDRA-7470)


2.1.0-rc3
 * Consider expiry when reconciling otherwise equal cells (CASSANDRA-7403)
 * Introduce CQL support for stress tool (CASSANDRA-6146)
 * Fix ClassCastException processing expired messages (CASSANDRA-7496)
 * Fix prepared marker for collections inside UDT (CASSANDRA-7472)
 * Remove left-over populate_io_cache_on_flush and replicate_on_write
   uses (CASSANDRA-7493)
 * (Windows) handle spaces in path names (CASSANDRA-7451)
 * Ensure writes have completed after dropping a table, before recycling
   commit log segments (CASSANDRA-7437)
 * Remove left-over rows_per_partition_to_cache (CASSANDRA-7493)
 * Fix error when CONTAINS is used with a bind marker (CASSANDRA-7502)
 * Properly reject unknown UDT field (CASSANDRA-7484)
Merged from 2.0:
 * Fix CC#collectTimeOrderedData() tombstone optimisations (CASSANDRA-7394)
 * Support DISTINCT for static columns and fix behaviour when DISTINC is
   not use (CASSANDRA-7305).
 * Workaround JVM NPE on JMX bind failure (CASSANDRA-7254)
 * Fix race in FileCacheService RemovalListener (CASSANDRA-7278)
 * Fix inconsistent use of consistencyForCommit that allowed LOCAL_QUORUM
   operations to incorrect become full QUORUM (CASSANDRA-7345)
 * Properly handle unrecognized opcodes and flags (CASSANDRA-7440)
 * (Hadoop) close CqlRecordWriter clients when finished (CASSANDRA-7459)
 * Commit disk failure policy (CASSANDRA-7429)
 * Make sure high level sstables get compacted (CASSANDRA-7414)
 * Fix AssertionError when using empty clustering columns and static columns
   (CASSANDRA-7455)
 * Add option to disable STCS in L0 (CASSANDRA-6621)
 * Upgrade to snappy-java 1.0.5.2 (CASSANDRA-7476)


2.1.0-rc2
 * Fix heap size calculation for CompoundSparseCellName and 
   CompoundSparseCellName.WithCollection (CASSANDRA-7421)
 * Allow counter mutations in UNLOGGED batches (CASSANDRA-7351)
 * Modify reconcile logic to always pick a tombstone over a counter cell
   (CASSANDRA-7346)
 * Avoid incremental compaction on Windows (CASSANDRA-7365)
 * Fix exception when querying a composite-keyed table with a collection index
   (CASSANDRA-7372)
 * Use node's host id in place of counter ids (CASSANDRA-7366)
 * Fix error when doing reversed queries with static columns (CASSANDRA-7490)
 * Backport CASSANDRA-6747 (CASSANDRA-7560)
 * Track max/min timestamps for range tombstones (CASSANDRA-7647)
 * Fix NPE when listing saved caches dir (CASSANDRA-7632)
 * Fix sstableloader unable to connect encrypted node (CASSANDRA-7585)
Merged from 1.2:
 * Clone token map outside of hot gossip loops (CASSANDRA-7758)
 * Add stop method to EmbeddedCassandraService (CASSANDRA-7595)
 * Support connecting to ipv6 jmx with nodetool (CASSANDRA-7669)
 * Set gc_grace_seconds to seven days for system schema tables (CASSANDRA-7668)
 * SimpleSeedProvider no longer caches seeds forever (CASSANDRA-7663)
 * Set correct stream ID on responses when non-Exception Throwables
   are thrown while handling native protocol messages (CASSANDRA-7470)
 * Fix row size miscalculation in LazilyCompactedRow (CASSANDRA-7543)
 * Fix race in background compaction check (CASSANDRA-7745)
 * Don't clear out range tombstones during compaction (CASSANDRA-7808)


2.1.0-rc1
 * Revert flush directory (CASSANDRA-6357)
 * More efficient executor service for fast operations (CASSANDRA-4718)
 * Move less common tools into a new cassandra-tools package (CASSANDRA-7160)
 * Support more concurrent requests in native protocol (CASSANDRA-7231)
 * Add tab-completion to debian nodetool packaging (CASSANDRA-6421)
 * Change concurrent_compactors defaults (CASSANDRA-7139)
 * Add PowerShell Windows launch scripts (CASSANDRA-7001)
 * Make commitlog archive+restore more robust (CASSANDRA-6974)
 * Fix marking commitlogsegments clean (CASSANDRA-6959)
 * Add snapshot "manifest" describing files included (CASSANDRA-6326)
 * Parallel streaming for sstableloader (CASSANDRA-3668)
 * Fix bugs in supercolumns handling (CASSANDRA-7138)
 * Fix ClassClassException on composite dense tables (CASSANDRA-7112)
 * Cleanup and optimize collation and slice iterators (CASSANDRA-7107)
 * Upgrade NBHM lib (CASSANDRA-7128)
 * Optimize netty server (CASSANDRA-6861)
 * Fix repair hang when given CF does not exist (CASSANDRA-7189)
 * Allow c* to be shutdown in an embedded mode (CASSANDRA-5635)
 * Add server side batching to native transport (CASSANDRA-5663)
 * Make batchlog replay asynchronous (CASSANDRA-6134)
 * remove unused classes (CASSANDRA-7197)
 * Limit user types to the keyspace they are defined in (CASSANDRA-6643)
 * Add validate method to CollectionType (CASSANDRA-7208)
 * New serialization format for UDT values (CASSANDRA-7209, CASSANDRA-7261)
 * Fix nodetool netstats (CASSANDRA-7270)
 * Fix potential ClassCastException in HintedHandoffManager (CASSANDRA-7284)
 * Use prepared statements internally (CASSANDRA-6975)
 * Fix broken paging state with prepared statement (CASSANDRA-7120)
 * Fix IllegalArgumentException in CqlStorage (CASSANDRA-7287)
 * Allow nulls/non-existant fields in UDT (CASSANDRA-7206)
 * Add Thrift MultiSliceRequest (CASSANDRA-6757, CASSANDRA-7027)
 * Handle overlapping MultiSlices (CASSANDRA-7279)
 * Fix DataOutputTest on Windows (CASSANDRA-7265)
 * Embedded sets in user defined data-types are not updating (CASSANDRA-7267)
 * Add tuple type to CQL/native protocol (CASSANDRA-7248)
 * Fix CqlPagingRecordReader on tables with few rows (CASSANDRA-7322)
Merged from 2.0:
 * Copy compaction options to make sure they are reloaded (CASSANDRA-7290)
 * Add option to do more aggressive tombstone compactions (CASSANDRA-6563)
 * Don't try to compact already-compacting files in HHOM (CASSANDRA-7288)
 * Always reallocate buffers in HSHA (CASSANDRA-6285)
 * (Hadoop) support authentication in CqlRecordReader (CASSANDRA-7221)
 * (Hadoop) Close java driver Cluster in CQLRR.close (CASSANDRA-7228)
 * Warn when 'USING TIMESTAMP' is used on a CAS BATCH (CASSANDRA-7067)
 * return all cpu values from BackgroundActivityMonitor.readAndCompute (CASSANDRA-7183)
 * Correctly delete scheduled range xfers (CASSANDRA-7143)
 * return all cpu values from BackgroundActivityMonitor.readAndCompute (CASSANDRA-7183)  
 * reduce garbage creation in calculatePendingRanges (CASSANDRA-7191)
 * fix c* launch issues on Russian os's due to output of linux 'free' cmd (CASSANDRA-6162)
 * Fix disabling autocompaction (CASSANDRA-7187)
 * Fix potential NumberFormatException when deserializing IntegerType (CASSANDRA-7088)
 * cqlsh can't tab-complete disabling compaction (CASSANDRA-7185)
 * cqlsh: Accept and execute CQL statement(s) from command-line parameter (CASSANDRA-7172)
 * Fix IllegalStateException in CqlPagingRecordReader (CASSANDRA-7198)
 * Fix the InvertedIndex trigger example (CASSANDRA-7211)
 * Add --resolve-ip option to 'nodetool ring' (CASSANDRA-7210)
 * reduce garbage on codec flag deserialization (CASSANDRA-7244) 
 * Fix duplicated error messages on directory creation error at startup (CASSANDRA-5818)
 * Proper null handle for IF with map element access (CASSANDRA-7155)
 * Improve compaction visibility (CASSANDRA-7242)
 * Correctly delete scheduled range xfers (CASSANDRA-7143)
 * Make batchlog replica selection rack-aware (CASSANDRA-6551)
 * Fix CFMetaData#getColumnDefinitionFromColumnName() (CASSANDRA-7074)
 * Fix writetime/ttl functions for static columns (CASSANDRA-7081)
 * Suggest CTRL-C or semicolon after three blank lines in cqlsh (CASSANDRA-7142)
 * Fix 2ndary index queries with DESC clustering order (CASSANDRA-6950)
 * Invalid key cache entries on DROP (CASSANDRA-6525)
 * Fix flapping RecoveryManagerTest (CASSANDRA-7084)
 * Add missing iso8601 patterns for date strings (CASSANDRA-6973)
 * Support selecting multiple rows in a partition using IN (CASSANDRA-6875)
 * Add authentication support to shuffle (CASSANDRA-6484)
 * Swap local and global default read repair chances (CASSANDRA-7320)
 * Add conditional CREATE/DROP USER support (CASSANDRA-7264)
 * Cqlsh counts non-empty lines for "Blank lines" warning (CASSANDRA-7325)
Merged from 1.2:
 * Add Cloudstack snitch (CASSANDRA-7147)
 * Update system.peers correctly when relocating tokens (CASSANDRA-7126)
 * Add Google Compute Engine snitch (CASSANDRA-7132)
 * remove duplicate query for local tokens (CASSANDRA-7182)
 * exit CQLSH with error status code if script fails (CASSANDRA-6344)
 * Fix bug with some IN queries missig results (CASSANDRA-7105)
 * Fix availability validation for LOCAL_ONE CL (CASSANDRA-7319)
 * Hint streaming can cause decommission to fail (CASSANDRA-7219)


2.1.0-beta2
 * Increase default CL space to 8GB (CASSANDRA-7031)
 * Add range tombstones to read repair digests (CASSANDRA-6863)
 * Fix BTree.clear for large updates (CASSANDRA-6943)
 * Fail write instead of logging a warning when unable to append to CL
   (CASSANDRA-6764)
 * Eliminate possibility of CL segment appearing twice in active list 
   (CASSANDRA-6557)
 * Apply DONTNEED fadvise to commitlog segments (CASSANDRA-6759)
 * Switch CRC component to Adler and include it for compressed sstables 
   (CASSANDRA-4165)
 * Allow cassandra-stress to set compaction strategy options (CASSANDRA-6451)
 * Add broadcast_rpc_address option to cassandra.yaml (CASSANDRA-5899)
 * Auto reload GossipingPropertyFileSnitch config (CASSANDRA-5897)
 * Fix overflow of memtable_total_space_in_mb (CASSANDRA-6573)
 * Fix ABTC NPE and apply update function correctly (CASSANDRA-6692)
 * Allow nodetool to use a file or prompt for password (CASSANDRA-6660)
 * Fix AIOOBE when concurrently accessing ABSC (CASSANDRA-6742)
 * Fix assertion error in ALTER TYPE RENAME (CASSANDRA-6705)
 * Scrub should not always clear out repaired status (CASSANDRA-5351)
 * Improve handling of range tombstone for wide partitions (CASSANDRA-6446)
 * Fix ClassCastException for compact table with composites (CASSANDRA-6738)
 * Fix potentially repairing with wrong nodes (CASSANDRA-6808)
 * Change caching option syntax (CASSANDRA-6745)
 * Fix stress to do proper counter reads (CASSANDRA-6835)
 * Fix help message for stress counter_write (CASSANDRA-6824)
 * Fix stress smart Thrift client to pick servers correctly (CASSANDRA-6848)
 * Add logging levels (minimal, normal or verbose) to stress tool (CASSANDRA-6849)
 * Fix race condition in Batch CLE (CASSANDRA-6860)
 * Improve cleanup/scrub/upgradesstables failure handling (CASSANDRA-6774)
 * ByteBuffer write() methods for serializing sstables (CASSANDRA-6781)
 * Proper compare function for CollectionType (CASSANDRA-6783)
 * Update native server to Netty 4 (CASSANDRA-6236)
 * Fix off-by-one error in stress (CASSANDRA-6883)
 * Make OpOrder AutoCloseable (CASSANDRA-6901)
 * Remove sync repair JMX interface (CASSANDRA-6900)
 * Add multiple memory allocation options for memtables (CASSANDRA-6689, 6694)
 * Remove adjusted op rate from stress output (CASSANDRA-6921)
 * Add optimized CF.hasColumns() implementations (CASSANDRA-6941)
 * Serialize batchlog mutations with the version of the target node
   (CASSANDRA-6931)
 * Optimize CounterColumn#reconcile() (CASSANDRA-6953)
 * Properly remove 1.2 sstable support in 2.1 (CASSANDRA-6869)
 * Lock counter cells, not partitions (CASSANDRA-6880)
 * Track presence of legacy counter shards in sstables (CASSANDRA-6888)
 * Ensure safe resource cleanup when replacing sstables (CASSANDRA-6912)
 * Add failure handler to async callback (CASSANDRA-6747)
 * Fix AE when closing SSTable without releasing reference (CASSANDRA-7000)
 * Clean up IndexInfo on keyspace/table drops (CASSANDRA-6924)
 * Only snapshot relative SSTables when sequential repair (CASSANDRA-7024)
 * Require nodetool rebuild_index to specify index names (CASSANDRA-7038)
 * fix cassandra stress errors on reads with native protocol (CASSANDRA-7033)
 * Use OpOrder to guard sstable references for reads (CASSANDRA-6919)
 * Preemptive opening of compaction result (CASSANDRA-6916)
 * Multi-threaded scrub/cleanup/upgradesstables (CASSANDRA-5547)
 * Optimize cellname comparison (CASSANDRA-6934)
 * Native protocol v3 (CASSANDRA-6855)
 * Optimize Cell liveness checks and clean up Cell (CASSANDRA-7119)
 * Support consistent range movements (CASSANDRA-2434)
Merged from 2.0:
 * Avoid race-prone second "scrub" of system keyspace (CASSANDRA-6797)
 * Pool CqlRecordWriter clients by inetaddress rather than Range
   (CASSANDRA-6665)
 * Fix compaction_history timestamps (CASSANDRA-6784)
 * Compare scores of full replica ordering in DES (CASSANDRA-6683)
 * fix CME in SessionInfo updateProgress affecting netstats (CASSANDRA-6577)
 * Allow repairing between specific replicas (CASSANDRA-6440)
 * Allow per-dc enabling of hints (CASSANDRA-6157)
 * Add compatibility for Hadoop 0.2.x (CASSANDRA-5201)
 * Fix EstimatedHistogram races (CASSANDRA-6682)
 * Failure detector correctly converts initial value to nanos (CASSANDRA-6658)
 * Add nodetool taketoken to relocate vnodes (CASSANDRA-4445)
 * Expose bulk loading progress over JMX (CASSANDRA-4757)
 * Correctly handle null with IF conditions and TTL (CASSANDRA-6623)
 * Account for range/row tombstones in tombstone drop
   time histogram (CASSANDRA-6522)
 * Stop CommitLogSegment.close() from calling sync() (CASSANDRA-6652)
 * Make commitlog failure handling configurable (CASSANDRA-6364)
 * Avoid overlaps in LCS (CASSANDRA-6688)
 * Improve support for paginating over composites (CASSANDRA-4851)
 * Fix count(*) queries in a mixed cluster (CASSANDRA-6707)
 * Improve repair tasks(snapshot, differencing) concurrency (CASSANDRA-6566)
 * Fix replaying pre-2.0 commit logs (CASSANDRA-6714)
 * Add static columns to CQL3 (CASSANDRA-6561)
 * Optimize single partition batch statements (CASSANDRA-6737)
 * Disallow post-query re-ordering when paging (CASSANDRA-6722)
 * Fix potential paging bug with deleted columns (CASSANDRA-6748)
 * Fix NPE on BulkLoader caused by losing StreamEvent (CASSANDRA-6636)
 * Fix truncating compression metadata (CASSANDRA-6791)
 * Add CMSClassUnloadingEnabled JVM option (CASSANDRA-6541)
 * Catch memtable flush exceptions during shutdown (CASSANDRA-6735)
 * Fix upgradesstables NPE for non-CF-based indexes (CASSANDRA-6645)
 * Fix UPDATE updating PRIMARY KEY columns implicitly (CASSANDRA-6782)
 * Fix IllegalArgumentException when updating from 1.2 with SuperColumns
   (CASSANDRA-6733)
 * FBUtilities.singleton() should use the CF comparator (CASSANDRA-6778)
 * Fix CQLSStableWriter.addRow(Map<String, Object>) (CASSANDRA-6526)
 * Fix HSHA server introducing corrupt data (CASSANDRA-6285)
 * Fix CAS conditions for COMPACT STORAGE tables (CASSANDRA-6813)
 * Starting threads in OutboundTcpConnectionPool constructor causes race conditions (CASSANDRA-7177)
 * Allow overriding cassandra-rackdc.properties file (CASSANDRA-7072)
 * Set JMX RMI port to 7199 (CASSANDRA-7087)
 * Use LOCAL_QUORUM for data reads at LOCAL_SERIAL (CASSANDRA-6939)
 * Log a warning for large batches (CASSANDRA-6487)
 * Put nodes in hibernate when join_ring is false (CASSANDRA-6961)
 * Avoid early loading of non-system keyspaces before compaction-leftovers 
   cleanup at startup (CASSANDRA-6913)
 * Restrict Windows to parallel repairs (CASSANDRA-6907)
 * (Hadoop) Allow manually specifying start/end tokens in CFIF (CASSANDRA-6436)
 * Fix NPE in MeteredFlusher (CASSANDRA-6820)
 * Fix race processing range scan responses (CASSANDRA-6820)
 * Allow deleting snapshots from dropped keyspaces (CASSANDRA-6821)
 * Add uuid() function (CASSANDRA-6473)
 * Omit tombstones from schema digests (CASSANDRA-6862)
 * Include correct consistencyLevel in LWT timeout (CASSANDRA-6884)
 * Lower chances for losing new SSTables during nodetool refresh and
   ColumnFamilyStore.loadNewSSTables (CASSANDRA-6514)
 * Add support for DELETE ... IF EXISTS to CQL3 (CASSANDRA-5708)
 * Update hadoop_cql3_word_count example (CASSANDRA-6793)
 * Fix handling of RejectedExecution in sync Thrift server (CASSANDRA-6788)
 * Log more information when exceeding tombstone_warn_threshold (CASSANDRA-6865)
 * Fix truncate to not abort due to unreachable fat clients (CASSANDRA-6864)
 * Fix schema concurrency exceptions (CASSANDRA-6841)
 * Fix leaking validator FH in StreamWriter (CASSANDRA-6832)
 * Fix saving triggers to schema (CASSANDRA-6789)
 * Fix trigger mutations when base mutation list is immutable (CASSANDRA-6790)
 * Fix accounting in FileCacheService to allow re-using RAR (CASSANDRA-6838)
 * Fix static counter columns (CASSANDRA-6827)
 * Restore expiring->deleted (cell) compaction optimization (CASSANDRA-6844)
 * Fix CompactionManager.needsCleanup (CASSANDRA-6845)
 * Correctly compare BooleanType values other than 0 and 1 (CASSANDRA-6779)
 * Read message id as string from earlier versions (CASSANDRA-6840)
 * Properly use the Paxos consistency for (non-protocol) batch (CASSANDRA-6837)
 * Add paranoid disk failure option (CASSANDRA-6646)
 * Improve PerRowSecondaryIndex performance (CASSANDRA-6876)
 * Extend triggers to support CAS updates (CASSANDRA-6882)
 * Static columns with IF NOT EXISTS don't always work as expected (CASSANDRA-6873)
 * Fix paging with SELECT DISTINCT (CASSANDRA-6857)
 * Fix UnsupportedOperationException on CAS timeout (CASSANDRA-6923)
 * Improve MeteredFlusher handling of MF-unaffected column families
   (CASSANDRA-6867)
 * Add CqlRecordReader using native pagination (CASSANDRA-6311)
 * Add QueryHandler interface (CASSANDRA-6659)
 * Track liveRatio per-memtable, not per-CF (CASSANDRA-6945)
 * Make sure upgradesstables keeps sstable level (CASSANDRA-6958)
 * Fix LIMIT with static columns (CASSANDRA-6956)
 * Fix clash with CQL column name in thrift validation (CASSANDRA-6892)
 * Fix error with super columns in mixed 1.2-2.0 clusters (CASSANDRA-6966)
 * Fix bad skip of sstables on slice query with composite start/finish (CASSANDRA-6825)
 * Fix unintended update with conditional statement (CASSANDRA-6893)
 * Fix map element access in IF (CASSANDRA-6914)
 * Avoid costly range calculations for range queries on system keyspaces
   (CASSANDRA-6906)
 * Fix SSTable not released if stream session fails (CASSANDRA-6818)
 * Avoid build failure due to ANTLR timeout (CASSANDRA-6991)
 * Queries on compact tables can return more rows that requested (CASSANDRA-7052)
 * USING TIMESTAMP for batches does not work (CASSANDRA-7053)
 * Fix performance regression from CASSANDRA-5614 (CASSANDRA-6949)
 * Ensure that batchlog and hint timeouts do not produce hints (CASSANDRA-7058)
 * Merge groupable mutations in TriggerExecutor#execute() (CASSANDRA-7047)
 * Plug holes in resource release when wiring up StreamSession (CASSANDRA-7073)
 * Re-add parameter columns to tracing session (CASSANDRA-6942)
 * Preserves CQL metadata when updating table from thrift (CASSANDRA-6831)
Merged from 1.2:
 * Fix nodetool display with vnodes (CASSANDRA-7082)
 * Add UNLOGGED, COUNTER options to BATCH documentation (CASSANDRA-6816)
 * add extra SSL cipher suites (CASSANDRA-6613)
 * fix nodetool getsstables for blob PK (CASSANDRA-6803)
 * Fix BatchlogManager#deleteBatch() use of millisecond timestamps
   (CASSANDRA-6822)
 * Continue assassinating even if the endpoint vanishes (CASSANDRA-6787)
 * Schedule schema pulls on change (CASSANDRA-6971)
 * Non-droppable verbs shouldn't be dropped from OTC (CASSANDRA-6980)
 * Shutdown batchlog executor in SS#drain() (CASSANDRA-7025)
 * Fix batchlog to account for CF truncation records (CASSANDRA-6999)
 * Fix CQLSH parsing of functions and BLOB literals (CASSANDRA-7018)
 * Properly load trustore in the native protocol (CASSANDRA-6847)
 * Always clean up references in SerializingCache (CASSANDRA-6994)
 * Don't shut MessagingService down when replacing a node (CASSANDRA-6476)
 * fix npe when doing -Dcassandra.fd_initial_value_ms (CASSANDRA-6751)


2.1.0-beta1
 * Add flush directory distinct from compaction directories (CASSANDRA-6357)
 * Require JNA by default (CASSANDRA-6575)
 * add listsnapshots command to nodetool (CASSANDRA-5742)
 * Introduce AtomicBTreeColumns (CASSANDRA-6271, 6692)
 * Multithreaded commitlog (CASSANDRA-3578)
 * allocate fixed index summary memory pool and resample cold index summaries 
   to use less memory (CASSANDRA-5519)
 * Removed multithreaded compaction (CASSANDRA-6142)
 * Parallelize fetching rows for low-cardinality indexes (CASSANDRA-1337)
 * change logging from log4j to logback (CASSANDRA-5883)
 * switch to LZ4 compression for internode communication (CASSANDRA-5887)
 * Stop using Thrift-generated Index* classes internally (CASSANDRA-5971)
 * Remove 1.2 network compatibility code (CASSANDRA-5960)
 * Remove leveled json manifest migration code (CASSANDRA-5996)
 * Remove CFDefinition (CASSANDRA-6253)
 * Use AtomicIntegerFieldUpdater in RefCountedMemory (CASSANDRA-6278)
 * User-defined types for CQL3 (CASSANDRA-5590)
 * Use of o.a.c.metrics in nodetool (CASSANDRA-5871, 6406)
 * Batch read from OTC's queue and cleanup (CASSANDRA-1632)
 * Secondary index support for collections (CASSANDRA-4511, 6383)
 * SSTable metadata(Stats.db) format change (CASSANDRA-6356)
 * Push composites support in the storage engine
   (CASSANDRA-5417, CASSANDRA-6520)
 * Add snapshot space used to cfstats (CASSANDRA-6231)
 * Add cardinality estimator for key count estimation (CASSANDRA-5906)
 * CF id is changed to be non-deterministic. Data dir/key cache are created
   uniquely for CF id (CASSANDRA-5202)
 * New counters implementation (CASSANDRA-6504)
 * Replace UnsortedColumns, EmptyColumns, TreeMapBackedSortedColumns with new
   ArrayBackedSortedColumns (CASSANDRA-6630, CASSANDRA-6662, CASSANDRA-6690)
 * Add option to use row cache with a given amount of rows (CASSANDRA-5357)
 * Avoid repairing already repaired data (CASSANDRA-5351)
 * Reject counter updates with USING TTL/TIMESTAMP (CASSANDRA-6649)
 * Replace index_interval with min/max_index_interval (CASSANDRA-6379)
 * Lift limitation that order by columns must be selected for IN queries (CASSANDRA-4911)


2.0.5
 * Reduce garbage generated by bloom filter lookups (CASSANDRA-6609)
 * Add ks.cf names to tombstone logging (CASSANDRA-6597)
 * Use LOCAL_QUORUM for LWT operations at LOCAL_SERIAL (CASSANDRA-6495)
 * Wait for gossip to settle before accepting client connections (CASSANDRA-4288)
 * Delete unfinished compaction incrementally (CASSANDRA-6086)
 * Allow specifying custom secondary index options in CQL3 (CASSANDRA-6480)
 * Improve replica pinning for cache efficiency in DES (CASSANDRA-6485)
 * Fix LOCAL_SERIAL from thrift (CASSANDRA-6584)
 * Don't special case received counts in CAS timeout exceptions (CASSANDRA-6595)
 * Add support for 2.1 global counter shards (CASSANDRA-6505)
 * Fix NPE when streaming connection is not yet established (CASSANDRA-6210)
 * Avoid rare duplicate read repair triggering (CASSANDRA-6606)
 * Fix paging discardFirst (CASSANDRA-6555)
 * Fix ArrayIndexOutOfBoundsException in 2ndary index query (CASSANDRA-6470)
 * Release sstables upon rebuilding 2i (CASSANDRA-6635)
 * Add AbstractCompactionStrategy.startup() method (CASSANDRA-6637)
 * SSTableScanner may skip rows during cleanup (CASSANDRA-6638)
 * sstables from stalled repair sessions can resurrect deleted data (CASSANDRA-6503)
 * Switch stress to use ITransportFactory (CASSANDRA-6641)
 * Fix IllegalArgumentException during prepare (CASSANDRA-6592)
 * Fix possible loss of 2ndary index entries during compaction (CASSANDRA-6517)
 * Fix direct Memory on architectures that do not support unaligned long access
   (CASSANDRA-6628)
 * Let scrub optionally skip broken counter partitions (CASSANDRA-5930)
Merged from 1.2:
 * fsync compression metadata (CASSANDRA-6531)
 * Validate CF existence on execution for prepared statement (CASSANDRA-6535)
 * Add ability to throttle batchlog replay (CASSANDRA-6550)
 * Fix executing LOCAL_QUORUM with SimpleStrategy (CASSANDRA-6545)
 * Avoid StackOverflow when using large IN queries (CASSANDRA-6567)
 * Nodetool upgradesstables includes secondary indexes (CASSANDRA-6598)
 * Paginate batchlog replay (CASSANDRA-6569)
 * skip blocking on streaming during drain (CASSANDRA-6603)
 * Improve error message when schema doesn't match loaded sstable (CASSANDRA-6262)
 * Add properties to adjust FD initial value and max interval (CASSANDRA-4375)
 * Fix preparing with batch and delete from collection (CASSANDRA-6607)
 * Fix ABSC reverse iterator's remove() method (CASSANDRA-6629)
 * Handle host ID conflicts properly (CASSANDRA-6615)
 * Move handling of migration event source to solve bootstrap race. (CASSANDRA-6648)
 * Make sure compaction throughput value doesn't overflow with int math (CASSANDRA-6647)


2.0.4
 * Allow removing snapshots of no-longer-existing CFs (CASSANDRA-6418)
 * add StorageService.stopDaemon() (CASSANDRA-4268)
 * add IRE for invalid CF supplied to get_count (CASSANDRA-5701)
 * add client encryption support to sstableloader (CASSANDRA-6378)
 * Fix accept() loop for SSL sockets post-shutdown (CASSANDRA-6468)
 * Fix size-tiered compaction in LCS L0 (CASSANDRA-6496)
 * Fix assertion failure in filterColdSSTables (CASSANDRA-6483)
 * Fix row tombstones in larger-than-memory compactions (CASSANDRA-6008)
 * Fix cleanup ClassCastException (CASSANDRA-6462)
 * Reduce gossip memory use by interning VersionedValue strings (CASSANDRA-6410)
 * Allow specifying datacenters to participate in a repair (CASSANDRA-6218)
 * Fix divide-by-zero in PCI (CASSANDRA-6403)
 * Fix setting last compacted key in the wrong level for LCS (CASSANDRA-6284)
 * Add millisecond precision formats to the timestamp parser (CASSANDRA-6395)
 * Expose a total memtable size metric for a CF (CASSANDRA-6391)
 * cqlsh: handle symlinks properly (CASSANDRA-6425)
 * Fix potential infinite loop when paging query with IN (CASSANDRA-6464)
 * Fix assertion error in AbstractQueryPager.discardFirst (CASSANDRA-6447)
 * Fix streaming older SSTable yields unnecessary tombstones (CASSANDRA-6527)
Merged from 1.2:
 * Improved error message on bad properties in DDL queries (CASSANDRA-6453)
 * Randomize batchlog candidates selection (CASSANDRA-6481)
 * Fix thundering herd on endpoint cache invalidation (CASSANDRA-6345, 6485)
 * Improve batchlog write performance with vnodes (CASSANDRA-6488)
 * cqlsh: quote single quotes in strings inside collections (CASSANDRA-6172)
 * Improve gossip performance for typical messages (CASSANDRA-6409)
 * Throw IRE if a prepared statement has more markers than supported 
   (CASSANDRA-5598)
 * Expose Thread metrics for the native protocol server (CASSANDRA-6234)
 * Change snapshot response message verb to INTERNAL to avoid dropping it 
   (CASSANDRA-6415)
 * Warn when collection read has > 65K elements (CASSANDRA-5428)
 * Fix cache persistence when both row and key cache are enabled 
   (CASSANDRA-6413)
 * (Hadoop) add describe_local_ring (CASSANDRA-6268)
 * Fix handling of concurrent directory creation failure (CASSANDRA-6459)
 * Allow executing CREATE statements multiple times (CASSANDRA-6471)
 * Don't send confusing info with timeouts (CASSANDRA-6491)
 * Don't resubmit counter mutation runnables internally (CASSANDRA-6427)
 * Don't drop local mutations without a hint (CASSANDRA-6510)
 * Don't allow null max_hint_window_in_ms (CASSANDRA-6419)
 * Validate SliceRange start and finish lengths (CASSANDRA-6521)


2.0.3
 * Fix FD leak on slice read path (CASSANDRA-6275)
 * Cancel read meter task when closing SSTR (CASSANDRA-6358)
 * free off-heap IndexSummary during bulk (CASSANDRA-6359)
 * Recover from IOException in accept() thread (CASSANDRA-6349)
 * Improve Gossip tolerance of abnormally slow tasks (CASSANDRA-6338)
 * Fix trying to hint timed out counter writes (CASSANDRA-6322)
 * Allow restoring specific columnfamilies from archived CL (CASSANDRA-4809)
 * Avoid flushing compaction_history after each operation (CASSANDRA-6287)
 * Fix repair assertion error when tombstones expire (CASSANDRA-6277)
 * Skip loading corrupt key cache (CASSANDRA-6260)
 * Fixes for compacting larger-than-memory rows (CASSANDRA-6274)
 * Compact hottest sstables first and optionally omit coldest from
   compaction entirely (CASSANDRA-6109)
 * Fix modifying column_metadata from thrift (CASSANDRA-6182)
 * cqlsh: fix LIST USERS output (CASSANDRA-6242)
 * Add IRequestSink interface (CASSANDRA-6248)
 * Update memtable size while flushing (CASSANDRA-6249)
 * Provide hooks around CQL2/CQL3 statement execution (CASSANDRA-6252)
 * Require Permission.SELECT for CAS updates (CASSANDRA-6247)
 * New CQL-aware SSTableWriter (CASSANDRA-5894)
 * Reject CAS operation when the protocol v1 is used (CASSANDRA-6270)
 * Correctly throw error when frame too large (CASSANDRA-5981)
 * Fix serialization bug in PagedRange with 2ndary indexes (CASSANDRA-6299)
 * Fix CQL3 table validation in Thrift (CASSANDRA-6140)
 * Fix bug missing results with IN clauses (CASSANDRA-6327)
 * Fix paging with reversed slices (CASSANDRA-6343)
 * Set minTimestamp correctly to be able to drop expired sstables (CASSANDRA-6337)
 * Support NaN and Infinity as float literals (CASSANDRA-6003)
 * Remove RF from nodetool ring output (CASSANDRA-6289)
 * Fix attempting to flush empty rows (CASSANDRA-6374)
 * Fix potential out of bounds exception when paging (CASSANDRA-6333)
Merged from 1.2:
 * Optimize FD phi calculation (CASSANDRA-6386)
 * Improve initial FD phi estimate when starting up (CASSANDRA-6385)
 * Don't list CQL3 table in CLI describe even if named explicitely 
   (CASSANDRA-5750)
 * Invalidate row cache when dropping CF (CASSANDRA-6351)
 * add non-jamm path for cached statements (CASSANDRA-6293)
 * add windows bat files for shell commands (CASSANDRA-6145)
 * Require logging in for Thrift CQL2/3 statement preparation (CASSANDRA-6254)
 * restrict max_num_tokens to 1536 (CASSANDRA-6267)
 * Nodetool gets default JMX port from cassandra-env.sh (CASSANDRA-6273)
 * make calculatePendingRanges asynchronous (CASSANDRA-6244)
 * Remove blocking flushes in gossip thread (CASSANDRA-6297)
 * Fix potential socket leak in connectionpool creation (CASSANDRA-6308)
 * Allow LOCAL_ONE/LOCAL_QUORUM to work with SimpleStrategy (CASSANDRA-6238)
 * cqlsh: handle 'null' as session duration (CASSANDRA-6317)
 * Fix json2sstable handling of range tombstones (CASSANDRA-6316)
 * Fix missing one row in reverse query (CASSANDRA-6330)
 * Fix reading expired row value from row cache (CASSANDRA-6325)
 * Fix AssertionError when doing set element deletion (CASSANDRA-6341)
 * Make CL code for the native protocol match the one in C* 2.0
   (CASSANDRA-6347)
 * Disallow altering CQL3 table from thrift (CASSANDRA-6370)
 * Fix size computation of prepared statement (CASSANDRA-6369)


2.0.2
 * Update FailureDetector to use nanontime (CASSANDRA-4925)
 * Fix FileCacheService regressions (CASSANDRA-6149)
 * Never return WriteTimeout for CL.ANY (CASSANDRA-6132)
 * Fix race conditions in bulk loader (CASSANDRA-6129)
 * Add configurable metrics reporting (CASSANDRA-4430)
 * drop queries exceeding a configurable number of tombstones (CASSANDRA-6117)
 * Track and persist sstable read activity (CASSANDRA-5515)
 * Fixes for speculative retry (CASSANDRA-5932, CASSANDRA-6194)
 * Improve memory usage of metadata min/max column names (CASSANDRA-6077)
 * Fix thrift validation refusing row markers on CQL3 tables (CASSANDRA-6081)
 * Fix insertion of collections with CAS (CASSANDRA-6069)
 * Correctly send metadata on SELECT COUNT (CASSANDRA-6080)
 * Track clients' remote addresses in ClientState (CASSANDRA-6070)
 * Create snapshot dir if it does not exist when migrating
   leveled manifest (CASSANDRA-6093)
 * make sequential nodetool repair the default (CASSANDRA-5950)
 * Add more hooks for compaction strategy implementations (CASSANDRA-6111)
 * Fix potential NPE on composite 2ndary indexes (CASSANDRA-6098)
 * Delete can potentially be skipped in batch (CASSANDRA-6115)
 * Allow alter keyspace on system_traces (CASSANDRA-6016)
 * Disallow empty column names in cql (CASSANDRA-6136)
 * Use Java7 file-handling APIs and fix file moving on Windows (CASSANDRA-5383)
 * Save compaction history to system keyspace (CASSANDRA-5078)
 * Fix NPE if StorageService.getOperationMode() is executed before full startup (CASSANDRA-6166)
 * CQL3: support pre-epoch longs for TimestampType (CASSANDRA-6212)
 * Add reloadtriggers command to nodetool (CASSANDRA-4949)
 * cqlsh: ignore empty 'value alias' in DESCRIBE (CASSANDRA-6139)
 * Fix sstable loader (CASSANDRA-6205)
 * Reject bootstrapping if the node already exists in gossip (CASSANDRA-5571)
 * Fix NPE while loading paxos state (CASSANDRA-6211)
 * cqlsh: add SHOW SESSION <tracing-session> command (CASSANDRA-6228)
Merged from 1.2:
 * (Hadoop) Require CFRR batchSize to be at least 2 (CASSANDRA-6114)
 * Add a warning for small LCS sstable size (CASSANDRA-6191)
 * Add ability to list specific KS/CF combinations in nodetool cfstats (CASSANDRA-4191)
 * Mark CF clean if a mutation raced the drop and got it marked dirty (CASSANDRA-5946)
 * Add a LOCAL_ONE consistency level (CASSANDRA-6202)
 * Limit CQL prepared statement cache by size instead of count (CASSANDRA-6107)
 * Tracing should log write failure rather than raw exceptions (CASSANDRA-6133)
 * lock access to TM.endpointToHostIdMap (CASSANDRA-6103)
 * Allow estimated memtable size to exceed slab allocator size (CASSANDRA-6078)
 * Start MeteredFlusher earlier to prevent OOM during CL replay (CASSANDRA-6087)
 * Avoid sending Truncate command to fat clients (CASSANDRA-6088)
 * Allow where clause conditions to be in parenthesis (CASSANDRA-6037)
 * Do not open non-ssl storage port if encryption option is all (CASSANDRA-3916)
 * Move batchlog replay to its own executor (CASSANDRA-6079)
 * Add tombstone debug threshold and histogram (CASSANDRA-6042, 6057)
 * Enable tcp keepalive on incoming connections (CASSANDRA-4053)
 * Fix fat client schema pull NPE (CASSANDRA-6089)
 * Fix memtable flushing for indexed tables (CASSANDRA-6112)
 * Fix skipping columns with multiple slices (CASSANDRA-6119)
 * Expose connected thrift + native client counts (CASSANDRA-5084)
 * Optimize auth setup (CASSANDRA-6122)
 * Trace index selection (CASSANDRA-6001)
 * Update sstablesPerReadHistogram to use biased sampling (CASSANDRA-6164)
 * Log UnknownColumnfamilyException when closing socket (CASSANDRA-5725)
 * Properly error out on CREATE INDEX for counters table (CASSANDRA-6160)
 * Handle JMX notification failure for repair (CASSANDRA-6097)
 * (Hadoop) Fetch no more than 128 splits in parallel (CASSANDRA-6169)
 * stress: add username/password authentication support (CASSANDRA-6068)
 * Fix indexed queries with row cache enabled on parent table (CASSANDRA-5732)
 * Fix compaction race during columnfamily drop (CASSANDRA-5957)
 * Fix validation of empty column names for compact tables (CASSANDRA-6152)
 * Skip replaying mutations that pass CRC but fail to deserialize (CASSANDRA-6183)
 * Rework token replacement to use replace_address (CASSANDRA-5916)
 * Fix altering column types (CASSANDRA-6185)
 * cqlsh: fix CREATE/ALTER WITH completion (CASSANDRA-6196)
 * add windows bat files for shell commands (CASSANDRA-6145)
 * Fix potential stack overflow during range tombstones insertion (CASSANDRA-6181)
 * (Hadoop) Make LOCAL_ONE the default consistency level (CASSANDRA-6214)


2.0.1
 * Fix bug that could allow reading deleted data temporarily (CASSANDRA-6025)
 * Improve memory use defaults (CASSANDRA-6059)
 * Make ThriftServer more easlly extensible (CASSANDRA-6058)
 * Remove Hadoop dependency from ITransportFactory (CASSANDRA-6062)
 * add file_cache_size_in_mb setting (CASSANDRA-5661)
 * Improve error message when yaml contains invalid properties (CASSANDRA-5958)
 * Improve leveled compaction's ability to find non-overlapping L0 compactions
   to work on concurrently (CASSANDRA-5921)
 * Notify indexer of columns shadowed by range tombstones (CASSANDRA-5614)
 * Log Merkle tree stats (CASSANDRA-2698)
 * Switch from crc32 to adler32 for compressed sstable checksums (CASSANDRA-5862)
 * Improve offheap memcpy performance (CASSANDRA-5884)
 * Use a range aware scanner for cleanup (CASSANDRA-2524)
 * Cleanup doesn't need to inspect sstables that contain only local data
   (CASSANDRA-5722)
 * Add ability for CQL3 to list partition keys (CASSANDRA-4536)
 * Improve native protocol serialization (CASSANDRA-5664)
 * Upgrade Thrift to 0.9.1 (CASSANDRA-5923)
 * Require superuser status for adding triggers (CASSANDRA-5963)
 * Make standalone scrubber handle old and new style leveled manifest
   (CASSANDRA-6005)
 * Fix paxos bugs (CASSANDRA-6012, 6013, 6023)
 * Fix paged ranges with multiple replicas (CASSANDRA-6004)
 * Fix potential AssertionError during tracing (CASSANDRA-6041)
 * Fix NPE in sstablesplit (CASSANDRA-6027)
 * Migrate pre-2.0 key/value/column aliases to system.schema_columns
   (CASSANDRA-6009)
 * Paging filter empty rows too agressively (CASSANDRA-6040)
 * Support variadic parameters for IN clauses (CASSANDRA-4210)
 * cqlsh: return the result of CAS writes (CASSANDRA-5796)
 * Fix validation of IN clauses with 2ndary indexes (CASSANDRA-6050)
 * Support named bind variables in CQL (CASSANDRA-6033)
Merged from 1.2:
 * Allow cache-keys-to-save to be set at runtime (CASSANDRA-5980)
 * Avoid second-guessing out-of-space state (CASSANDRA-5605)
 * Tuning knobs for dealing with large blobs and many CFs (CASSANDRA-5982)
 * (Hadoop) Fix CQLRW for thrift tables (CASSANDRA-6002)
 * Fix possible divide-by-zero in HHOM (CASSANDRA-5990)
 * Allow local batchlog writes for CL.ANY (CASSANDRA-5967)
 * Upgrade metrics-core to version 2.2.0 (CASSANDRA-5947)
 * Fix CqlRecordWriter with composite keys (CASSANDRA-5949)
 * Add snitch, schema version, cluster, partitioner to JMX (CASSANDRA-5881)
 * Allow disabling SlabAllocator (CASSANDRA-5935)
 * Make user-defined compaction JMX blocking (CASSANDRA-4952)
 * Fix streaming does not transfer wrapped range (CASSANDRA-5948)
 * Fix loading index summary containing empty key (CASSANDRA-5965)
 * Correctly handle limits in CompositesSearcher (CASSANDRA-5975)
 * Pig: handle CQL collections (CASSANDRA-5867)
 * Pass the updated cf to the PRSI index() method (CASSANDRA-5999)
 * Allow empty CQL3 batches (as no-op) (CASSANDRA-5994)
 * Support null in CQL3 functions (CASSANDRA-5910)
 * Replace the deprecated MapMaker with CacheLoader (CASSANDRA-6007)
 * Add SSTableDeletingNotification to DataTracker (CASSANDRA-6010)
 * Fix snapshots in use get deleted during snapshot repair (CASSANDRA-6011)
 * Move hints and exception count to o.a.c.metrics (CASSANDRA-6017)
 * Fix memory leak in snapshot repair (CASSANDRA-6047)
 * Fix sstable2sjon for CQL3 tables (CASSANDRA-5852)


2.0.0
 * Fix thrift validation when inserting into CQL3 tables (CASSANDRA-5138)
 * Fix periodic memtable flushing behavior with clean memtables (CASSANDRA-5931)
 * Fix dateOf() function for pre-2.0 timestamp columns (CASSANDRA-5928)
 * Fix SSTable unintentionally loads BF when opened for batch (CASSANDRA-5938)
 * Add stream session progress to JMX (CASSANDRA-4757)
 * Fix NPE during CAS operation (CASSANDRA-5925)
Merged from 1.2:
 * Fix getBloomFilterDiskSpaceUsed for AlwaysPresentFilter (CASSANDRA-5900)
 * Don't announce schema version until we've loaded the changes locally
   (CASSANDRA-5904)
 * Fix to support off heap bloom filters size greater than 2 GB (CASSANDRA-5903)
 * Properly handle parsing huge map and set literals (CASSANDRA-5893)


2.0.0-rc2
 * enable vnodes by default (CASSANDRA-5869)
 * fix CAS contention timeout (CASSANDRA-5830)
 * fix HsHa to respect max frame size (CASSANDRA-4573)
 * Fix (some) 2i on composite components omissions (CASSANDRA-5851)
 * cqlsh: add DESCRIBE FULL SCHEMA variant (CASSANDRA-5880)
Merged from 1.2:
 * Correctly validate sparse composite cells in scrub (CASSANDRA-5855)
 * Add KeyCacheHitRate metric to CF metrics (CASSANDRA-5868)
 * cqlsh: add support for multiline comments (CASSANDRA-5798)
 * Handle CQL3 SELECT duplicate IN restrictions on clustering columns
   (CASSANDRA-5856)


2.0.0-rc1
 * improve DecimalSerializer performance (CASSANDRA-5837)
 * fix potential spurious wakeup in AsyncOneResponse (CASSANDRA-5690)
 * fix schema-related trigger issues (CASSANDRA-5774)
 * Better validation when accessing CQL3 table from thrift (CASSANDRA-5138)
 * Fix assertion error during repair (CASSANDRA-5801)
 * Fix range tombstone bug (CASSANDRA-5805)
 * DC-local CAS (CASSANDRA-5797)
 * Add a native_protocol_version column to the system.local table (CASSANRDA-5819)
 * Use index_interval from cassandra.yaml when upgraded (CASSANDRA-5822)
 * Fix buffer underflow on socket close (CASSANDRA-5792)
Merged from 1.2:
 * Fix reading DeletionTime from 1.1-format sstables (CASSANDRA-5814)
 * cqlsh: add collections support to COPY (CASSANDRA-5698)
 * retry important messages for any IOException (CASSANDRA-5804)
 * Allow empty IN relations in SELECT/UPDATE/DELETE statements (CASSANDRA-5626)
 * cqlsh: fix crashing on Windows due to libedit detection (CASSANDRA-5812)
 * fix bulk-loading compressed sstables (CASSANDRA-5820)
 * (Hadoop) fix quoting in CqlPagingRecordReader and CqlRecordWriter 
   (CASSANDRA-5824)
 * update default LCS sstable size to 160MB (CASSANDRA-5727)
 * Allow compacting 2Is via nodetool (CASSANDRA-5670)
 * Hex-encode non-String keys in OPP (CASSANDRA-5793)
 * nodetool history logging (CASSANDRA-5823)
 * (Hadoop) fix support for Thrift tables in CqlPagingRecordReader 
   (CASSANDRA-5752)
 * add "all time blocked" to StatusLogger output (CASSANDRA-5825)
 * Future-proof inter-major-version schema migrations (CASSANDRA-5845)
 * (Hadoop) add CqlPagingRecordReader support for ReversedType in Thrift table
   (CASSANDRA-5718)
 * Add -no-snapshot option to scrub (CASSANDRA-5891)
 * Fix to support off heap bloom filters size greater than 2 GB (CASSANDRA-5903)
 * Properly handle parsing huge map and set literals (CASSANDRA-5893)
 * Fix LCS L0 compaction may overlap in L1 (CASSANDRA-5907)
 * New sstablesplit tool to split large sstables offline (CASSANDRA-4766)
 * Fix potential deadlock in native protocol server (CASSANDRA-5926)
 * Disallow incompatible type change in CQL3 (CASSANDRA-5882)
Merged from 1.1:
 * Correctly validate sparse composite cells in scrub (CASSANDRA-5855)


2.0.0-beta2
 * Replace countPendingHints with Hints Created metric (CASSANDRA-5746)
 * Allow nodetool with no args, and with help to run without a server (CASSANDRA-5734)
 * Cleanup AbstractType/TypeSerializer classes (CASSANDRA-5744)
 * Remove unimplemented cli option schema-mwt (CASSANDRA-5754)
 * Support range tombstones in thrift (CASSANDRA-5435)
 * Normalize table-manipulating CQL3 statements' class names (CASSANDRA-5759)
 * cqlsh: add missing table options to DESCRIBE output (CASSANDRA-5749)
 * Fix assertion error during repair (CASSANDRA-5757)
 * Fix bulkloader (CASSANDRA-5542)
 * Add LZ4 compression to the native protocol (CASSANDRA-5765)
 * Fix bugs in the native protocol v2 (CASSANDRA-5770)
 * CAS on 'primary key only' table (CASSANDRA-5715)
 * Support streaming SSTables of old versions (CASSANDRA-5772)
 * Always respect protocol version in native protocol (CASSANDRA-5778)
 * Fix ConcurrentModificationException during streaming (CASSANDRA-5782)
 * Update deletion timestamp in Commit#updatesWithPaxosTime (CASSANDRA-5787)
 * Thrift cas() method crashes if input columns are not sorted (CASSANDRA-5786)
 * Order columns names correctly when querying for CAS (CASSANDRA-5788)
 * Fix streaming retry (CASSANDRA-5775)
Merged from 1.2:
 * if no seeds can be a reached a node won't start in a ring by itself (CASSANDRA-5768)
 * add cassandra.unsafesystem property (CASSANDRA-5704)
 * (Hadoop) quote identifiers in CqlPagingRecordReader (CASSANDRA-5763)
 * Add replace_node functionality for vnodes (CASSANDRA-5337)
 * Add timeout events to query traces (CASSANDRA-5520)
 * Fix serialization of the LEFT gossip value (CASSANDRA-5696)
 * Pig: support for cql3 tables (CASSANDRA-5234)
 * Fix skipping range tombstones with reverse queries (CASSANDRA-5712)
 * Expire entries out of ThriftSessionManager (CASSANDRA-5719)
 * Don't keep ancestor information in memory (CASSANDRA-5342)
 * Expose native protocol server status in nodetool info (CASSANDRA-5735)
 * Fix pathetic performance of range tombstones (CASSANDRA-5677)
 * Fix querying with an empty (impossible) range (CASSANDRA-5573)
 * cqlsh: handle CUSTOM 2i in DESCRIBE output (CASSANDRA-5760)
 * Fix minor bug in Range.intersects(Bound) (CASSANDRA-5771)
 * cqlsh: handle disabled compression in DESCRIBE output (CASSANDRA-5766)
 * Ensure all UP events are notified on the native protocol (CASSANDRA-5769)
 * Fix formatting of sstable2json with multiple -k arguments (CASSANDRA-5781)
 * Don't rely on row marker for queries in general to hide lost markers
   after TTL expires (CASSANDRA-5762)
 * Sort nodetool help output (CASSANDRA-5776)
 * Fix column expiring during 2 phases compaction (CASSANDRA-5799)
 * now() is being rejected in INSERTs when inside collections (CASSANDRA-5795)


2.0.0-beta1
 * Add support for indexing clustered columns (CASSANDRA-5125)
 * Removed on-heap row cache (CASSANDRA-5348)
 * use nanotime consistently for node-local timeouts (CASSANDRA-5581)
 * Avoid unnecessary second pass on name-based queries (CASSANDRA-5577)
 * Experimental triggers (CASSANDRA-1311)
 * JEMalloc support for off-heap allocation (CASSANDRA-3997)
 * Single-pass compaction (CASSANDRA-4180)
 * Removed token range bisection (CASSANDRA-5518)
 * Removed compatibility with pre-1.2.5 sstables and network messages
   (CASSANDRA-5511)
 * removed PBSPredictor (CASSANDRA-5455)
 * CAS support (CASSANDRA-5062, 5441, 5442, 5443, 5619, 5667)
 * Leveled compaction performs size-tiered compactions in L0 
   (CASSANDRA-5371, 5439)
 * Add yaml network topology snitch for mixed ec2/other envs (CASSANDRA-5339)
 * Log when a node is down longer than the hint window (CASSANDRA-4554)
 * Optimize tombstone creation for ExpiringColumns (CASSANDRA-4917)
 * Improve LeveledScanner work estimation (CASSANDRA-5250, 5407)
 * Replace compaction lock with runWithCompactionsDisabled (CASSANDRA-3430)
 * Change Message IDs to ints (CASSANDRA-5307)
 * Move sstable level information into the Stats component, removing the
   need for a separate Manifest file (CASSANDRA-4872)
 * avoid serializing to byte[] on commitlog append (CASSANDRA-5199)
 * make index_interval configurable per columnfamily (CASSANDRA-3961, CASSANDRA-5650)
 * add default_time_to_live (CASSANDRA-3974)
 * add memtable_flush_period_in_ms (CASSANDRA-4237)
 * replace supercolumns internally by composites (CASSANDRA-3237, 5123)
 * upgrade thrift to 0.9.0 (CASSANDRA-3719)
 * drop unnecessary keyspace parameter from user-defined compaction API 
   (CASSANDRA-5139)
 * more robust solution to incomplete compactions + counters (CASSANDRA-5151)
 * Change order of directory searching for c*.in.sh (CASSANDRA-3983)
 * Add tool to reset SSTable compaction level for LCS (CASSANDRA-5271)
 * Allow custom configuration loader (CASSANDRA-5045)
 * Remove memory emergency pressure valve logic (CASSANDRA-3534)
 * Reduce request latency with eager retry (CASSANDRA-4705)
 * cqlsh: Remove ASSUME command (CASSANDRA-5331)
 * Rebuild BF when loading sstables if bloom_filter_fp_chance
   has changed since compaction (CASSANDRA-5015)
 * remove row-level bloom filters (CASSANDRA-4885)
 * Change Kernel Page Cache skipping into row preheating (disabled by default)
   (CASSANDRA-4937)
 * Improve repair by deciding on a gcBefore before sending
   out TreeRequests (CASSANDRA-4932)
 * Add an official way to disable compactions (CASSANDRA-5074)
 * Reenable ALTER TABLE DROP with new semantics (CASSANDRA-3919)
 * Add binary protocol versioning (CASSANDRA-5436)
 * Swap THshaServer for TThreadedSelectorServer (CASSANDRA-5530)
 * Add alias support to SELECT statement (CASSANDRA-5075)
 * Don't create empty RowMutations in CommitLogReplayer (CASSANDRA-5541)
 * Use range tombstones when dropping cfs/columns from schema (CASSANDRA-5579)
 * cqlsh: drop CQL2/CQL3-beta support (CASSANDRA-5585)
 * Track max/min column names in sstables to be able to optimize slice
   queries (CASSANDRA-5514, CASSANDRA-5595, CASSANDRA-5600)
 * Binary protocol: allow batching already prepared statements (CASSANDRA-4693)
 * Allow preparing timestamp, ttl and limit in CQL3 queries (CASSANDRA-4450)
 * Support native link w/o JNA in Java7 (CASSANDRA-3734)
 * Use SASL authentication in binary protocol v2 (CASSANDRA-5545)
 * Replace Thrift HsHa with LMAX Disruptor based implementation (CASSANDRA-5582)
 * cqlsh: Add row count to SELECT output (CASSANDRA-5636)
 * Include a timestamp with all read commands to determine column expiration
   (CASSANDRA-5149)
 * Streaming 2.0 (CASSANDRA-5286, 5699)
 * Conditional create/drop ks/table/index statements in CQL3 (CASSANDRA-2737)
 * more pre-table creation property validation (CASSANDRA-5693)
 * Redesign repair messages (CASSANDRA-5426)
 * Fix ALTER RENAME post-5125 (CASSANDRA-5702)
 * Disallow renaming a 2ndary indexed column (CASSANDRA-5705)
 * Rename Table to Keyspace (CASSANDRA-5613)
 * Ensure changing column_index_size_in_kb on different nodes don't corrupt the
   sstable (CASSANDRA-5454)
 * Move resultset type information into prepare, not execute (CASSANDRA-5649)
 * Auto paging in binary protocol (CASSANDRA-4415, 5714)
 * Don't tie client side use of AbstractType to JDBC (CASSANDRA-4495)
 * Adds new TimestampType to replace DateType (CASSANDRA-5723, CASSANDRA-5729)
Merged from 1.2:
 * make starting native protocol server idempotent (CASSANDRA-5728)
 * Fix loading key cache when a saved entry is no longer valid (CASSANDRA-5706)
 * Fix serialization of the LEFT gossip value (CASSANDRA-5696)
 * cqlsh: Don't show 'null' in place of empty values (CASSANDRA-5675)
 * Race condition in detecting version on a mixed 1.1/1.2 cluster
   (CASSANDRA-5692)
 * Fix skipping range tombstones with reverse queries (CASSANDRA-5712)
 * Expire entries out of ThriftSessionManager (CASSANRDA-5719)
 * Don't keep ancestor information in memory (CASSANDRA-5342)
 * cqlsh: fix handling of semicolons inside BATCH queries (CASSANDRA-5697)


1.2.6
 * Fix tracing when operation completes before all responses arrive 
   (CASSANDRA-5668)
 * Fix cross-DC mutation forwarding (CASSANDRA-5632)
 * Reduce SSTableLoader memory usage (CASSANDRA-5555)
 * Scale hinted_handoff_throttle_in_kb to cluster size (CASSANDRA-5272)
 * (Hadoop) Add CQL3 input/output formats (CASSANDRA-4421, 5622)
 * (Hadoop) Fix InputKeyRange in CFIF (CASSANDRA-5536)
 * Fix dealing with ridiculously large max sstable sizes in LCS (CASSANDRA-5589)
 * Ignore pre-truncate hints (CASSANDRA-4655)
 * Move System.exit on OOM into a separate thread (CASSANDRA-5273)
 * Write row markers when serializing schema (CASSANDRA-5572)
 * Check only SSTables for the requested range when streaming (CASSANDRA-5569)
 * Improve batchlog replay behavior and hint ttl handling (CASSANDRA-5314)
 * Exclude localTimestamp from validation for tombstones (CASSANDRA-5398)
 * cqlsh: add custom prompt support (CASSANDRA-5539)
 * Reuse prepared statements in hot auth queries (CASSANDRA-5594)
 * cqlsh: add vertical output option (see EXPAND) (CASSANDRA-5597)
 * Add a rate limit option to stress (CASSANDRA-5004)
 * have BulkLoader ignore snapshots directories (CASSANDRA-5587) 
 * fix SnitchProperties logging context (CASSANDRA-5602)
 * Expose whether jna is enabled and memory is locked via JMX (CASSANDRA-5508)
 * cqlsh: fix COPY FROM with ReversedType (CASSANDRA-5610)
 * Allow creating CUSTOM indexes on collections (CASSANDRA-5615)
 * Evaluate now() function at execution time (CASSANDRA-5616)
 * Expose detailed read repair metrics (CASSANDRA-5618)
 * Correct blob literal + ReversedType parsing (CASSANDRA-5629)
 * Allow GPFS to prefer the internal IP like EC2MRS (CASSANDRA-5630)
 * fix help text for -tspw cassandra-cli (CASSANDRA-5643)
 * don't throw away initial causes exceptions for internode encryption issues 
   (CASSANDRA-5644)
 * Fix message spelling errors for cql select statements (CASSANDRA-5647)
 * Suppress custom exceptions thru jmx (CASSANDRA-5652)
 * Update CREATE CUSTOM INDEX syntax (CASSANDRA-5639)
 * Fix PermissionDetails.equals() method (CASSANDRA-5655)
 * Never allow partition key ranges in CQL3 without token() (CASSANDRA-5666)
 * Gossiper incorrectly drops AppState for an upgrading node (CASSANDRA-5660)
 * Connection thrashing during multi-region ec2 during upgrade, due to 
   messaging version (CASSANDRA-5669)
 * Avoid over reconnecting in EC2MRS (CASSANDRA-5678)
 * Fix ReadResponseSerializer.serializedSize() for digest reads (CASSANDRA-5476)
 * allow sstable2json on 2i CFs (CASSANDRA-5694)
Merged from 1.1:
 * Remove buggy thrift max message length option (CASSANDRA-5529)
 * Fix NPE in Pig's widerow mode (CASSANDRA-5488)
 * Add split size parameter to Pig and disable split combination (CASSANDRA-5544)


1.2.5
 * make BytesToken.toString only return hex bytes (CASSANDRA-5566)
 * Ensure that submitBackground enqueues at least one task (CASSANDRA-5554)
 * fix 2i updates with identical values and timestamps (CASSANDRA-5540)
 * fix compaction throttling bursty-ness (CASSANDRA-4316)
 * reduce memory consumption of IndexSummary (CASSANDRA-5506)
 * remove per-row column name bloom filters (CASSANDRA-5492)
 * Include fatal errors in trace events (CASSANDRA-5447)
 * Ensure that PerRowSecondaryIndex is notified of row-level deletes
   (CASSANDRA-5445)
 * Allow empty blob literals in CQL3 (CASSANDRA-5452)
 * Fix streaming RangeTombstones at column index boundary (CASSANDRA-5418)
 * Fix preparing statements when current keyspace is not set (CASSANDRA-5468)
 * Fix SemanticVersion.isSupportedBy minor/patch handling (CASSANDRA-5496)
 * Don't provide oldCfId for post-1.1 system cfs (CASSANDRA-5490)
 * Fix primary range ignores replication strategy (CASSANDRA-5424)
 * Fix shutdown of binary protocol server (CASSANDRA-5507)
 * Fix repair -snapshot not working (CASSANDRA-5512)
 * Set isRunning flag later in binary protocol server (CASSANDRA-5467)
 * Fix use of CQL3 functions with descending clustering order (CASSANDRA-5472)
 * Disallow renaming columns one at a time for thrift table in CQL3
   (CASSANDRA-5531)
 * cqlsh: add CLUSTERING ORDER BY support to DESCRIBE (CASSANDRA-5528)
 * Add custom secondary index support to CQL3 (CASSANDRA-5484)
 * Fix repair hanging silently on unexpected error (CASSANDRA-5229)
 * Fix Ec2Snitch regression introduced by CASSANDRA-5171 (CASSANDRA-5432)
 * Add nodetool enablebackup/disablebackup (CASSANDRA-5556)
 * cqlsh: fix DESCRIBE after case insensitive USE (CASSANDRA-5567)
Merged from 1.1
 * Add retry mechanism to OTC for non-droppable_verbs (CASSANDRA-5393)
 * Use allocator information to improve memtable memory usage estimate
   (CASSANDRA-5497)
 * Fix trying to load deleted row into row cache on startup (CASSANDRA-4463)
 * fsync leveled manifest to avoid corruption (CASSANDRA-5535)
 * Fix Bound intersection computation (CASSANDRA-5551)
 * sstablescrub now respects max memory size in cassandra.in.sh (CASSANDRA-5562)


1.2.4
 * Ensure that PerRowSecondaryIndex updates see the most recent values
   (CASSANDRA-5397)
 * avoid duplicate index entries ind PrecompactedRow and 
   ParallelCompactionIterable (CASSANDRA-5395)
 * remove the index entry on oldColumn when new column is a tombstone 
   (CASSANDRA-5395)
 * Change default stream throughput from 400 to 200 mbps (CASSANDRA-5036)
 * Gossiper logs DOWN for symmetry with UP (CASSANDRA-5187)
 * Fix mixing prepared statements between keyspaces (CASSANDRA-5352)
 * Fix consistency level during bootstrap - strike 3 (CASSANDRA-5354)
 * Fix transposed arguments in AlreadyExistsException (CASSANDRA-5362)
 * Improve asynchronous hint delivery (CASSANDRA-5179)
 * Fix Guava dependency version (12.0 -> 13.0.1) for Maven (CASSANDRA-5364)
 * Validate that provided CQL3 collection value are < 64K (CASSANDRA-5355)
 * Make upgradeSSTable skip current version sstables by default (CASSANDRA-5366)
 * Optimize min/max timestamp collection (CASSANDRA-5373)
 * Invalid streamId in cql binary protocol when using invalid CL 
   (CASSANDRA-5164)
 * Fix validation for IN where clauses with collections (CASSANDRA-5376)
 * Copy resultSet on count query to avoid ConcurrentModificationException 
   (CASSANDRA-5382)
 * Correctly typecheck in CQL3 even with ReversedType (CASSANDRA-5386)
 * Fix streaming compressed files when using encryption (CASSANDRA-5391)
 * cassandra-all 1.2.0 pom missing netty dependency (CASSANDRA-5392)
 * Fix writetime/ttl functions on null values (CASSANDRA-5341)
 * Fix NPE during cql3 select with token() (CASSANDRA-5404)
 * IndexHelper.skipBloomFilters won't skip non-SHA filters (CASSANDRA-5385)
 * cqlsh: Print maps ordered by key, sort sets (CASSANDRA-5413)
 * Add null syntax support in CQL3 for inserts (CASSANDRA-3783)
 * Allow unauthenticated set_keyspace() calls (CASSANDRA-5423)
 * Fix potential incremental backups race (CASSANDRA-5410)
 * Fix prepared BATCH statements with batch-level timestamps (CASSANDRA-5415)
 * Allow overriding superuser setup delay (CASSANDRA-5430)
 * cassandra-shuffle with JMX usernames and passwords (CASSANDRA-5431)
Merged from 1.1:
 * cli: Quote ks and cf names in schema output when needed (CASSANDRA-5052)
 * Fix bad default for min/max timestamp in SSTableMetadata (CASSANDRA-5372)
 * Fix cf name extraction from manifest in Directories.migrateFile() 
   (CASSANDRA-5242)
 * Support pluggable internode authentication (CASSANDRA-5401)


1.2.3
 * add check for sstable overlap within a level on startup (CASSANDRA-5327)
 * replace ipv6 colons in jmx object names (CASSANDRA-5298, 5328)
 * Avoid allocating SSTableBoundedScanner during repair when the range does 
   not intersect the sstable (CASSANDRA-5249)
 * Don't lowercase property map keys (this breaks NTS) (CASSANDRA-5292)
 * Fix composite comparator with super columns (CASSANDRA-5287)
 * Fix insufficient validation of UPDATE queries against counter cfs
   (CASSANDRA-5300)
 * Fix PropertyFileSnitch default DC/Rack behavior (CASSANDRA-5285)
 * Handle null values when executing prepared statement (CASSANDRA-5081)
 * Add netty to pom dependencies (CASSANDRA-5181)
 * Include type arguments in Thrift CQLPreparedResult (CASSANDRA-5311)
 * Fix compaction not removing columns when bf_fp_ratio is 1 (CASSANDRA-5182)
 * cli: Warn about missing CQL3 tables in schema descriptions (CASSANDRA-5309)
 * Re-enable unknown option in replication/compaction strategies option for
   backward compatibility (CASSANDRA-4795)
 * Add binary protocol support to stress (CASSANDRA-4993)
 * cqlsh: Fix COPY FROM value quoting and null handling (CASSANDRA-5305)
 * Fix repair -pr for vnodes (CASSANDRA-5329)
 * Relax CL for auth queries for non-default users (CASSANDRA-5310)
 * Fix AssertionError during repair (CASSANDRA-5245)
 * Don't announce migrations to pre-1.2 nodes (CASSANDRA-5334)
Merged from 1.1:
 * Update offline scrub for 1.0 -> 1.1 directory structure (CASSANDRA-5195)
 * add tmp flag to Descriptor hashcode (CASSANDRA-4021)
 * fix logging of "Found table data in data directories" when only system tables
   are present (CASSANDRA-5289)
 * cli: Add JMX authentication support (CASSANDRA-5080)
 * nodetool: ability to repair specific range (CASSANDRA-5280)
 * Fix possible assertion triggered in SliceFromReadCommand (CASSANDRA-5284)
 * cqlsh: Add inet type support on Windows (ipv4-only) (CASSANDRA-4801)
 * Fix race when initializing ColumnFamilyStore (CASSANDRA-5350)
 * Add UseTLAB JVM flag (CASSANDRA-5361)


1.2.2
 * fix potential for multiple concurrent compactions of the same sstables
   (CASSANDRA-5256)
 * avoid no-op caching of byte[] on commitlog append (CASSANDRA-5199)
 * fix symlinks under data dir not working (CASSANDRA-5185)
 * fix bug in compact storage metadata handling (CASSANDRA-5189)
 * Validate login for USE queries (CASSANDRA-5207)
 * cli: remove default username and password (CASSANDRA-5208)
 * configure populate_io_cache_on_flush per-CF (CASSANDRA-4694)
 * allow configuration of internode socket buffer (CASSANDRA-3378)
 * Make sstable directory picking blacklist-aware again (CASSANDRA-5193)
 * Correctly expire gossip states for edge cases (CASSANDRA-5216)
 * Improve handling of directory creation failures (CASSANDRA-5196)
 * Expose secondary indicies to the rest of nodetool (CASSANDRA-4464)
 * Binary protocol: avoid sending notification for 0.0.0.0 (CASSANDRA-5227)
 * add UseCondCardMark XX jvm settings on jdk 1.7 (CASSANDRA-4366)
 * CQL3 refactor to allow conversion function (CASSANDRA-5226)
 * Fix drop of sstables in some circumstance (CASSANDRA-5232)
 * Implement caching of authorization results (CASSANDRA-4295)
 * Add support for LZ4 compression (CASSANDRA-5038)
 * Fix missing columns in wide rows queries (CASSANDRA-5225)
 * Simplify auth setup and make system_auth ks alterable (CASSANDRA-5112)
 * Stop compactions from hanging during bootstrap (CASSANDRA-5244)
 * fix compressed streaming sending extra chunk (CASSANDRA-5105)
 * Add CQL3-based implementations of IAuthenticator and IAuthorizer
   (CASSANDRA-4898)
 * Fix timestamp-based tomstone removal logic (CASSANDRA-5248)
 * cli: Add JMX authentication support (CASSANDRA-5080)
 * Fix forceFlush behavior (CASSANDRA-5241)
 * cqlsh: Add username autocompletion (CASSANDRA-5231)
 * Fix CQL3 composite partition key error (CASSANDRA-5240)
 * Allow IN clause on last clustering key (CASSANDRA-5230)
Merged from 1.1:
 * fix start key/end token validation for wide row iteration (CASSANDRA-5168)
 * add ConfigHelper support for Thrift frame and max message sizes (CASSANDRA-5188)
 * fix nodetool repair not fail on node down (CASSANDRA-5203)
 * always collect tombstone hints (CASSANDRA-5068)
 * Fix error when sourcing file in cqlsh (CASSANDRA-5235)


1.2.1
 * stream undelivered hints on decommission (CASSANDRA-5128)
 * GossipingPropertyFileSnitch loads saved dc/rack info if needed (CASSANDRA-5133)
 * drain should flush system CFs too (CASSANDRA-4446)
 * add inter_dc_tcp_nodelay setting (CASSANDRA-5148)
 * re-allow wrapping ranges for start_token/end_token range pairitspwng (CASSANDRA-5106)
 * fix validation compaction of empty rows (CASSANDRA-5136)
 * nodetool methods to enable/disable hint storage/delivery (CASSANDRA-4750)
 * disallow bloom filter false positive chance of 0 (CASSANDRA-5013)
 * add threadpool size adjustment methods to JMXEnabledThreadPoolExecutor and 
   CompactionManagerMBean (CASSANDRA-5044)
 * fix hinting for dropped local writes (CASSANDRA-4753)
 * off-heap cache doesn't need mutable column container (CASSANDRA-5057)
 * apply disk_failure_policy to bad disks on initial directory creation 
   (CASSANDRA-4847)
 * Optimize name-based queries to use ArrayBackedSortedColumns (CASSANDRA-5043)
 * Fall back to old manifest if most recent is unparseable (CASSANDRA-5041)
 * pool [Compressed]RandomAccessReader objects on the partitioned read path
   (CASSANDRA-4942)
 * Add debug logging to list filenames processed by Directories.migrateFile 
   method (CASSANDRA-4939)
 * Expose black-listed directories via JMX (CASSANDRA-4848)
 * Log compaction merge counts (CASSANDRA-4894)
 * Minimize byte array allocation by AbstractData{Input,Output} (CASSANDRA-5090)
 * Add SSL support for the binary protocol (CASSANDRA-5031)
 * Allow non-schema system ks modification for shuffle to work (CASSANDRA-5097)
 * cqlsh: Add default limit to SELECT statements (CASSANDRA-4972)
 * cqlsh: fix DESCRIBE for 1.1 cfs in CQL3 (CASSANDRA-5101)
 * Correctly gossip with nodes >= 1.1.7 (CASSANDRA-5102)
 * Ensure CL guarantees on digest mismatch (CASSANDRA-5113)
 * Validate correctly selects on composite partition key (CASSANDRA-5122)
 * Fix exception when adding collection (CASSANDRA-5117)
 * Handle states for non-vnode clusters correctly (CASSANDRA-5127)
 * Refuse unrecognized replication and compaction strategy options (CASSANDRA-4795)
 * Pick the correct value validator in sstable2json for cql3 tables (CASSANDRA-5134)
 * Validate login for describe_keyspace, describe_keyspaces and set_keyspace
   (CASSANDRA-5144)
 * Fix inserting empty maps (CASSANDRA-5141)
 * Don't remove tokens from System table for node we know (CASSANDRA-5121)
 * fix streaming progress report for compresed files (CASSANDRA-5130)
 * Coverage analysis for low-CL queries (CASSANDRA-4858)
 * Stop interpreting dates as valid timeUUID value (CASSANDRA-4936)
 * Adds E notation for floating point numbers (CASSANDRA-4927)
 * Detect (and warn) unintentional use of the cql2 thrift methods when cql3 was
   intended (CASSANDRA-5172)
 * cli: Quote ks and cf names in schema output when needed (CASSANDRA-5052)
 * Fix cf name extraction from manifest in Directories.migrateFile() (CASSANDRA-5242)
 * Replace mistaken usage of commons-logging with slf4j (CASSANDRA-5464)
 * Ensure Jackson dependency matches lib (CASSANDRA-5126)
 * Expose droppable tombstone ratio stats over JMX (CASSANDRA-5159)
Merged from 1.1:
 * Simplify CompressedRandomAccessReader to work around JDK FD bug (CASSANDRA-5088)
 * Improve handling a changing target throttle rate mid-compaction (CASSANDRA-5087)
 * Pig: correctly decode row keys in widerow mode (CASSANDRA-5098)
 * nodetool repair command now prints progress (CASSANDRA-4767)
 * fix user defined compaction to run against 1.1 data directory (CASSANDRA-5118)
 * Fix CQL3 BATCH authorization caching (CASSANDRA-5145)
 * fix get_count returns incorrect value with TTL (CASSANDRA-5099)
 * better handling for mid-compaction failure (CASSANDRA-5137)
 * convert default marshallers list to map for better readability (CASSANDRA-5109)
 * fix ConcurrentModificationException in getBootstrapSource (CASSANDRA-5170)
 * fix sstable maxtimestamp for row deletes and pre-1.1.1 sstables (CASSANDRA-5153)
 * Fix thread growth on node removal (CASSANDRA-5175)
 * Make Ec2Region's datacenter name configurable (CASSANDRA-5155)


1.2.0
 * Disallow counters in collections (CASSANDRA-5082)
 * cqlsh: add unit tests (CASSANDRA-3920)
 * fix default bloom_filter_fp_chance for LeveledCompactionStrategy (CASSANDRA-5093)
Merged from 1.1:
 * add validation for get_range_slices with start_key and end_token (CASSANDRA-5089)


1.2.0-rc2
 * fix nodetool ownership display with vnodes (CASSANDRA-5065)
 * cqlsh: add DESCRIBE KEYSPACES command (CASSANDRA-5060)
 * Fix potential infinite loop when reloading CFS (CASSANDRA-5064)
 * Fix SimpleAuthorizer example (CASSANDRA-5072)
 * cqlsh: force CL.ONE for tracing and system.schema* queries (CASSANDRA-5070)
 * Includes cassandra-shuffle in the debian package (CASSANDRA-5058)
Merged from 1.1:
 * fix multithreaded compaction deadlock (CASSANDRA-4492)
 * fix temporarily missing schema after upgrade from pre-1.1.5 (CASSANDRA-5061)
 * Fix ALTER TABLE overriding compression options with defaults
   (CASSANDRA-4996, 5066)
 * fix specifying and altering crc_check_chance (CASSANDRA-5053)
 * fix Murmur3Partitioner ownership% calculation (CASSANDRA-5076)
 * Don't expire columns sooner than they should in 2ndary indexes (CASSANDRA-5079)


1.2-rc1
 * rename rpc_timeout settings to request_timeout (CASSANDRA-5027)
 * add BF with 0.1 FP to LCS by default (CASSANDRA-5029)
 * Fix preparing insert queries (CASSANDRA-5016)
 * Fix preparing queries with counter increment (CASSANDRA-5022)
 * Fix preparing updates with collections (CASSANDRA-5017)
 * Don't generate UUID based on other node address (CASSANDRA-5002)
 * Fix message when trying to alter a clustering key type (CASSANDRA-5012)
 * Update IAuthenticator to match the new IAuthorizer (CASSANDRA-5003)
 * Fix inserting only a key in CQL3 (CASSANDRA-5040)
 * Fix CQL3 token() function when used with strings (CASSANDRA-5050)
Merged from 1.1:
 * reduce log spam from invalid counter shards (CASSANDRA-5026)
 * Improve schema propagation performance (CASSANDRA-5025)
 * Fix for IndexHelper.IndexFor throws OOB Exception (CASSANDRA-5030)
 * cqlsh: make it possible to describe thrift CFs (CASSANDRA-4827)
 * cqlsh: fix timestamp formatting on some platforms (CASSANDRA-5046)


1.2-beta3
 * make consistency level configurable in cqlsh (CASSANDRA-4829)
 * fix cqlsh rendering of blob fields (CASSANDRA-4970)
 * fix cqlsh DESCRIBE command (CASSANDRA-4913)
 * save truncation position in system table (CASSANDRA-4906)
 * Move CompressionMetadata off-heap (CASSANDRA-4937)
 * allow CLI to GET cql3 columnfamily data (CASSANDRA-4924)
 * Fix rare race condition in getExpireTimeForEndpoint (CASSANDRA-4402)
 * acquire references to overlapping sstables during compaction so bloom filter
   doesn't get free'd prematurely (CASSANDRA-4934)
 * Don't share slice query filter in CQL3 SelectStatement (CASSANDRA-4928)
 * Separate tracing from Log4J (CASSANDRA-4861)
 * Exclude gcable tombstones from merkle-tree computation (CASSANDRA-4905)
 * Better printing of AbstractBounds for tracing (CASSANDRA-4931)
 * Optimize mostRecentTombstone check in CC.collectAllData (CASSANDRA-4883)
 * Change stream session ID to UUID to avoid collision from same node (CASSANDRA-4813)
 * Use Stats.db when bulk loading if present (CASSANDRA-4957)
 * Skip repair on system_trace and keyspaces with RF=1 (CASSANDRA-4956)
 * (cql3) Remove arbitrary SELECT limit (CASSANDRA-4918)
 * Correctly handle prepared operation on collections (CASSANDRA-4945)
 * Fix CQL3 LIMIT (CASSANDRA-4877)
 * Fix Stress for CQL3 (CASSANDRA-4979)
 * Remove cassandra specific exceptions from JMX interface (CASSANDRA-4893)
 * (CQL3) Force using ALLOW FILTERING on potentially inefficient queries (CASSANDRA-4915)
 * (cql3) Fix adding column when the table has collections (CASSANDRA-4982)
 * (cql3) Fix allowing collections with compact storage (CASSANDRA-4990)
 * (cql3) Refuse ttl/writetime function on collections (CASSANDRA-4992)
 * Replace IAuthority with new IAuthorizer (CASSANDRA-4874)
 * clqsh: fix KEY pseudocolumn escaping when describing Thrift tables
   in CQL3 mode (CASSANDRA-4955)
 * add basic authentication support for Pig CassandraStorage (CASSANDRA-3042)
 * fix CQL2 ALTER TABLE compaction_strategy_class altering (CASSANDRA-4965)
Merged from 1.1:
 * Fall back to old describe_splits if d_s_ex is not available (CASSANDRA-4803)
 * Improve error reporting when streaming ranges fail (CASSANDRA-5009)
 * Fix cqlsh timestamp formatting of timezone info (CASSANDRA-4746)
 * Fix assertion failure with leveled compaction (CASSANDRA-4799)
 * Check for null end_token in get_range_slice (CASSANDRA-4804)
 * Remove all remnants of removed nodes (CASSANDRA-4840)
 * Add aut-reloading of the log4j file in debian package (CASSANDRA-4855)
 * Fix estimated row cache entry size (CASSANDRA-4860)
 * reset getRangeSlice filter after finishing a row for get_paged_slice
   (CASSANDRA-4919)
 * expunge row cache post-truncate (CASSANDRA-4940)
 * Allow static CF definition with compact storage (CASSANDRA-4910)
 * Fix endless loop/compaction of schema_* CFs due to broken timestamps (CASSANDRA-4880)
 * Fix 'wrong class type' assertion in CounterColumn (CASSANDRA-4976)


1.2-beta2
 * fp rate of 1.0 disables BF entirely; LCS defaults to 1.0 (CASSANDRA-4876)
 * off-heap bloom filters for row keys (CASSANDRA_4865)
 * add extension point for sstable components (CASSANDRA-4049)
 * improve tracing output (CASSANDRA-4852, 4862)
 * make TRACE verb droppable (CASSANDRA-4672)
 * fix BulkLoader recognition of CQL3 columnfamilies (CASSANDRA-4755)
 * Sort commitlog segments for replay by id instead of mtime (CASSANDRA-4793)
 * Make hint delivery asynchronous (CASSANDRA-4761)
 * Pluggable Thrift transport factories for CLI and cqlsh (CASSANDRA-4609, 4610)
 * cassandra-cli: allow Double value type to be inserted to a column (CASSANDRA-4661)
 * Add ability to use custom TServerFactory implementations (CASSANDRA-4608)
 * optimize batchlog flushing to skip successful batches (CASSANDRA-4667)
 * include metadata for system keyspace itself in schema tables (CASSANDRA-4416)
 * add check to PropertyFileSnitch to verify presence of location for
   local node (CASSANDRA-4728)
 * add PBSPredictor consistency modeler (CASSANDRA-4261)
 * remove vestiges of Thrift unframed mode (CASSANDRA-4729)
 * optimize single-row PK lookups (CASSANDRA-4710)
 * adjust blockFor calculation to account for pending ranges due to node 
   movement (CASSANDRA-833)
 * Change CQL version to 3.0.0 and stop accepting 3.0.0-beta1 (CASSANDRA-4649)
 * (CQL3) Make prepared statement global instead of per connection 
   (CASSANDRA-4449)
 * Fix scrubbing of CQL3 created tables (CASSANDRA-4685)
 * (CQL3) Fix validation when using counter and regular columns in the same 
   table (CASSANDRA-4706)
 * Fix bug starting Cassandra with simple authentication (CASSANDRA-4648)
 * Add support for batchlog in CQL3 (CASSANDRA-4545, 4738)
 * Add support for multiple column family outputs in CFOF (CASSANDRA-4208)
 * Support repairing only the local DC nodes (CASSANDRA-4747)
 * Use rpc_address for binary protocol and change default port (CASSANDRA-4751)
 * Fix use of collections in prepared statements (CASSANDRA-4739)
 * Store more information into peers table (CASSANDRA-4351, 4814)
 * Configurable bucket size for size tiered compaction (CASSANDRA-4704)
 * Run leveled compaction in parallel (CASSANDRA-4310)
 * Fix potential NPE during CFS reload (CASSANDRA-4786)
 * Composite indexes may miss results (CASSANDRA-4796)
 * Move consistency level to the protocol level (CASSANDRA-4734, 4824)
 * Fix Subcolumn slice ends not respected (CASSANDRA-4826)
 * Fix Assertion error in cql3 select (CASSANDRA-4783)
 * Fix list prepend logic (CQL3) (CASSANDRA-4835)
 * Add booleans as literals in CQL3 (CASSANDRA-4776)
 * Allow renaming PK columns in CQL3 (CASSANDRA-4822)
 * Fix binary protocol NEW_NODE event (CASSANDRA-4679)
 * Fix potential infinite loop in tombstone compaction (CASSANDRA-4781)
 * Remove system tables accounting from schema (CASSANDRA-4850)
 * (cql3) Force provided columns in clustering key order in 
   'CLUSTERING ORDER BY' (CASSANDRA-4881)
 * Fix composite index bug (CASSANDRA-4884)
 * Fix short read protection for CQL3 (CASSANDRA-4882)
 * Add tracing support to the binary protocol (CASSANDRA-4699)
 * (cql3) Don't allow prepared marker inside collections (CASSANDRA-4890)
 * Re-allow order by on non-selected columns (CASSANDRA-4645)
 * Bug when composite index is created in a table having collections (CASSANDRA-4909)
 * log index scan subject in CompositesSearcher (CASSANDRA-4904)
Merged from 1.1:
 * add get[Row|Key]CacheEntries to CacheServiceMBean (CASSANDRA-4859)
 * fix get_paged_slice to wrap to next row correctly (CASSANDRA-4816)
 * fix indexing empty column values (CASSANDRA-4832)
 * allow JdbcDate to compose null Date objects (CASSANDRA-4830)
 * fix possible stackoverflow when compacting 1000s of sstables
   (CASSANDRA-4765)
 * fix wrong leveled compaction progress calculation (CASSANDRA-4807)
 * add a close() method to CRAR to prevent leaking file descriptors (CASSANDRA-4820)
 * fix potential infinite loop in get_count (CASSANDRA-4833)
 * fix compositeType.{get/from}String methods (CASSANDRA-4842)
 * (CQL) fix CREATE COLUMNFAMILY permissions check (CASSANDRA-4864)
 * Fix DynamicCompositeType same type comparison (CASSANDRA-4711)
 * Fix duplicate SSTable reference when stream session failed (CASSANDRA-3306)
 * Allow static CF definition with compact storage (CASSANDRA-4910)
 * Fix endless loop/compaction of schema_* CFs due to broken timestamps (CASSANDRA-4880)
 * Fix 'wrong class type' assertion in CounterColumn (CASSANDRA-4976)


1.2-beta1
 * add atomic_batch_mutate (CASSANDRA-4542, -4635)
 * increase default max_hint_window_in_ms to 3h (CASSANDRA-4632)
 * include message initiation time to replicas so they can more
   accurately drop timed-out requests (CASSANDRA-2858)
 * fix clientutil.jar dependencies (CASSANDRA-4566)
 * optimize WriteResponse (CASSANDRA-4548)
 * new metrics (CASSANDRA-4009)
 * redesign KEYS indexes to avoid read-before-write (CASSANDRA-2897)
 * debug tracing (CASSANDRA-1123)
 * parallelize row cache loading (CASSANDRA-4282)
 * Make compaction, flush JBOD-aware (CASSANDRA-4292)
 * run local range scans on the read stage (CASSANDRA-3687)
 * clean up ioexceptions (CASSANDRA-2116)
 * add disk_failure_policy (CASSANDRA-2118)
 * Introduce new json format with row level deletion (CASSANDRA-4054)
 * remove redundant "name" column from schema_keyspaces (CASSANDRA-4433)
 * improve "nodetool ring" handling of multi-dc clusters (CASSANDRA-3047)
 * update NTS calculateNaturalEndpoints to be O(N log N) (CASSANDRA-3881)
 * split up rpc timeout by operation type (CASSANDRA-2819)
 * rewrite key cache save/load to use only sequential i/o (CASSANDRA-3762)
 * update MS protocol with a version handshake + broadcast address id
   (CASSANDRA-4311)
 * multithreaded hint replay (CASSANDRA-4189)
 * add inter-node message compression (CASSANDRA-3127)
 * remove COPP (CASSANDRA-2479)
 * Track tombstone expiration and compact when tombstone content is
   higher than a configurable threshold, default 20% (CASSANDRA-3442, 4234)
 * update MurmurHash to version 3 (CASSANDRA-2975)
 * (CLI) track elapsed time for `delete' operation (CASSANDRA-4060)
 * (CLI) jline version is bumped to 1.0 to properly  support
   'delete' key function (CASSANDRA-4132)
 * Save IndexSummary into new SSTable 'Summary' component (CASSANDRA-2392, 4289)
 * Add support for range tombstones (CASSANDRA-3708)
 * Improve MessagingService efficiency (CASSANDRA-3617)
 * Avoid ID conflicts from concurrent schema changes (CASSANDRA-3794)
 * Set thrift HSHA server thread limit to unlimited by default (CASSANDRA-4277)
 * Avoids double serialization of CF id in RowMutation messages
   (CASSANDRA-4293)
 * stream compressed sstables directly with java nio (CASSANDRA-4297)
 * Support multiple ranges in SliceQueryFilter (CASSANDRA-3885)
 * Add column metadata to system column families (CASSANDRA-4018)
 * (cql3) Always use composite types by default (CASSANDRA-4329)
 * (cql3) Add support for set, map and list (CASSANDRA-3647)
 * Validate date type correctly (CASSANDRA-4441)
 * (cql3) Allow definitions with only a PK (CASSANDRA-4361)
 * (cql3) Add support for row key composites (CASSANDRA-4179)
 * improve DynamicEndpointSnitch by using reservoir sampling (CASSANDRA-4038)
 * (cql3) Add support for 2ndary indexes (CASSANDRA-3680)
 * (cql3) fix defining more than one PK to be invalid (CASSANDRA-4477)
 * remove schema agreement checking from all external APIs (Thrift, CQL and CQL3) (CASSANDRA-4487)
 * add Murmur3Partitioner and make it default for new installations (CASSANDRA-3772, 4621)
 * (cql3) update pseudo-map syntax to use map syntax (CASSANDRA-4497)
 * Finer grained exceptions hierarchy and provides error code with exceptions (CASSANDRA-3979)
 * Adds events push to binary protocol (CASSANDRA-4480)
 * Rewrite nodetool help (CASSANDRA-2293)
 * Make CQL3 the default for CQL (CASSANDRA-4640)
 * update stress tool to be able to use CQL3 (CASSANDRA-4406)
 * Accept all thrift update on CQL3 cf but don't expose their metadata (CASSANDRA-4377)
 * Replace Throttle with Guava's RateLimiter for HintedHandOff (CASSANDRA-4541)
 * fix counter add/get using CQL2 and CQL3 in stress tool (CASSANDRA-4633)
 * Add sstable count per level to cfstats (CASSANDRA-4537)
 * (cql3) Add ALTER KEYSPACE statement (CASSANDRA-4611)
 * (cql3) Allow defining default consistency levels (CASSANDRA-4448)
 * (cql3) Fix queries using LIMIT missing results (CASSANDRA-4579)
 * fix cross-version gossip messaging (CASSANDRA-4576)
 * added inet data type (CASSANDRA-4627)


1.1.6
 * Wait for writes on synchronous read digest mismatch (CASSANDRA-4792)
 * fix commitlog replay for nanotime-infected sstables (CASSANDRA-4782)
 * preflight check ttl for maximum of 20 years (CASSANDRA-4771)
 * (Pig) fix widerow input with single column rows (CASSANDRA-4789)
 * Fix HH to compact with correct gcBefore, which avoids wiping out
   undelivered hints (CASSANDRA-4772)
 * LCS will merge up to 32 L0 sstables as intended (CASSANDRA-4778)
 * NTS will default unconfigured DC replicas to zero (CASSANDRA-4675)
 * use default consistency level in counter validation if none is
   explicitly provide (CASSANDRA-4700)
 * Improve IAuthority interface by introducing fine-grained
   access permissions and grant/revoke commands (CASSANDRA-4490, 4644)
 * fix assumption error in CLI when updating/describing keyspace 
   (CASSANDRA-4322)
 * Adds offline sstablescrub to debian packaging (CASSANDRA-4642)
 * Automatic fixing of overlapping leveled sstables (CASSANDRA-4644)
 * fix error when using ORDER BY with extended selections (CASSANDRA-4689)
 * (CQL3) Fix validation for IN queries for non-PK cols (CASSANDRA-4709)
 * fix re-created keyspace disappering after 1.1.5 upgrade 
   (CASSANDRA-4698, 4752)
 * (CLI) display elapsed time in 2 fraction digits (CASSANDRA-3460)
 * add authentication support to sstableloader (CASSANDRA-4712)
 * Fix CQL3 'is reversed' logic (CASSANDRA-4716, 4759)
 * (CQL3) Don't return ReversedType in result set metadata (CASSANDRA-4717)
 * Backport adding AlterKeyspace statement (CASSANDRA-4611)
 * (CQL3) Correcty accept upper-case data types (CASSANDRA-4770)
 * Add binary protocol events for schema changes (CASSANDRA-4684)
Merged from 1.0:
 * Switch from NBHM to CHM in MessagingService's callback map, which
   prevents OOM in long-running instances (CASSANDRA-4708)


1.1.5
 * add SecondaryIndex.reload API (CASSANDRA-4581)
 * use millis + atomicint for commitlog segment creation instead of
   nanotime, which has issues under some hypervisors (CASSANDRA-4601)
 * fix FD leak in slice queries (CASSANDRA-4571)
 * avoid recursion in leveled compaction (CASSANDRA-4587)
 * increase stack size under Java7 to 180K
 * Log(info) schema changes (CASSANDRA-4547)
 * Change nodetool setcachecapcity to manipulate global caches (CASSANDRA-4563)
 * (cql3) fix setting compaction strategy (CASSANDRA-4597)
 * fix broken system.schema_* timestamps on system startup (CASSANDRA-4561)
 * fix wrong skip of cache saving (CASSANDRA-4533)
 * Avoid NPE when lost+found is in data dir (CASSANDRA-4572)
 * Respect five-minute flush moratorium after initial CL replay (CASSANDRA-4474)
 * Adds ntp as recommended in debian packaging (CASSANDRA-4606)
 * Configurable transport in CF Record{Reader|Writer} (CASSANDRA-4558)
 * (cql3) fix potential NPE with both equal and unequal restriction (CASSANDRA-4532)
 * (cql3) improves ORDER BY validation (CASSANDRA-4624)
 * Fix potential deadlock during counter writes (CASSANDRA-4578)
 * Fix cql error with ORDER BY when using IN (CASSANDRA-4612)
Merged from 1.0:
 * increase Xss to 160k to accomodate latest 1.6 JVMs (CASSANDRA-4602)
 * fix toString of hint destination tokens (CASSANDRA-4568)
 * Fix multiple values for CurrentLocal NodeID (CASSANDRA-4626)


1.1.4
 * fix offline scrub to catch >= out of order rows (CASSANDRA-4411)
 * fix cassandra-env.sh on RHEL and other non-dash-based systems 
   (CASSANDRA-4494)
Merged from 1.0:
 * (Hadoop) fix setting key length for old-style mapred api (CASSANDRA-4534)
 * (Hadoop) fix iterating through a resultset consisting entirely
   of tombstoned rows (CASSANDRA-4466)


1.1.3
 * (cqlsh) add COPY TO (CASSANDRA-4434)
 * munmap commitlog segments before rename (CASSANDRA-4337)
 * (JMX) rename getRangeKeySample to sampleKeyRange to avoid returning
   multi-MB results as an attribute (CASSANDRA-4452)
 * flush based on data size, not throughput; overwritten columns no 
   longer artificially inflate liveRatio (CASSANDRA-4399)
 * update default commitlog segment size to 32MB and total commitlog
   size to 32/1024 MB for 32/64 bit JVMs, respectively (CASSANDRA-4422)
 * avoid using global partitioner to estimate ranges in index sstables
   (CASSANDRA-4403)
 * restore pre-CASSANDRA-3862 approach to removing expired tombstones
   from row cache during compaction (CASSANDRA-4364)
 * (stress) support for CQL prepared statements (CASSANDRA-3633)
 * Correctly catch exception when Snappy cannot be loaded (CASSANDRA-4400)
 * (cql3) Support ORDER BY when IN condition is given in WHERE clause (CASSANDRA-4327)
 * (cql3) delete "component_index" column on DROP TABLE call (CASSANDRA-4420)
 * change nanoTime() to currentTimeInMillis() in schema related code (CASSANDRA-4432)
 * add a token generation tool (CASSANDRA-3709)
 * Fix LCS bug with sstable containing only 1 row (CASSANDRA-4411)
 * fix "Can't Modify Index Name" problem on CF update (CASSANDRA-4439)
 * Fix assertion error in getOverlappingSSTables during repair (CASSANDRA-4456)
 * fix nodetool's setcompactionthreshold command (CASSANDRA-4455)
 * Ensure compacted files are never used, to avoid counter overcount (CASSANDRA-4436)
Merged from 1.0:
 * Push the validation of secondary index values to the SecondaryIndexManager (CASSANDRA-4240)
 * allow dropping columns shadowed by not-yet-expired supercolumn or row
   tombstones in PrecompactedRow (CASSANDRA-4396)


1.1.2
 * Fix cleanup not deleting index entries (CASSANDRA-4379)
 * Use correct partitioner when saving + loading caches (CASSANDRA-4331)
 * Check schema before trying to export sstable (CASSANDRA-2760)
 * Raise a meaningful exception instead of NPE when PFS encounters
   an unconfigured node + no default (CASSANDRA-4349)
 * fix bug in sstable blacklisting with LCS (CASSANDRA-4343)
 * LCS no longer promotes tiny sstables out of L0 (CASSANDRA-4341)
 * skip tombstones during hint replay (CASSANDRA-4320)
 * fix NPE in compactionstats (CASSANDRA-4318)
 * enforce 1m min keycache for auto (CASSANDRA-4306)
 * Have DeletedColumn.isMFD always return true (CASSANDRA-4307)
 * (cql3) exeption message for ORDER BY constraints said primary filter can be
    an IN clause, which is misleading (CASSANDRA-4319)
 * (cql3) Reject (not yet supported) creation of 2ndardy indexes on tables with
   composite primary keys (CASSANDRA-4328)
 * Set JVM stack size to 160k for java 7 (CASSANDRA-4275)
 * cqlsh: add COPY command to load data from CSV flat files (CASSANDRA-4012)
 * CFMetaData.fromThrift to throw ConfigurationException upon error (CASSANDRA-4353)
 * Use CF comparator to sort indexed columns in SecondaryIndexManager
   (CASSANDRA-4365)
 * add strategy_options to the KSMetaData.toString() output (CASSANDRA-4248)
 * (cql3) fix range queries containing unqueried results (CASSANDRA-4372)
 * (cql3) allow updating column_alias types (CASSANDRA-4041)
 * (cql3) Fix deletion bug (CASSANDRA-4193)
 * Fix computation of overlapping sstable for leveled compaction (CASSANDRA-4321)
 * Improve scrub and allow to run it offline (CASSANDRA-4321)
 * Fix assertionError in StorageService.bulkLoad (CASSANDRA-4368)
 * (cqlsh) add option to authenticate to a keyspace at startup (CASSANDRA-4108)
 * (cqlsh) fix ASSUME functionality (CASSANDRA-4352)
 * Fix ColumnFamilyRecordReader to not return progress > 100% (CASSANDRA-3942)
Merged from 1.0:
 * Set gc_grace on index CF to 0 (CASSANDRA-4314)


1.1.1
 * add populate_io_cache_on_flush option (CASSANDRA-2635)
 * allow larger cache capacities than 2GB (CASSANDRA-4150)
 * add getsstables command to nodetool (CASSANDRA-4199)
 * apply parent CF compaction settings to secondary index CFs (CASSANDRA-4280)
 * preserve commitlog size cap when recycling segments at startup
   (CASSANDRA-4201)
 * (Hadoop) fix split generation regression (CASSANDRA-4259)
 * ignore min/max compactions settings in LCS, while preserving
   behavior that min=max=0 disables autocompaction (CASSANDRA-4233)
 * log number of rows read from saved cache (CASSANDRA-4249)
 * calculate exact size required for cleanup operations (CASSANDRA-1404)
 * avoid blocking additional writes during flush when the commitlog
   gets behind temporarily (CASSANDRA-1991)
 * enable caching on index CFs based on data CF cache setting (CASSANDRA-4197)
 * warn on invalid replication strategy creation options (CASSANDRA-4046)
 * remove [Freeable]Memory finalizers (CASSANDRA-4222)
 * include tombstone size in ColumnFamily.size, which can prevent OOM
   during sudden mass delete operations by yielding a nonzero liveRatio
   (CASSANDRA-3741)
 * Open 1 sstableScanner per level for leveled compaction (CASSANDRA-4142)
 * Optimize reads when row deletion timestamps allow us to restrict
   the set of sstables we check (CASSANDRA-4116)
 * add support for commitlog archiving and point-in-time recovery
   (CASSANDRA-3690)
 * avoid generating redundant compaction tasks during streaming
   (CASSANDRA-4174)
 * add -cf option to nodetool snapshot, and takeColumnFamilySnapshot to
   StorageService mbean (CASSANDRA-556)
 * optimize cleanup to drop entire sstables where possible (CASSANDRA-4079)
 * optimize truncate when autosnapshot is disabled (CASSANDRA-4153)
 * update caches to use byte[] keys to reduce memory overhead (CASSANDRA-3966)
 * add column limit to cli (CASSANDRA-3012, 4098)
 * clean up and optimize DataOutputBuffer, used by CQL compression and
   CompositeType (CASSANDRA-4072)
 * optimize commitlog checksumming (CASSANDRA-3610)
 * identify and blacklist corrupted SSTables from future compactions 
   (CASSANDRA-2261)
 * Move CfDef and KsDef validation out of thrift (CASSANDRA-4037)
 * Expose API to repair a user provided range (CASSANDRA-3912)
 * Add way to force the cassandra-cli to refresh its schema (CASSANDRA-4052)
 * Avoid having replicate on write tasks stacking up at CL.ONE (CASSANDRA-2889)
 * (cql3) Backwards compatibility for composite comparators in non-cql3-aware
   clients (CASSANDRA-4093)
 * (cql3) Fix order by for reversed queries (CASSANDRA-4160)
 * (cql3) Add ReversedType support (CASSANDRA-4004)
 * (cql3) Add timeuuid type (CASSANDRA-4194)
 * (cql3) Minor fixes (CASSANDRA-4185)
 * (cql3) Fix prepared statement in BATCH (CASSANDRA-4202)
 * (cql3) Reduce the list of reserved keywords (CASSANDRA-4186)
 * (cql3) Move max/min compaction thresholds to compaction strategy options
   (CASSANDRA-4187)
 * Fix exception during move when localhost is the only source (CASSANDRA-4200)
 * (cql3) Allow paging through non-ordered partitioner results (CASSANDRA-3771)
 * (cql3) Fix drop index (CASSANDRA-4192)
 * (cql3) Don't return range ghosts anymore (CASSANDRA-3982)
 * fix re-creating Keyspaces/ColumnFamilies with the same name as dropped
   ones (CASSANDRA-4219)
 * fix SecondaryIndex LeveledManifest save upon snapshot (CASSANDRA-4230)
 * fix missing arrayOffset in FBUtilities.hash (CASSANDRA-4250)
 * (cql3) Add name of parameters in CqlResultSet (CASSANDRA-4242)
 * (cql3) Correctly validate order by queries (CASSANDRA-4246)
 * rename stress to cassandra-stress for saner packaging (CASSANDRA-4256)
 * Fix exception on colum metadata with non-string comparator (CASSANDRA-4269)
 * Check for unknown/invalid compression options (CASSANDRA-4266)
 * (cql3) Adds simple access to column timestamp and ttl (CASSANDRA-4217)
 * (cql3) Fix range queries with secondary indexes (CASSANDRA-4257)
 * Better error messages from improper input in cli (CASSANDRA-3865)
 * Try to stop all compaction upon Keyspace or ColumnFamily drop (CASSANDRA-4221)
 * (cql3) Allow keyspace properties to contain hyphens (CASSANDRA-4278)
 * (cql3) Correctly validate keyspace access in create table (CASSANDRA-4296)
 * Avoid deadlock in migration stage (CASSANDRA-3882)
 * Take supercolumn names and deletion info into account in memtable throughput
   (CASSANDRA-4264)
 * Add back backward compatibility for old style replication factor (CASSANDRA-4294)
 * Preserve compatibility with pre-1.1 index queries (CASSANDRA-4262)
Merged from 1.0:
 * Fix super columns bug where cache is not updated (CASSANDRA-4190)
 * fix maxTimestamp to include row tombstones (CASSANDRA-4116)
 * (CLI) properly handle quotes in create/update keyspace commands (CASSANDRA-4129)
 * Avoids possible deadlock during bootstrap (CASSANDRA-4159)
 * fix stress tool that hangs forever on timeout or error (CASSANDRA-4128)
 * stress tool to return appropriate exit code on failure (CASSANDRA-4188)
 * fix compaction NPE when out of disk space and assertions disabled
   (CASSANDRA-3985)
 * synchronize LCS getEstimatedTasks to avoid CME (CASSANDRA-4255)
 * ensure unique streaming session id's (CASSANDRA-4223)
 * kick off background compaction when min/max thresholds change 
   (CASSANDRA-4279)
 * improve ability of STCS.getBuckets to deal with 100s of 1000s of
   sstables, such as when convertinb back from LCS (CASSANDRA-4287)
 * Oversize integer in CQL throws NumberFormatException (CASSANDRA-4291)
 * fix 1.0.x node join to mixed version cluster, other nodes >= 1.1 (CASSANDRA-4195)
 * Fix LCS splitting sstable base on uncompressed size (CASSANDRA-4419)
 * Push the validation of secondary index values to the SecondaryIndexManager (CASSANDRA-4240)
 * Don't purge columns during upgradesstables (CASSANDRA-4462)
 * Make cqlsh work with piping (CASSANDRA-4113)
 * Validate arguments for nodetool decommission (CASSANDRA-4061)
 * Report thrift status in nodetool info (CASSANDRA-4010)


1.1.0-final
 * average a reduced liveRatio estimate with the previous one (CASSANDRA-4065)
 * Allow KS and CF names up to 48 characters (CASSANDRA-4157)
 * fix stress build (CASSANDRA-4140)
 * add time remaining estimate to nodetool compactionstats (CASSANDRA-4167)
 * (cql) fix NPE in cql3 ALTER TABLE (CASSANDRA-4163)
 * (cql) Add support for CL.TWO and CL.THREE in CQL (CASSANDRA-4156)
 * (cql) Fix type in CQL3 ALTER TABLE preventing update (CASSANDRA-4170)
 * (cql) Throw invalid exception from CQL3 on obsolete options (CASSANDRA-4171)
 * (cqlsh) fix recognizing uppercase SELECT keyword (CASSANDRA-4161)
 * Pig: wide row support (CASSANDRA-3909)
Merged from 1.0:
 * avoid streaming empty files with bulk loader if sstablewriter errors out
   (CASSANDRA-3946)


1.1-rc1
 * Include stress tool in binary builds (CASSANDRA-4103)
 * (Hadoop) fix wide row iteration when last row read was deleted
   (CASSANDRA-4154)
 * fix read_repair_chance to really default to 0.1 in the cli (CASSANDRA-4114)
 * Adds caching and bloomFilterFpChange to CQL options (CASSANDRA-4042)
 * Adds posibility to autoconfigure size of the KeyCache (CASSANDRA-4087)
 * fix KEYS index from skipping results (CASSANDRA-3996)
 * Remove sliced_buffer_size_in_kb dead option (CASSANDRA-4076)
 * make loadNewSStable preserve sstable version (CASSANDRA-4077)
 * Respect 1.0 cache settings as much as possible when upgrading 
   (CASSANDRA-4088)
 * relax path length requirement for sstable files when upgrading on 
   non-Windows platforms (CASSANDRA-4110)
 * fix terminination of the stress.java when errors were encountered
   (CASSANDRA-4128)
 * Move CfDef and KsDef validation out of thrift (CASSANDRA-4037)
 * Fix get_paged_slice (CASSANDRA-4136)
 * CQL3: Support slice with exclusive start and stop (CASSANDRA-3785)
Merged from 1.0:
 * support PropertyFileSnitch in bulk loader (CASSANDRA-4145)
 * add auto_snapshot option allowing disabling snapshot before drop/truncate
   (CASSANDRA-3710)
 * allow short snitch names (CASSANDRA-4130)


1.1-beta2
 * rename loaded sstables to avoid conflicts with local snapshots
   (CASSANDRA-3967)
 * start hint replay as soon as FD notifies that the target is back up
   (CASSANDRA-3958)
 * avoid unproductive deserializing of cached rows during compaction
   (CASSANDRA-3921)
 * fix concurrency issues with CQL keyspace creation (CASSANDRA-3903)
 * Show Effective Owership via Nodetool ring <keyspace> (CASSANDRA-3412)
 * Update ORDER BY syntax for CQL3 (CASSANDRA-3925)
 * Fix BulkRecordWriter to not throw NPE if reducer gets no map data from Hadoop (CASSANDRA-3944)
 * Fix bug with counters in super columns (CASSANDRA-3821)
 * Remove deprecated merge_shard_chance (CASSANDRA-3940)
 * add a convenient way to reset a node's schema (CASSANDRA-2963)
 * fix for intermittent SchemaDisagreementException (CASSANDRA-3884)
 * CLI `list <CF>` to limit number of columns and their order (CASSANDRA-3012)
 * ignore deprecated KsDef/CfDef/ColumnDef fields in native schema (CASSANDRA-3963)
 * CLI to report when unsupported column_metadata pair was given (CASSANDRA-3959)
 * reincarnate removed and deprecated KsDef/CfDef attributes (CASSANDRA-3953)
 * Fix race between writes and read for cache (CASSANDRA-3862)
 * perform static initialization of StorageProxy on start-up (CASSANDRA-3797)
 * support trickling fsync() on writes (CASSANDRA-3950)
 * expose counters for unavailable/timeout exceptions given to thrift clients (CASSANDRA-3671)
 * avoid quadratic startup time in LeveledManifest (CASSANDRA-3952)
 * Add type information to new schema_ columnfamilies and remove thrift
   serialization for schema (CASSANDRA-3792)
 * add missing column validator options to the CLI help (CASSANDRA-3926)
 * skip reading saved key cache if CF's caching strategy is NONE or ROWS_ONLY (CASSANDRA-3954)
 * Unify migration code (CASSANDRA-4017)
Merged from 1.0:
 * cqlsh: guess correct version of Python for Arch Linux (CASSANDRA-4090)
 * (CLI) properly handle quotes in create/update keyspace commands (CASSANDRA-4129)
 * Avoids possible deadlock during bootstrap (CASSANDRA-4159)
 * fix stress tool that hangs forever on timeout or error (CASSANDRA-4128)
 * Fix super columns bug where cache is not updated (CASSANDRA-4190)
 * stress tool to return appropriate exit code on failure (CASSANDRA-4188)


1.0.9
 * improve index sampling performance (CASSANDRA-4023)
 * always compact away deleted hints immediately after handoff (CASSANDRA-3955)
 * delete hints from dropped ColumnFamilies on handoff instead of
   erroring out (CASSANDRA-3975)
 * add CompositeType ref to the CLI doc for create/update column family (CASSANDRA-3980)
 * Pig: support Counter ColumnFamilies (CASSANDRA-3973)
 * Pig: Composite column support (CASSANDRA-3684)
 * Avoid NPE during repair when a keyspace has no CFs (CASSANDRA-3988)
 * Fix division-by-zero error on get_slice (CASSANDRA-4000)
 * don't change manifest level for cleanup, scrub, and upgradesstables
   operations under LeveledCompactionStrategy (CASSANDRA-3989, 4112)
 * fix race leading to super columns assertion failure (CASSANDRA-3957)
 * fix NPE on invalid CQL delete command (CASSANDRA-3755)
 * allow custom types in CLI's assume command (CASSANDRA-4081)
 * fix totalBytes count for parallel compactions (CASSANDRA-3758)
 * fix intermittent NPE in get_slice (CASSANDRA-4095)
 * remove unnecessary asserts in native code interfaces (CASSANDRA-4096)
 * Validate blank keys in CQL to avoid assertion errors (CASSANDRA-3612)
 * cqlsh: fix bad decoding of some column names (CASSANDRA-4003)
 * cqlsh: fix incorrect padding with unicode chars (CASSANDRA-4033)
 * Fix EC2 snitch incorrectly reporting region (CASSANDRA-4026)
 * Shut down thrift during decommission (CASSANDRA-4086)
 * Expose nodetool cfhistograms for 2ndary indexes (CASSANDRA-4063)
Merged from 0.8:
 * Fix ConcurrentModificationException in gossiper (CASSANDRA-4019)


1.1-beta1
 * (cqlsh)
   + add SOURCE and CAPTURE commands, and --file option (CASSANDRA-3479)
   + add ALTER COLUMNFAMILY WITH (CASSANDRA-3523)
   + bundle Python dependencies with Cassandra (CASSANDRA-3507)
   + added to Debian package (CASSANDRA-3458)
   + display byte data instead of erroring out on decode failure 
     (CASSANDRA-3874)
 * add nodetool rebuild_index (CASSANDRA-3583)
 * add nodetool rangekeysample (CASSANDRA-2917)
 * Fix streaming too much data during move operations (CASSANDRA-3639)
 * Nodetool and CLI connect to localhost by default (CASSANDRA-3568)
 * Reduce memory used by primary index sample (CASSANDRA-3743)
 * (Hadoop) separate input/output configurations (CASSANDRA-3197, 3765)
 * avoid returning internal Cassandra classes over JMX (CASSANDRA-2805)
 * add row-level isolation via SnapTree (CASSANDRA-2893)
 * Optimize key count estimation when opening sstable on startup
   (CASSANDRA-2988)
 * multi-dc replication optimization supporting CL > ONE (CASSANDRA-3577)
 * add command to stop compactions (CASSANDRA-1740, 3566, 3582)
 * multithreaded streaming (CASSANDRA-3494)
 * removed in-tree redhat spec (CASSANDRA-3567)
 * "defragment" rows for name-based queries under STCS, again (CASSANDRA-2503)
 * Recycle commitlog segments for improved performance 
   (CASSANDRA-3411, 3543, 3557, 3615)
 * update size-tiered compaction to prioritize small tiers (CASSANDRA-2407)
 * add message expiration logic to OutboundTcpConnection (CASSANDRA-3005)
 * off-heap cache to use sun.misc.Unsafe instead of JNA (CASSANDRA-3271)
 * EACH_QUORUM is only supported for writes (CASSANDRA-3272)
 * replace compactionlock use in schema migration by checking CFS.isValid
   (CASSANDRA-3116)
 * recognize that "SELECT first ... *" isn't really "SELECT *" (CASSANDRA-3445)
 * Use faster bytes comparison (CASSANDRA-3434)
 * Bulk loader is no longer a fat client, (HADOOP) bulk load output format
   (CASSANDRA-3045)
 * (Hadoop) add support for KeyRange.filter
 * remove assumption that keys and token are in bijection
   (CASSANDRA-1034, 3574, 3604)
 * always remove endpoints from delevery queue in HH (CASSANDRA-3546)
 * fix race between cf flush and its 2ndary indexes flush (CASSANDRA-3547)
 * fix potential race in AES when a repair fails (CASSANDRA-3548)
 * Remove columns shadowed by a deleted container even when we cannot purge
   (CASSANDRA-3538)
 * Improve memtable slice iteration performance (CASSANDRA-3545)
 * more efficient allocation of small bloom filters (CASSANDRA-3618)
 * Use separate writer thread in SSTableSimpleUnsortedWriter (CASSANDRA-3619)
 * fsync the directory after new sstable or commitlog segment are created (CASSANDRA-3250)
 * fix minor issues reported by FindBugs (CASSANDRA-3658)
 * global key/row caches (CASSANDRA-3143, 3849)
 * optimize memtable iteration during range scan (CASSANDRA-3638)
 * introduce 'crc_check_chance' in CompressionParameters to support
   a checksum percentage checking chance similarly to read-repair (CASSANDRA-3611)
 * a way to deactivate global key/row cache on per-CF basis (CASSANDRA-3667)
 * fix LeveledCompactionStrategy broken because of generation pre-allocation
   in LeveledManifest (CASSANDRA-3691)
 * finer-grained control over data directories (CASSANDRA-2749)
 * Fix ClassCastException during hinted handoff (CASSANDRA-3694)
 * Upgrade Thrift to 0.7 (CASSANDRA-3213)
 * Make stress.java insert operation to use microseconds (CASSANDRA-3725)
 * Allows (internally) doing a range query with a limit of columns instead of
   rows (CASSANDRA-3742)
 * Allow rangeSlice queries to be start/end inclusive/exclusive (CASSANDRA-3749)
 * Fix BulkLoader to support new SSTable layout and add stream
   throttling to prevent an NPE when there is no yaml config (CASSANDRA-3752)
 * Allow concurrent schema migrations (CASSANDRA-1391, 3832)
 * Add SnapshotCommand to trigger snapshot on remote node (CASSANDRA-3721)
 * Make CFMetaData conversions to/from thrift/native schema inverses
   (CASSANDRA_3559)
 * Add initial code for CQL 3.0-beta (CASSANDRA-2474, 3781, 3753)
 * Add wide row support for ColumnFamilyInputFormat (CASSANDRA-3264)
 * Allow extending CompositeType comparator (CASSANDRA-3657)
 * Avoids over-paging during get_count (CASSANDRA-3798)
 * Add new command to rebuild a node without (repair) merkle tree calculations
   (CASSANDRA-3483, 3922)
 * respect not only row cache capacity but caching mode when
   trying to read data (CASSANDRA-3812)
 * fix system tests (CASSANDRA-3827)
 * CQL support for altering row key type in ALTER TABLE (CASSANDRA-3781)
 * turn compression on by default (CASSANDRA-3871)
 * make hexToBytes refuse invalid input (CASSANDRA-2851)
 * Make secondary indexes CF inherit compression and compaction from their
   parent CF (CASSANDRA-3877)
 * Finish cleanup up tombstone purge code (CASSANDRA-3872)
 * Avoid NPE on aboarted stream-out sessions (CASSANDRA-3904)
 * BulkRecordWriter throws NPE for counter columns (CASSANDRA-3906)
 * Support compression using BulkWriter (CASSANDRA-3907)


1.0.8
 * fix race between cleanup and flush on secondary index CFSes (CASSANDRA-3712)
 * avoid including non-queried nodes in rangeslice read repair
   (CASSANDRA-3843)
 * Only snapshot CF being compacted for snapshot_before_compaction 
   (CASSANDRA-3803)
 * Log active compactions in StatusLogger (CASSANDRA-3703)
 * Compute more accurate compaction score per level (CASSANDRA-3790)
 * Return InvalidRequest when using a keyspace that doesn't exist
   (CASSANDRA-3764)
 * disallow user modification of System keyspace (CASSANDRA-3738)
 * allow using sstable2json on secondary index data (CASSANDRA-3738)
 * (cqlsh) add DESCRIBE COLUMNFAMILIES (CASSANDRA-3586)
 * (cqlsh) format blobs correctly and use colors to improve output
   readability (CASSANDRA-3726)
 * synchronize BiMap of bootstrapping tokens (CASSANDRA-3417)
 * show index options in CLI (CASSANDRA-3809)
 * add optional socket timeout for streaming (CASSANDRA-3838)
 * fix truncate not to leave behind non-CFS backed secondary indexes
   (CASSANDRA-3844)
 * make CLI `show schema` to use output stream directly instead
   of StringBuilder (CASSANDRA-3842)
 * remove the wait on hint future during write (CASSANDRA-3870)
 * (cqlsh) ignore missing CfDef opts (CASSANDRA-3933)
 * (cqlsh) look for cqlshlib relative to realpath (CASSANDRA-3767)
 * Fix short read protection (CASSANDRA-3934)
 * Make sure infered and actual schema match (CASSANDRA-3371)
 * Fix NPE during HH delivery (CASSANDRA-3677)
 * Don't put boostrapping node in 'hibernate' status (CASSANDRA-3737)
 * Fix double quotes in windows bat files (CASSANDRA-3744)
 * Fix bad validator lookup (CASSANDRA-3789)
 * Fix soft reset in EC2MultiRegionSnitch (CASSANDRA-3835)
 * Don't leave zombie connections with THSHA thrift server (CASSANDRA-3867)
 * (cqlsh) fix deserialization of data (CASSANDRA-3874)
 * Fix removetoken force causing an inconsistent state (CASSANDRA-3876)
 * Fix ahndling of some types with Pig (CASSANDRA-3886)
 * Don't allow to drop the system keyspace (CASSANDRA-3759)
 * Make Pig deletes disabled by default and configurable (CASSANDRA-3628)
Merged from 0.8:
 * (Pig) fix CassandraStorage to use correct comparator in Super ColumnFamily
   case (CASSANDRA-3251)
 * fix thread safety issues in commitlog replay, primarily affecting
   systems with many (100s) of CF definitions (CASSANDRA-3751)
 * Fix relevant tombstone ignored with super columns (CASSANDRA-3875)


1.0.7
 * fix regression in HH page size calculation (CASSANDRA-3624)
 * retry failed stream on IOException (CASSANDRA-3686)
 * allow configuring bloom_filter_fp_chance (CASSANDRA-3497)
 * attempt hint delivery every ten minutes, or when failure detector
   notifies us that a node is back up, whichever comes first.  hint
   handoff throttle delay default changed to 1ms, from 50 (CASSANDRA-3554)
 * add nodetool setstreamthroughput (CASSANDRA-3571)
 * fix assertion when dropping a columnfamily with no sstables (CASSANDRA-3614)
 * more efficient allocation of small bloom filters (CASSANDRA-3618)
 * CLibrary.createHardLinkWithExec() to check for errors (CASSANDRA-3101)
 * Avoid creating empty and non cleaned writer during compaction (CASSANDRA-3616)
 * stop thrift service in shutdown hook so we can quiesce MessagingService
   (CASSANDRA-3335)
 * (CQL) compaction_strategy_options and compression_parameters for
   CREATE COLUMNFAMILY statement (CASSANDRA-3374)
 * Reset min/max compaction threshold when creating size tiered compaction
   strategy (CASSANDRA-3666)
 * Don't ignore IOException during compaction (CASSANDRA-3655)
 * Fix assertion error for CF with gc_grace=0 (CASSANDRA-3579)
 * Shutdown ParallelCompaction reducer executor after use (CASSANDRA-3711)
 * Avoid < 0 value for pending tasks in leveled compaction (CASSANDRA-3693)
 * (Hadoop) Support TimeUUID in Pig CassandraStorage (CASSANDRA-3327)
 * Check schema is ready before continuing boostrapping (CASSANDRA-3629)
 * Catch overflows during parsing of chunk_length_kb (CASSANDRA-3644)
 * Improve stream protocol mismatch errors (CASSANDRA-3652)
 * Avoid multiple thread doing HH to the same target (CASSANDRA-3681)
 * Add JMX property for rp_timeout_in_ms (CASSANDRA-2940)
 * Allow DynamicCompositeType to compare component of different types
   (CASSANDRA-3625)
 * Flush non-cfs backed secondary indexes (CASSANDRA-3659)
 * Secondary Indexes should report memory consumption (CASSANDRA-3155)
 * fix for SelectStatement start/end key are not set correctly
   when a key alias is involved (CASSANDRA-3700)
 * fix CLI `show schema` command insert of an extra comma in
   column_metadata (CASSANDRA-3714)
Merged from 0.8:
 * avoid logging (harmless) exception when GC takes < 1ms (CASSANDRA-3656)
 * prevent new nodes from thinking down nodes are up forever (CASSANDRA-3626)
 * use correct list of replicas for LOCAL_QUORUM reads when read repair
   is disabled (CASSANDRA-3696)
 * block on flush before compacting hints (may prevent OOM) (CASSANDRA-3733)


1.0.6
 * (CQL) fix cqlsh support for replicate_on_write (CASSANDRA-3596)
 * fix adding to leveled manifest after streaming (CASSANDRA-3536)
 * filter out unavailable cipher suites when using encryption (CASSANDRA-3178)
 * (HADOOP) add old-style api support for CFIF and CFRR (CASSANDRA-2799)
 * Support TimeUUIDType column names in Stress.java tool (CASSANDRA-3541)
 * (CQL) INSERT/UPDATE/DELETE/TRUNCATE commands should allow CF names to
   be qualified by keyspace (CASSANDRA-3419)
 * always remove endpoints from delevery queue in HH (CASSANDRA-3546)
 * fix race between cf flush and its 2ndary indexes flush (CASSANDRA-3547)
 * fix potential race in AES when a repair fails (CASSANDRA-3548)
 * fix default value validation usage in CLI SET command (CASSANDRA-3553)
 * Optimize componentsFor method for compaction and startup time
   (CASSANDRA-3532)
 * (CQL) Proper ColumnFamily metadata validation on CREATE COLUMNFAMILY 
   (CASSANDRA-3565)
 * fix compression "chunk_length_kb" option to set correct kb value for 
   thrift/avro (CASSANDRA-3558)
 * fix missing response during range slice repair (CASSANDRA-3551)
 * 'describe ring' moved from CLI to nodetool and available through JMX (CASSANDRA-3220)
 * add back partitioner to sstable metadata (CASSANDRA-3540)
 * fix NPE in get_count for counters (CASSANDRA-3601)
Merged from 0.8:
 * remove invalid assertion that table was opened before dropping it
   (CASSANDRA-3580)
 * range and index scans now only send requests to enough replicas to
   satisfy requested CL + RR (CASSANDRA-3598)
 * use cannonical host for local node in nodetool info (CASSANDRA-3556)
 * remove nonlocal DC write optimization since it only worked with
   CL.ONE or CL.LOCAL_QUORUM (CASSANDRA-3577, 3585)
 * detect misuses of CounterColumnType (CASSANDRA-3422)
 * turn off string interning in json2sstable, take 2 (CASSANDRA-2189)
 * validate compression parameters on add/update of the ColumnFamily 
   (CASSANDRA-3573)
 * Check for 0.0.0.0 is incorrect in CFIF (CASSANDRA-3584)
 * Increase vm.max_map_count in debian packaging (CASSANDRA-3563)
 * gossiper will never add itself to saved endpoints (CASSANDRA-3485)


1.0.5
 * revert CASSANDRA-3407 (see CASSANDRA-3540)
 * fix assertion error while forwarding writes to local nodes (CASSANDRA-3539)


1.0.4
 * fix self-hinting of timed out read repair updates and make hinted handoff
   less prone to OOMing a coordinator (CASSANDRA-3440)
 * expose bloom filter sizes via JMX (CASSANDRA-3495)
 * enforce RP tokens 0..2**127 (CASSANDRA-3501)
 * canonicalize paths exposed through JMX (CASSANDRA-3504)
 * fix "liveSize" stat when sstables are removed (CASSANDRA-3496)
 * add bloom filter FP rates to nodetool cfstats (CASSANDRA-3347)
 * record partitioner in sstable metadata component (CASSANDRA-3407)
 * add new upgradesstables nodetool command (CASSANDRA-3406)
 * skip --debug requirement to see common exceptions in CLI (CASSANDRA-3508)
 * fix incorrect query results due to invalid max timestamp (CASSANDRA-3510)
 * make sstableloader recognize compressed sstables (CASSANDRA-3521)
 * avoids race in OutboundTcpConnection in multi-DC setups (CASSANDRA-3530)
 * use SETLOCAL in cassandra.bat (CASSANDRA-3506)
 * fix ConcurrentModificationException in Table.all() (CASSANDRA-3529)
Merged from 0.8:
 * fix concurrence issue in the FailureDetector (CASSANDRA-3519)
 * fix array out of bounds error in counter shard removal (CASSANDRA-3514)
 * avoid dropping tombstones when they might still be needed to shadow
   data in a different sstable (CASSANDRA-2786)


1.0.3
 * revert name-based query defragmentation aka CASSANDRA-2503 (CASSANDRA-3491)
 * fix invalidate-related test failures (CASSANDRA-3437)
 * add next-gen cqlsh to bin/ (CASSANDRA-3188, 3131, 3493)
 * (CQL) fix handling of rows with no columns (CASSANDRA-3424, 3473)
 * fix querying supercolumns by name returning only a subset of
   subcolumns or old subcolumn versions (CASSANDRA-3446)
 * automatically compute sha1 sum for uncompressed data files (CASSANDRA-3456)
 * fix reading metadata/statistics component for version < h (CASSANDRA-3474)
 * add sstable forward-compatibility (CASSANDRA-3478)
 * report compression ratio in CFSMBean (CASSANDRA-3393)
 * fix incorrect size exception during streaming of counters (CASSANDRA-3481)
 * (CQL) fix for counter decrement syntax (CASSANDRA-3418)
 * Fix race introduced by CASSANDRA-2503 (CASSANDRA-3482)
 * Fix incomplete deletion of delivered hints (CASSANDRA-3466)
 * Avoid rescheduling compactions when no compaction was executed 
   (CASSANDRA-3484)
 * fix handling of the chunk_length_kb compression options (CASSANDRA-3492)
Merged from 0.8:
 * fix updating CF row_cache_provider (CASSANDRA-3414)
 * CFMetaData.convertToThrift method to set RowCacheProvider (CASSANDRA-3405)
 * acquire compactionlock during truncate (CASSANDRA-3399)
 * fix displaying cfdef entries for super columnfamilies (CASSANDRA-3415)
 * Make counter shard merging thread safe (CASSANDRA-3178)
 * Revert CASSANDRA-2855
 * Fix bug preventing the use of efficient cross-DC writes (CASSANDRA-3472)
 * `describe ring` command for CLI (CASSANDRA-3220)
 * (Hadoop) skip empty rows when entire row is requested, redux (CASSANDRA-2855)


1.0.2
 * "defragment" rows for name-based queries under STCS (CASSANDRA-2503)
 * Add timing information to cassandra-cli GET/SET/LIST queries (CASSANDRA-3326)
 * Only create one CompressionMetadata object per sstable (CASSANDRA-3427)
 * cleanup usage of StorageService.setMode() (CASSANDRA-3388)
 * Avoid large array allocation for compressed chunk offsets (CASSANDRA-3432)
 * fix DecimalType bytebuffer marshalling (CASSANDRA-3421)
 * fix bug that caused first column in per row indexes to be ignored 
   (CASSANDRA-3441)
 * add JMX call to clean (failed) repair sessions (CASSANDRA-3316)
 * fix sstableloader reference acquisition bug (CASSANDRA-3438)
 * fix estimated row size regression (CASSANDRA-3451)
 * make sure we don't return more columns than asked (CASSANDRA-3303, 3395)
Merged from 0.8:
 * acquire compactionlock during truncate (CASSANDRA-3399)
 * fix displaying cfdef entries for super columnfamilies (CASSANDRA-3415)


1.0.1
 * acquire references during index build to prevent delete problems
   on Windows (CASSANDRA-3314)
 * describe_ring should include datacenter/topology information (CASSANDRA-2882)
 * Thrift sockets are not properly buffered (CASSANDRA-3261)
 * performance improvement for bytebufferutil compare function (CASSANDRA-3286)
 * add system.versions ColumnFamily (CASSANDRA-3140)
 * reduce network copies (CASSANDRA-3333, 3373)
 * limit nodetool to 32MB of heap (CASSANDRA-3124)
 * (CQL) update parser to accept "timestamp" instead of "date" (CASSANDRA-3149)
 * Fix CLI `show schema` to include "compression_options" (CASSANDRA-3368)
 * Snapshot to include manifest under LeveledCompactionStrategy (CASSANDRA-3359)
 * (CQL) SELECT query should allow CF name to be qualified by keyspace (CASSANDRA-3130)
 * (CQL) Fix internal application error specifying 'using consistency ...'
   in lower case (CASSANDRA-3366)
 * fix Deflate compression when compression actually makes the data bigger
   (CASSANDRA-3370)
 * optimize UUIDGen to avoid lock contention on InetAddress.getLocalHost 
   (CASSANDRA-3387)
 * tolerate index being dropped mid-mutation (CASSANDRA-3334, 3313)
 * CompactionManager is now responsible for checking for new candidates
   post-task execution, enabling more consistent leveled compaction 
   (CASSANDRA-3391)
 * Cache HSHA threads (CASSANDRA-3372)
 * use CF/KS names as snapshot prefix for drop + truncate operations
   (CASSANDRA-2997)
 * Break bloom filters up to avoid heap fragmentation (CASSANDRA-2466)
 * fix cassandra hanging on jsvc stop (CASSANDRA-3302)
 * Avoid leveled compaction getting blocked on errors (CASSANDRA-3408)
 * Make reloading the compaction strategy safe (CASSANDRA-3409)
 * ignore 0.8 hints even if compaction begins before we try to purge
   them (CASSANDRA-3385)
 * remove procrun (bin\daemon) from Cassandra source tree and 
   artifacts (CASSANDRA-3331)
 * make cassandra compile under JDK7 (CASSANDRA-3275)
 * remove dependency of clientutil.jar to FBUtilities (CASSANDRA-3299)
 * avoid truncation errors by using long math on long values (CASSANDRA-3364)
 * avoid clock drift on some Windows machine (CASSANDRA-3375)
 * display cache provider in cli 'describe keyspace' command (CASSANDRA-3384)
 * fix incomplete topology information in describe_ring (CASSANDRA-3403)
 * expire dead gossip states based on time (CASSANDRA-2961)
 * improve CompactionTask extensibility (CASSANDRA-3330)
 * Allow one leveled compaction task to kick off another (CASSANDRA-3363)
 * allow encryption only between datacenters (CASSANDRA-2802)
Merged from 0.8:
 * fix truncate allowing data to be replayed post-restart (CASSANDRA-3297)
 * make iwriter final in IndexWriter to avoid NPE (CASSANDRA-2863)
 * (CQL) update grammar to require key clause in DELETE statement
   (CASSANDRA-3349)
 * (CQL) allow numeric keyspace names in USE statement (CASSANDRA-3350)
 * (Hadoop) skip empty rows when slicing the entire row (CASSANDRA-2855)
 * Fix handling of tombstone by SSTableExport/Import (CASSANDRA-3357)
 * fix ColumnIndexer to use long offsets (CASSANDRA-3358)
 * Improved CLI exceptions (CASSANDRA-3312)
 * Fix handling of tombstone by SSTableExport/Import (CASSANDRA-3357)
 * Only count compaction as active (for throttling) when they have
   successfully acquired the compaction lock (CASSANDRA-3344)
 * Display CLI version string on startup (CASSANDRA-3196)
 * (Hadoop) make CFIF try rpc_address or fallback to listen_address
   (CASSANDRA-3214)
 * (Hadoop) accept comma delimited lists of initial thrift connections
   (CASSANDRA-3185)
 * ColumnFamily min_compaction_threshold should be >= 2 (CASSANDRA-3342)
 * (Pig) add 0.8+ types and key validation type in schema (CASSANDRA-3280)
 * Fix completely removing column metadata using CLI (CASSANDRA-3126)
 * CLI `describe cluster;` output should be on separate lines for separate versions
   (CASSANDRA-3170)
 * fix changing durable_writes keyspace option during CF creation
   (CASSANDRA-3292)
 * avoid locking on update when no indexes are involved (CASSANDRA-3386)
 * fix assertionError during repair with ordered partitioners (CASSANDRA-3369)
 * correctly serialize key_validation_class for avro (CASSANDRA-3391)
 * don't expire counter tombstone after streaming (CASSANDRA-3394)
 * prevent nodes that failed to join from hanging around forever 
   (CASSANDRA-3351)
 * remove incorrect optimization from slice read path (CASSANDRA-3390)
 * Fix race in AntiEntropyService (CASSANDRA-3400)


1.0.0-final
 * close scrubbed sstable fd before deleting it (CASSANDRA-3318)
 * fix bug preventing obsolete commitlog segments from being removed
   (CASSANDRA-3269)
 * tolerate whitespace in seed CDL (CASSANDRA-3263)
 * Change default heap thresholds to max(min(1/2 ram, 1G), min(1/4 ram, 8GB))
   (CASSANDRA-3295)
 * Fix broken CompressedRandomAccessReaderTest (CASSANDRA-3298)
 * (CQL) fix type information returned for wildcard queries (CASSANDRA-3311)
 * add estimated tasks to LeveledCompactionStrategy (CASSANDRA-3322)
 * avoid including compaction cache-warming in keycache stats (CASSANDRA-3325)
 * run compaction and hinted handoff threads at MIN_PRIORITY (CASSANDRA-3308)
 * default hsha thrift server to cpu core count in rpc pool (CASSANDRA-3329)
 * add bin\daemon to binary tarball for Windows service (CASSANDRA-3331)
 * Fix places where uncompressed size of sstables was use in place of the
   compressed one (CASSANDRA-3338)
 * Fix hsha thrift server (CASSANDRA-3346)
 * Make sure repair only stream needed sstables (CASSANDRA-3345)


1.0.0-rc2
 * Log a meaningful warning when a node receives a message for a repair session
   that doesn't exist anymore (CASSANDRA-3256)
 * test for NUMA policy support as well as numactl presence (CASSANDRA-3245)
 * Fix FD leak when internode encryption is enabled (CASSANDRA-3257)
 * Remove incorrect assertion in mergeIterator (CASSANDRA-3260)
 * FBUtilities.hexToBytes(String) to throw NumberFormatException when string
   contains non-hex characters (CASSANDRA-3231)
 * Keep SimpleSnitch proximity ordering unchanged from what the Strategy
   generates, as intended (CASSANDRA-3262)
 * remove Scrub from compactionstats when finished (CASSANDRA-3255)
 * fix counter entry in jdbc TypesMap (CASSANDRA-3268)
 * fix full queue scenario for ParallelCompactionIterator (CASSANDRA-3270)
 * fix bootstrap process (CASSANDRA-3285)
 * don't try delivering hints if when there isn't any (CASSANDRA-3176)
 * CLI documentation change for ColumnFamily `compression_options` (CASSANDRA-3282)
 * ignore any CF ids sent by client for adding CF/KS (CASSANDRA-3288)
 * remove obsolete hints on first startup (CASSANDRA-3291)
 * use correct ISortedColumns for time-optimized reads (CASSANDRA-3289)
 * Evict gossip state immediately when a token is taken over by a new IP 
   (CASSANDRA-3259)


1.0.0-rc1
 * Update CQL to generate microsecond timestamps by default (CASSANDRA-3227)
 * Fix counting CFMetadata towards Memtable liveRatio (CASSANDRA-3023)
 * Kill server on wrapped OOME such as from FileChannel.map (CASSANDRA-3201)
 * remove unnecessary copy when adding to row cache (CASSANDRA-3223)
 * Log message when a full repair operation completes (CASSANDRA-3207)
 * Fix streamOutSession keeping sstables references forever if the remote end
   dies (CASSANDRA-3216)
 * Remove dynamic_snitch boolean from example configuration (defaulting to 
   true) and set default badness threshold to 0.1 (CASSANDRA-3229)
 * Base choice of random or "balanced" token on bootstrap on whether
   schema definitions were found (CASSANDRA-3219)
 * Fixes for LeveledCompactionStrategy score computation, prioritization,
   scheduling, and performance (CASSANDRA-3224, 3234)
 * parallelize sstable open at server startup (CASSANDRA-2988)
 * fix handling of exceptions writing to OutboundTcpConnection (CASSANDRA-3235)
 * Allow using quotes in "USE <keyspace>;" CLI command (CASSANDRA-3208)
 * Don't allow any cache loading exceptions to halt startup (CASSANDRA-3218)
 * Fix sstableloader --ignores option (CASSANDRA-3247)
 * File descriptor limit increased in packaging (CASSANDRA-3206)
 * Fix deadlock in commit log during flush (CASSANDRA-3253) 


1.0.0-beta1
 * removed binarymemtable (CASSANDRA-2692)
 * add commitlog_total_space_in_mb to prevent fragmented logs (CASSANDRA-2427)
 * removed commitlog_rotation_threshold_in_mb configuration (CASSANDRA-2771)
 * make AbstractBounds.normalize de-overlapp overlapping ranges (CASSANDRA-2641)
 * replace CollatingIterator, ReducingIterator with MergeIterator 
   (CASSANDRA-2062)
 * Fixed the ability to set compaction strategy in cli using create column 
   family command (CASSANDRA-2778)
 * clean up tmp files after failed compaction (CASSANDRA-2468)
 * restrict repair streaming to specific columnfamilies (CASSANDRA-2280)
 * don't bother persisting columns shadowed by a row tombstone (CASSANDRA-2589)
 * reset CF and SC deletion times after gc_grace (CASSANDRA-2317)
 * optimize away seek when compacting wide rows (CASSANDRA-2879)
 * single-pass streaming (CASSANDRA-2677, 2906, 2916, 3003)
 * use reference counting for deleting sstables instead of relying on GC
   (CASSANDRA-2521, 3179)
 * store hints as serialized mutations instead of pointers to data row
   (CASSANDRA-2045)
 * store hints in the coordinator node instead of in the closest replica 
   (CASSANDRA-2914)
 * add row_cache_keys_to_save CF option (CASSANDRA-1966)
 * check column family validity in nodetool repair (CASSANDRA-2933)
 * use lazy initialization instead of class initialization in NodeId
   (CASSANDRA-2953)
 * add paging to get_count (CASSANDRA-2894)
 * fix "short reads" in [multi]get (CASSANDRA-2643, 3157, 3192)
 * add optional compression for sstables (CASSANDRA-47, 2994, 3001, 3128)
 * add scheduler JMX metrics (CASSANDRA-2962)
 * add block level checksum for compressed data (CASSANDRA-1717)
 * make column family backed column map pluggable and introduce unsynchronized
   ArrayList backed one to speedup reads (CASSANDRA-2843, 3165, 3205)
 * refactoring of the secondary index api (CASSANDRA-2982)
 * make CL > ONE reads wait for digest reconciliation before returning
   (CASSANDRA-2494)
 * fix missing logging for some exceptions (CASSANDRA-2061)
 * refactor and optimize ColumnFamilyStore.files(...) and Descriptor.fromFilename(String)
   and few other places responsible for work with SSTable files (CASSANDRA-3040)
 * Stop reading from sstables once we know we have the most recent columns,
   for query-by-name requests (CASSANDRA-2498)
 * Add query-by-column mode to stress.java (CASSANDRA-3064)
 * Add "install" command to cassandra.bat (CASSANDRA-292)
 * clean up KSMetadata, CFMetadata from unnecessary
   Thrift<->Avro conversion methods (CASSANDRA-3032)
 * Add timeouts to client request schedulers (CASSANDRA-3079, 3096)
 * Cli to use hashes rather than array of hashes for strategy options (CASSANDRA-3081)
 * LeveledCompactionStrategy (CASSANDRA-1608, 3085, 3110, 3087, 3145, 3154, 3182)
 * Improvements of the CLI `describe` command (CASSANDRA-2630)
 * reduce window where dropped CF sstables may not be deleted (CASSANDRA-2942)
 * Expose gossip/FD info to JMX (CASSANDRA-2806)
 * Fix streaming over SSL when compressed SSTable involved (CASSANDRA-3051)
 * Add support for pluggable secondary index implementations (CASSANDRA-3078)
 * remove compaction_thread_priority setting (CASSANDRA-3104)
 * generate hints for replicas that timeout, not just replicas that are known
   to be down before starting (CASSANDRA-2034)
 * Add throttling for internode streaming (CASSANDRA-3080)
 * make the repair of a range repair all replica (CASSANDRA-2610, 3194)
 * expose the ability to repair the first range (as returned by the
   partitioner) of a node (CASSANDRA-2606)
 * Streams Compression (CASSANDRA-3015)
 * add ability to use multiple threads during a single compaction
   (CASSANDRA-2901)
 * make AbstractBounds.normalize support overlapping ranges (CASSANDRA-2641)
 * fix of the CQL count() behavior (CASSANDRA-3068)
 * use TreeMap backed column families for the SSTable simple writers
   (CASSANDRA-3148)
 * fix inconsistency of the CLI syntax when {} should be used instead of [{}]
   (CASSANDRA-3119)
 * rename CQL type names to match expected SQL behavior (CASSANDRA-3149, 3031)
 * Arena-based allocation for memtables (CASSANDRA-2252, 3162, 3163, 3168)
 * Default RR chance to 0.1 (CASSANDRA-3169)
 * Add RowLevel support to secondary index API (CASSANDRA-3147)
 * Make SerializingCacheProvider the default if JNA is available (CASSANDRA-3183)
 * Fix backwards compatibilty for CQL memtable properties (CASSANDRA-3190)
 * Add five-minute delay before starting compactions on a restarted server
   (CASSANDRA-3181)
 * Reduce copies done for intra-host messages (CASSANDRA-1788, 3144)
 * support of compaction strategy option for stress.java (CASSANDRA-3204)
 * make memtable throughput and column count thresholds no-ops (CASSANDRA-2449)
 * Return schema information along with the resultSet in CQL (CASSANDRA-2734)
 * Add new DecimalType (CASSANDRA-2883)
 * Fix assertion error in RowRepairResolver (CASSANDRA-3156)
 * Reduce unnecessary high buffer sizes (CASSANDRA-3171)
 * Pluggable compaction strategy (CASSANDRA-1610)
 * Add new broadcast_address config option (CASSANDRA-2491)


0.8.7
 * Kill server on wrapped OOME such as from FileChannel.map (CASSANDRA-3201)
 * Allow using quotes in "USE <keyspace>;" CLI command (CASSANDRA-3208)
 * Log message when a full repair operation completes (CASSANDRA-3207)
 * Don't allow any cache loading exceptions to halt startup (CASSANDRA-3218)
 * Fix sstableloader --ignores option (CASSANDRA-3247)
 * File descriptor limit increased in packaging (CASSANDRA-3206)
 * Log a meaningfull warning when a node receive a message for a repair session
   that doesn't exist anymore (CASSANDRA-3256)
 * Fix FD leak when internode encryption is enabled (CASSANDRA-3257)
 * FBUtilities.hexToBytes(String) to throw NumberFormatException when string
   contains non-hex characters (CASSANDRA-3231)
 * Keep SimpleSnitch proximity ordering unchanged from what the Strategy
   generates, as intended (CASSANDRA-3262)
 * remove Scrub from compactionstats when finished (CASSANDRA-3255)
 * Fix tool .bat files when CASSANDRA_HOME contains spaces (CASSANDRA-3258)
 * Force flush of status table when removing/updating token (CASSANDRA-3243)
 * Evict gossip state immediately when a token is taken over by a new IP (CASSANDRA-3259)
 * Fix bug where the failure detector can take too long to mark a host
   down (CASSANDRA-3273)
 * (Hadoop) allow wrapping ranges in queries (CASSANDRA-3137)
 * (Hadoop) check all interfaces for a match with split location
   before falling back to random replica (CASSANDRA-3211)
 * (Hadoop) Make Pig storage handle implements LoadMetadata (CASSANDRA-2777)
 * (Hadoop) Fix exception during PIG 'dump' (CASSANDRA-2810)
 * Fix stress COUNTER_GET option (CASSANDRA-3301)
 * Fix missing fields in CLI `show schema` output (CASSANDRA-3304)
 * Nodetool no longer leaks threads and closes JMX connections (CASSANDRA-3309)
 * fix truncate allowing data to be replayed post-restart (CASSANDRA-3297)
 * Move SimpleAuthority and SimpleAuthenticator to examples (CASSANDRA-2922)
 * Fix handling of tombstone by SSTableExport/Import (CASSANDRA-3357)
 * Fix transposition in cfHistograms (CASSANDRA-3222)
 * Allow using number as DC name when creating keyspace in CQL (CASSANDRA-3239)
 * Force flush of system table after updating/removing a token (CASSANDRA-3243)


0.8.6
 * revert CASSANDRA-2388
 * change TokenRange.endpoints back to listen/broadcast address to match
   pre-1777 behavior, and add TokenRange.rpc_endpoints instead (CASSANDRA-3187)
 * avoid trying to watch cassandra-topology.properties when loaded from jar
   (CASSANDRA-3138)
 * prevent users from creating keyspaces with LocalStrategy replication
   (CASSANDRA-3139)
 * fix CLI `show schema;` to output correct keyspace definition statement
   (CASSANDRA-3129)
 * CustomTThreadPoolServer to log TTransportException at DEBUG level
   (CASSANDRA-3142)
 * allow topology sort to work with non-unique rack names between 
   datacenters (CASSANDRA-3152)
 * Improve caching of same-version Messages on digest and repair paths
   (CASSANDRA-3158)
 * Randomize choice of first replica for counter increment (CASSANDRA-2890)
 * Fix using read_repair_chance instead of merge_shard_change (CASSANDRA-3202)
 * Avoid streaming data to nodes that already have it, on move as well as
   decommission (CASSANDRA-3041)
 * Fix divide by zero error in GCInspector (CASSANDRA-3164)
 * allow quoting of the ColumnFamily name in CLI `create column family`
   statement (CASSANDRA-3195)
 * Fix rolling upgrade from 0.7 to 0.8 problem (CASSANDRA-3166)
 * Accomodate missing encryption_options in IncomingTcpConnection.stream
   (CASSANDRA-3212)


0.8.5
 * fix NPE when encryption_options is unspecified (CASSANDRA-3007)
 * include column name in validation failure exceptions (CASSANDRA-2849)
 * make sure truncate clears out the commitlog so replay won't re-
   populate with truncated data (CASSANDRA-2950)
 * fix NPE when debug logging is enabled and dropped CF is present
   in a commitlog segment (CASSANDRA-3021)
 * fix cassandra.bat when CASSANDRA_HOME contains spaces (CASSANDRA-2952)
 * fix to SSTableSimpleUnsortedWriter bufferSize calculation (CASSANDRA-3027)
 * make cleanup and normal compaction able to skip empty rows
   (rows containing nothing but expired tombstones) (CASSANDRA-3039)
 * work around native memory leak in com.sun.management.GarbageCollectorMXBean
   (CASSANDRA-2868)
 * validate that column names in column_metadata are not equal to key_alias
   on create/update of the ColumnFamily and CQL 'ALTER' statement (CASSANDRA-3036)
 * return an InvalidRequestException if an indexed column is assigned
   a value larger than 64KB (CASSANDRA-3057)
 * fix of numeric-only and string column names handling in CLI "drop index" 
   (CASSANDRA-3054)
 * prune index scan resultset back to original request for lazy
   resultset expansion case (CASSANDRA-2964)
 * (Hadoop) fail jobs when Cassandra node has failed but TaskTracker
   has not (CASSANDRA-2388)
 * fix dynamic snitch ignoring nodes when read_repair_chance is zero
   (CASSANDRA-2662)
 * avoid retaining references to dropped CFS objects in 
   CompactionManager.estimatedCompactions (CASSANDRA-2708)
 * expose rpc timeouts per host in MessagingServiceMBean (CASSANDRA-2941)
 * avoid including cwd in classpath for deb and rpm packages (CASSANDRA-2881)
 * remove gossip state when a new IP takes over a token (CASSANDRA-3071)
 * allow sstable2json to work on index sstable files (CASSANDRA-3059)
 * always hint counters (CASSANDRA-3099)
 * fix log4j initialization in EmbeddedCassandraService (CASSANDRA-2857)
 * remove gossip state when a new IP takes over a token (CASSANDRA-3071)
 * work around native memory leak in com.sun.management.GarbageCollectorMXBean
    (CASSANDRA-2868)
 * fix UnavailableException with writes at CL.EACH_QUORM (CASSANDRA-3084)
 * fix parsing of the Keyspace and ColumnFamily names in numeric
   and string representations in CLI (CASSANDRA-3075)
 * fix corner cases in Range.differenceToFetch (CASSANDRA-3084)
 * fix ip address String representation in the ring cache (CASSANDRA-3044)
 * fix ring cache compatibility when mixing pre-0.8.4 nodes with post-
   in the same cluster (CASSANDRA-3023)
 * make repair report failure when a node participating dies (instead of
   hanging forever) (CASSANDRA-2433)
 * fix handling of the empty byte buffer by ReversedType (CASSANDRA-3111)
 * Add validation that Keyspace names are case-insensitively unique (CASSANDRA-3066)
 * catch invalid key_validation_class before instantiating UpdateColumnFamily (CASSANDRA-3102)
 * make Range and Bounds objects client-safe (CASSANDRA-3108)
 * optionally skip log4j configuration (CASSANDRA-3061)
 * bundle sstableloader with the debian package (CASSANDRA-3113)
 * don't try to build secondary indexes when there is none (CASSANDRA-3123)
 * improve SSTableSimpleUnsortedWriter speed for large rows (CASSANDRA-3122)
 * handle keyspace arguments correctly in nodetool snapshot (CASSANDRA-3038)
 * Fix SSTableImportTest on windows (CASSANDRA-3043)
 * expose compactionThroughputMbPerSec through JMX (CASSANDRA-3117)
 * log keyspace and CF of large rows being compacted


0.8.4
 * change TokenRing.endpoints to be a list of rpc addresses instead of 
   listen/broadcast addresses (CASSANDRA-1777)
 * include files-to-be-streamed in StreamInSession.getSources (CASSANDRA-2972)
 * use JAVA env var in cassandra-env.sh (CASSANDRA-2785, 2992)
 * avoid doing read for no-op replicate-on-write at CL=1 (CASSANDRA-2892)
 * refuse counter write for CL.ANY (CASSANDRA-2990)
 * switch back to only logging recent dropped messages (CASSANDRA-3004)
 * always deserialize RowMutation for counters (CASSANDRA-3006)
 * ignore saved replication_factor strategy_option for NTS (CASSANDRA-3011)
 * make sure pre-truncate CL segments are discarded (CASSANDRA-2950)


0.8.3
 * add ability to drop local reads/writes that are going to timeout
   (CASSANDRA-2943)
 * revamp token removal process, keep gossip states for 3 days (CASSANDRA-2496)
 * don't accept extra args for 0-arg nodetool commands (CASSANDRA-2740)
 * log unavailableexception details at debug level (CASSANDRA-2856)
 * expose data_dir though jmx (CASSANDRA-2770)
 * don't include tmp files as sstable when create cfs (CASSANDRA-2929)
 * log Java classpath on startup (CASSANDRA-2895)
 * keep gossipped version in sync with actual on migration coordinator 
   (CASSANDRA-2946)
 * use lazy initialization instead of class initialization in NodeId
   (CASSANDRA-2953)
 * check column family validity in nodetool repair (CASSANDRA-2933)
 * speedup bytes to hex conversions dramatically (CASSANDRA-2850)
 * Flush memtables on shutdown when durable writes are disabled 
   (CASSANDRA-2958)
 * improved POSIX compatibility of start scripts (CASsANDRA-2965)
 * add counter support to Hadoop InputFormat (CASSANDRA-2981)
 * fix bug where dirty commitlog segments were removed (and avoid keeping 
   segments with no post-flush activity permanently dirty) (CASSANDRA-2829)
 * fix throwing exception with batch mutation of counter super columns
   (CASSANDRA-2949)
 * ignore system tables during repair (CASSANDRA-2979)
 * throw exception when NTS is given replication_factor as an option
   (CASSANDRA-2960)
 * fix assertion error during compaction of counter CFs (CASSANDRA-2968)
 * avoid trying to create index names, when no index exists (CASSANDRA-2867)
 * don't sample the system table when choosing a bootstrap token
   (CASSANDRA-2825)
 * gossiper notifies of local state changes (CASSANDRA-2948)
 * add asynchronous and half-sync/half-async (hsha) thrift servers 
   (CASSANDRA-1405)
 * fix potential use of free'd native memory in SerializingCache 
   (CASSANDRA-2951)
 * prune index scan resultset back to original request for lazy
   resultset expansion case (CASSANDRA-2964)
 * (Hadoop) fail jobs when Cassandra node has failed but TaskTracker
    has not (CASSANDRA-2388)


0.8.2
 * CQL: 
   - include only one row per unique key for IN queries (CASSANDRA-2717)
   - respect client timestamp on full row deletions (CASSANDRA-2912)
 * improve thread-safety in StreamOutSession (CASSANDRA-2792)
 * allow deleting a row and updating indexed columns in it in the
   same mutation (CASSANDRA-2773)
 * Expose number of threads blocked on submitting memtable to flush
   in JMX (CASSANDRA-2817)
 * add ability to return "endpoints" to nodetool (CASSANDRA-2776)
 * Add support for multiple (comma-delimited) coordinator addresses
   to ColumnFamilyInputFormat (CASSANDRA-2807)
 * fix potential NPE while scheduling read repair for range slice
   (CASSANDRA-2823)
 * Fix race in SystemTable.getCurrentLocalNodeId (CASSANDRA-2824)
 * Correctly set default for replicate_on_write (CASSANDRA-2835)
 * improve nodetool compactionstats formatting (CASSANDRA-2844)
 * fix index-building status display (CASSANDRA-2853)
 * fix CLI perpetuating obsolete KsDef.replication_factor (CASSANDRA-2846)
 * improve cli treatment of multiline comments (CASSANDRA-2852)
 * handle row tombstones correctly in EchoedRow (CASSANDRA-2786)
 * add MessagingService.get[Recently]DroppedMessages and
   StorageService.getExceptionCount (CASSANDRA-2804)
 * fix possibility of spurious UnavailableException for LOCAL_QUORUM
   reads with dynamic snitch + read repair disabled (CASSANDRA-2870)
 * add ant-optional as dependence for the debian package (CASSANDRA-2164)
 * add option to specify limit for get_slice in the CLI (CASSANDRA-2646)
 * decrease HH page size (CASSANDRA-2832)
 * reset cli keyspace after dropping the current one (CASSANDRA-2763)
 * add KeyRange option to Hadoop inputformat (CASSANDRA-1125)
 * fix protocol versioning (CASSANDRA-2818, 2860)
 * support spaces in path to log4j configuration (CASSANDRA-2383)
 * avoid including inferred types in CF update (CASSANDRA-2809)
 * fix JMX bulkload call (CASSANDRA-2908)
 * fix updating KS with durable_writes=false (CASSANDRA-2907)
 * add simplified facade to SSTableWriter for bulk loading use
   (CASSANDRA-2911)
 * fix re-using index CF sstable names after drop/recreate (CASSANDRA-2872)
 * prepend CF to default index names (CASSANDRA-2903)
 * fix hint replay (CASSANDRA-2928)
 * Properly synchronize repair's merkle tree computation (CASSANDRA-2816)


0.8.1
 * CQL:
   - support for insert, delete in BATCH (CASSANDRA-2537)
   - support for IN to SELECT, UPDATE (CASSANDRA-2553)
   - timestamp support for INSERT, UPDATE, and BATCH (CASSANDRA-2555)
   - TTL support (CASSANDRA-2476)
   - counter support (CASSANDRA-2473)
   - ALTER COLUMNFAMILY (CASSANDRA-1709)
   - DROP INDEX (CASSANDRA-2617)
   - add SCHEMA/TABLE as aliases for KS/CF (CASSANDRA-2743)
   - server handles wait-for-schema-agreement (CASSANDRA-2756)
   - key alias support (CASSANDRA-2480)
 * add support for comparator parameters and a generic ReverseType
   (CASSANDRA-2355)
 * add CompositeType and DynamicCompositeType (CASSANDRA-2231)
 * optimize batches containing multiple updates to the same row
   (CASSANDRA-2583)
 * adjust hinted handoff page size to avoid OOM with large columns 
   (CASSANDRA-2652)
 * mark BRAF buffer invalid post-flush so we don't re-flush partial
   buffers again, especially on CL writes (CASSANDRA-2660)
 * add DROP INDEX support to CLI (CASSANDRA-2616)
 * don't perform HH to client-mode [storageproxy] nodes (CASSANDRA-2668)
 * Improve forceDeserialize/getCompactedRow encapsulation (CASSANDRA-2659)
 * Don't write CounterUpdateColumn to disk in tests (CASSANDRA-2650)
 * Add sstable bulk loading utility (CASSANDRA-1278)
 * avoid replaying hints to dropped columnfamilies (CASSANDRA-2685)
 * add placeholders for missing rows in range query pseudo-RR (CASSANDRA-2680)
 * remove no-op HHOM.renameHints (CASSANDRA-2693)
 * clone super columns to avoid modifying them during flush (CASSANDRA-2675)
 * allow writes to bypass the commitlog for certain keyspaces (CASSANDRA-2683)
 * avoid NPE when bypassing commitlog during memtable flush (CASSANDRA-2781)
 * Added support for making bootstrap retry if nodes flap (CASSANDRA-2644)
 * Added statusthrift to nodetool to report if thrift server is running (CASSANDRA-2722)
 * Fixed rows being cached if they do not exist (CASSANDRA-2723)
 * Support passing tableName and cfName to RowCacheProviders (CASSANDRA-2702)
 * close scrub file handles (CASSANDRA-2669)
 * throttle migration replay (CASSANDRA-2714)
 * optimize column serializer creation (CASSANDRA-2716)
 * Added support for making bootstrap retry if nodes flap (CASSANDRA-2644)
 * Added statusthrift to nodetool to report if thrift server is running
   (CASSANDRA-2722)
 * Fixed rows being cached if they do not exist (CASSANDRA-2723)
 * fix truncate/compaction race (CASSANDRA-2673)
 * workaround large resultsets causing large allocation retention
   by nio sockets (CASSANDRA-2654)
 * fix nodetool ring use with Ec2Snitch (CASSANDRA-2733)
 * fix removing columns and subcolumns that are supressed by a row or
   supercolumn tombstone during replica resolution (CASSANDRA-2590)
 * support sstable2json against snapshot sstables (CASSANDRA-2386)
 * remove active-pull schema requests (CASSANDRA-2715)
 * avoid marking entire list of sstables as actively being compacted
   in multithreaded compaction (CASSANDRA-2765)
 * seek back after deserializing a row to update cache with (CASSANDRA-2752)
 * avoid skipping rows in scrub for counter column family (CASSANDRA-2759)
 * fix ConcurrentModificationException in repair when dealing with 0.7 node
   (CASSANDRA-2767)
 * use threadsafe collections for StreamInSession (CASSANDRA-2766)
 * avoid infinite loop when creating merkle tree (CASSANDRA-2758)
 * avoids unmarking compacting sstable prematurely in cleanup (CASSANDRA-2769)
 * fix NPE when the commit log is bypassed (CASSANDRA-2718)
 * don't throw an exception in SS.isRPCServerRunning (CASSANDRA-2721)
 * make stress.jar executable (CASSANDRA-2744)
 * add daemon mode to java stress (CASSANDRA-2267)
 * expose the DC and rack of a node through JMX and nodetool ring (CASSANDRA-2531)
 * fix cache mbean getSize (CASSANDRA-2781)
 * Add Date, Float, Double, and Boolean types (CASSANDRA-2530)
 * Add startup flag to renew counter node id (CASSANDRA-2788)
 * add jamm agent to cassandra.bat (CASSANDRA-2787)
 * fix repair hanging if a neighbor has nothing to send (CASSANDRA-2797)
 * purge tombstone even if row is in only one sstable (CASSANDRA-2801)
 * Fix wrong purge of deleted cf during compaction (CASSANDRA-2786)
 * fix race that could result in Hadoop writer failing to throw an
   exception encountered after close() (CASSANDRA-2755)
 * fix scan wrongly throwing assertion error (CASSANDRA-2653)
 * Always use even distribution for merkle tree with RandomPartitionner
   (CASSANDRA-2841)
 * fix describeOwnership for OPP (CASSANDRA-2800)
 * ensure that string tokens do not contain commas (CASSANDRA-2762)


0.8.0-final
 * fix CQL grammar warning and cqlsh regression from CASSANDRA-2622
 * add ant generate-cql-html target (CASSANDRA-2526)
 * update CQL consistency levels (CASSANDRA-2566)
 * debian packaging fixes (CASSANDRA-2481, 2647)
 * fix UUIDType, IntegerType for direct buffers (CASSANDRA-2682, 2684)
 * switch to native Thrift for Hadoop map/reduce (CASSANDRA-2667)
 * fix StackOverflowError when building from eclipse (CASSANDRA-2687)
 * only provide replication_factor to strategy_options "help" for
   SimpleStrategy, OldNetworkTopologyStrategy (CASSANDRA-2678, 2713)
 * fix exception adding validators to non-string columns (CASSANDRA-2696)
 * avoid instantiating DatabaseDescriptor in JDBC (CASSANDRA-2694)
 * fix potential stack overflow during compaction (CASSANDRA-2626)
 * clone super columns to avoid modifying them during flush (CASSANDRA-2675)
 * reset underlying iterator in EchoedRow constructor (CASSANDRA-2653)


0.8.0-rc1
 * faster flushes and compaction from fixing excessively pessimistic 
   rebuffering in BRAF (CASSANDRA-2581)
 * fix returning null column values in the python cql driver (CASSANDRA-2593)
 * fix merkle tree splitting exiting early (CASSANDRA-2605)
 * snapshot_before_compaction directory name fix (CASSANDRA-2598)
 * Disable compaction throttling during bootstrap (CASSANDRA-2612) 
 * fix CQL treatment of > and < operators in range slices (CASSANDRA-2592)
 * fix potential double-application of counter updates on commitlog replay
   by moving replay position from header to sstable metadata (CASSANDRA-2419)
 * JDBC CQL driver exposes getColumn for access to timestamp
 * JDBC ResultSetMetadata properties added to AbstractType
 * r/m clustertool (CASSANDRA-2607)
 * add support for presenting row key as a column in CQL result sets 
   (CASSANDRA-2622)
 * Don't allow {LOCAL|EACH}_QUORUM unless strategy is NTS (CASSANDRA-2627)
 * validate keyspace strategy_options during CQL create (CASSANDRA-2624)
 * fix empty Result with secondary index when limit=1 (CASSANDRA-2628)
 * Fix regression where bootstrapping a node with no schema fails
   (CASSANDRA-2625)
 * Allow removing LocationInfo sstables (CASSANDRA-2632)
 * avoid attempting to replay mutations from dropped keyspaces (CASSANDRA-2631)
 * avoid using cached position of a key when GT is requested (CASSANDRA-2633)
 * fix counting bloom filter true positives (CASSANDRA-2637)
 * initialize local ep state prior to gossip startup if needed (CASSANDRA-2638)
 * fix counter increment lost after restart (CASSANDRA-2642)
 * add quote-escaping via backslash to CLI (CASSANDRA-2623)
 * fix pig example script (CASSANDRA-2487)
 * fix dynamic snitch race in adding latencies (CASSANDRA-2618)
 * Start/stop cassandra after more important services such as mdadm in
   debian packaging (CASSANDRA-2481)


0.8.0-beta2
 * fix NPE compacting index CFs (CASSANDRA-2528)
 * Remove checking all column families on startup for compaction candidates 
   (CASSANDRA-2444)
 * validate CQL create keyspace options (CASSANDRA-2525)
 * fix nodetool setcompactionthroughput (CASSANDRA-2550)
 * move	gossip heartbeat back to its own thread (CASSANDRA-2554)
 * validate cql TRUNCATE columnfamily before truncating (CASSANDRA-2570)
 * fix batch_mutate for mixed standard-counter mutations (CASSANDRA-2457)
 * disallow making schema changes to system keyspace (CASSANDRA-2563)
 * fix sending mutation messages multiple times (CASSANDRA-2557)
 * fix incorrect use of NBHM.size in ReadCallback that could cause
   reads to time out even when responses were received (CASSANDRA-2552)
 * trigger read repair correctly for LOCAL_QUORUM reads (CASSANDRA-2556)
 * Allow configuring the number of compaction thread (CASSANDRA-2558)
 * forceUserDefinedCompaction will attempt to compact what it is given
   even if the pessimistic estimate is that there is not enough disk space;
   automatic compactions will only compact 2 or more sstables (CASSANDRA-2575)
 * refuse to apply migrations with older timestamps than the current 
   schema (CASSANDRA-2536)
 * remove unframed Thrift transport option
 * include indexes in snapshots (CASSANDRA-2596)
 * improve ignoring of obsolete mutations in index maintenance (CASSANDRA-2401)
 * recognize attempt to drop just the index while leaving the column
   definition alone (CASSANDRA-2619)
  

0.8.0-beta1
 * remove Avro RPC support (CASSANDRA-926)
 * support for columns that act as incr/decr counters 
   (CASSANDRA-1072, 1937, 1944, 1936, 2101, 2093, 2288, 2105, 2384, 2236, 2342,
   2454)
 * CQL (CASSANDRA-1703, 1704, 1705, 1706, 1707, 1708, 1710, 1711, 1940, 
   2124, 2302, 2277, 2493)
 * avoid double RowMutation serialization on write path (CASSANDRA-1800)
 * make NetworkTopologyStrategy the default (CASSANDRA-1960)
 * configurable internode encryption (CASSANDRA-1567, 2152)
 * human readable column names in sstable2json output (CASSANDRA-1933)
 * change default JMX port to 7199 (CASSANDRA-2027)
 * backwards compatible internal messaging (CASSANDRA-1015)
 * atomic switch of memtables and sstables (CASSANDRA-2284)
 * add pluggable SeedProvider (CASSANDRA-1669)
 * Fix clustertool to not throw exception when calling get_endpoints (CASSANDRA-2437)
 * upgrade to thrift 0.6 (CASSANDRA-2412) 
 * repair works on a token range instead of full ring (CASSANDRA-2324)
 * purge tombstones from row cache (CASSANDRA-2305)
 * push replication_factor into strategy_options (CASSANDRA-1263)
 * give snapshots the same name on each node (CASSANDRA-1791)
 * remove "nodetool loadbalance" (CASSANDRA-2448)
 * multithreaded compaction (CASSANDRA-2191)
 * compaction throttling (CASSANDRA-2156)
 * add key type information and alias (CASSANDRA-2311, 2396)
 * cli no longer divides read_repair_chance by 100 (CASSANDRA-2458)
 * made CompactionInfo.getTaskType return an enum (CASSANDRA-2482)
 * add a server-wide cap on measured memtable memory usage and aggressively
   flush to keep under that threshold (CASSANDRA-2006)
 * add unified UUIDType (CASSANDRA-2233)
 * add off-heap row cache support (CASSANDRA-1969)


0.7.5
 * improvements/fixes to PIG driver (CASSANDRA-1618, CASSANDRA-2387,
   CASSANDRA-2465, CASSANDRA-2484)
 * validate index names (CASSANDRA-1761)
 * reduce contention on Table.flusherLock (CASSANDRA-1954)
 * try harder to detect failures during streaming, cleaning up temporary
   files more reliably (CASSANDRA-2088)
 * shut down server for OOM on a Thrift thread (CASSANDRA-2269)
 * fix tombstone handling in repair and sstable2json (CASSANDRA-2279)
 * preserve version when streaming data from old sstables (CASSANDRA-2283)
 * don't start repair if a neighboring node is marked as dead (CASSANDRA-2290)
 * purge tombstones from row cache (CASSANDRA-2305)
 * Avoid seeking when sstable2json exports the entire file (CASSANDRA-2318)
 * clear Built flag in system table when dropping an index (CASSANDRA-2320)
 * don't allow arbitrary argument for stress.java (CASSANDRA-2323)
 * validate values for index predicates in get_indexed_slice (CASSANDRA-2328)
 * queue secondary indexes for flush before the parent (CASSANDRA-2330)
 * allow job configuration to set the CL used in Hadoop jobs (CASSANDRA-2331)
 * add memtable_flush_queue_size defaulting to 4 (CASSANDRA-2333)
 * Allow overriding of initial_token, storage_port and rpc_port from system
   properties (CASSANDRA-2343)
 * fix comparator used for non-indexed secondary expressions in index scan
   (CASSANDRA-2347)
 * ensure size calculation and write phase of large-row compaction use
   the same threshold for TTL expiration (CASSANDRA-2349)
 * fix race when iterating CFs during add/drop (CASSANDRA-2350)
 * add ConsistencyLevel command to CLI (CASSANDRA-2354)
 * allow negative numbers in the cli (CASSANDRA-2358)
 * hard code serialVersionUID for tokens class (CASSANDRA-2361)
 * fix potential infinite loop in ByteBufferUtil.inputStream (CASSANDRA-2365)
 * fix encoding bugs in HintedHandoffManager, SystemTable when default
   charset is not UTF8 (CASSANDRA-2367)
 * avoids having removed node reappearing in Gossip (CASSANDRA-2371)
 * fix incorrect truncation of long to int when reading columns via block
   index (CASSANDRA-2376)
 * fix NPE during stream session (CASSANDRA-2377)
 * fix race condition that could leave orphaned data files when dropping CF or
   KS (CASSANDRA-2381)
 * fsync statistics component on write (CASSANDRA-2382)
 * fix duplicate results from CFS.scan (CASSANDRA-2406)
 * add IntegerType to CLI help (CASSANDRA-2414)
 * avoid caching token-only decoratedkeys (CASSANDRA-2416)
 * convert mmap assertion to if/throw so scrub can catch it (CASSANDRA-2417)
 * don't overwrite gc log (CASSANDR-2418)
 * invalidate row cache for streamed row to avoid inconsitencies
   (CASSANDRA-2420)
 * avoid copies in range/index scans (CASSANDRA-2425)
 * make sure we don't wipe data during cleanup if the node has not join
   the ring (CASSANDRA-2428)
 * Try harder to close files after compaction (CASSANDRA-2431)
 * re-set bootstrapped flag after move finishes (CASSANDRA-2435)
 * display validation_class in CLI 'describe keyspace' (CASSANDRA-2442)
 * make cleanup compactions cleanup the row cache (CASSANDRA-2451)
 * add column fields validation to scrub (CASSANDRA-2460)
 * use 64KB flush buffer instead of in_memory_compaction_limit (CASSANDRA-2463)
 * fix backslash substitutions in CLI (CASSANDRA-2492)
 * disable cache saving for system CFS (CASSANDRA-2502)
 * fixes for verifying destination availability under hinted conditions
   so UE can be thrown intead of timing out (CASSANDRA-2514)
 * fix update of validation class in column metadata (CASSANDRA-2512)
 * support LOCAL_QUORUM, EACH_QUORUM CLs outside of NTS (CASSANDRA-2516)
 * preserve version when streaming data from old sstables (CASSANDRA-2283)
 * fix backslash substitutions in CLI (CASSANDRA-2492)
 * count a row deletion as one operation towards memtable threshold 
   (CASSANDRA-2519)
 * support LOCAL_QUORUM, EACH_QUORUM CLs outside of NTS (CASSANDRA-2516)


0.7.4
 * add nodetool join command (CASSANDRA-2160)
 * fix secondary indexes on pre-existing or streamed data (CASSANDRA-2244)
 * initialize endpoint in gossiper earlier (CASSANDRA-2228)
 * add ability to write to Cassandra from Pig (CASSANDRA-1828)
 * add rpc_[min|max]_threads (CASSANDRA-2176)
 * add CL.TWO, CL.THREE (CASSANDRA-2013)
 * avoid exporting an un-requested row in sstable2json, when exporting 
   a key that does not exist (CASSANDRA-2168)
 * add incremental_backups option (CASSANDRA-1872)
 * add configurable row limit to Pig loadfunc (CASSANDRA-2276)
 * validate column values in batches as well as single-Column inserts
   (CASSANDRA-2259)
 * move sample schema from cassandra.yaml to schema-sample.txt,
   a cli scripts (CASSANDRA-2007)
 * avoid writing empty rows when scrubbing tombstoned rows (CASSANDRA-2296)
 * fix assertion error in range and index scans for CL < ALL
   (CASSANDRA-2282)
 * fix commitlog replay when flush position refers to data that didn't
   get synced before server died (CASSANDRA-2285)
 * fix fd leak in sstable2json with non-mmap'd i/o (CASSANDRA-2304)
 * reduce memory use during streaming of multiple sstables (CASSANDRA-2301)
 * purge tombstoned rows from cache after GCGraceSeconds (CASSANDRA-2305)
 * allow zero replicas in a NTS datacenter (CASSANDRA-1924)
 * make range queries respect snitch for local replicas (CASSANDRA-2286)
 * fix HH delivery when column index is larger than 2GB (CASSANDRA-2297)
 * make 2ary indexes use parent CF flush thresholds during initial build
   (CASSANDRA-2294)
 * update memtable_throughput to be a long (CASSANDRA-2158)


0.7.3
 * Keep endpoint state until aVeryLongTime (CASSANDRA-2115)
 * lower-latency read repair (CASSANDRA-2069)
 * add hinted_handoff_throttle_delay_in_ms option (CASSANDRA-2161)
 * fixes for cache save/load (CASSANDRA-2172, -2174)
 * Handle whole-row deletions in CFOutputFormat (CASSANDRA-2014)
 * Make memtable_flush_writers flush in parallel (CASSANDRA-2178)
 * Add compaction_preheat_key_cache option (CASSANDRA-2175)
 * refactor stress.py to have only one copy of the format string 
   used for creating row keys (CASSANDRA-2108)
 * validate index names for \w+ (CASSANDRA-2196)
 * Fix Cassandra cli to respect timeout if schema does not settle 
   (CASSANDRA-2187)
 * fix for compaction and cleanup writing old-format data into new-version 
   sstable (CASSANDRA-2211, -2216)
 * add nodetool scrub (CASSANDRA-2217, -2240)
 * fix sstable2json large-row pagination (CASSANDRA-2188)
 * fix EOFing on requests for the last bytes in a file (CASSANDRA-2213)
 * fix BufferedRandomAccessFile bugs (CASSANDRA-2218, -2241)
 * check for memtable flush_after_mins exceeded every 10s (CASSANDRA-2183)
 * fix cache saving on Windows (CASSANDRA-2207)
 * add validateSchemaAgreement call + synchronization to schema
   modification operations (CASSANDRA-2222)
 * fix for reversed slice queries on large rows (CASSANDRA-2212)
 * fat clients were writing local data (CASSANDRA-2223)
 * set DEFAULT_MEMTABLE_LIFETIME_IN_MINS to 24h
 * improve detection and cleanup of partially-written sstables 
   (CASSANDRA-2206)
 * fix supercolumn de/serialization when subcolumn comparator is different
   from supercolumn's (CASSANDRA-2104)
 * fix starting up on Windows when CASSANDRA_HOME contains whitespace
   (CASSANDRA-2237)
 * add [get|set][row|key]cacheSavePeriod to JMX (CASSANDRA-2100)
 * fix Hadoop ColumnFamilyOutputFormat dropping of mutations
   when batch fills up (CASSANDRA-2255)
 * move file deletions off of scheduledtasks executor (CASSANDRA-2253)


0.7.2
 * copy DecoratedKey.key when inserting into caches to avoid retaining
   a reference to the underlying buffer (CASSANDRA-2102)
 * format subcolumn names with subcomparator (CASSANDRA-2136)
 * fix column bloom filter deserialization (CASSANDRA-2165)


0.7.1
 * refactor MessageDigest creation code. (CASSANDRA-2107)
 * buffer network stack to avoid inefficient small TCP messages while avoiding
   the nagle/delayed ack problem (CASSANDRA-1896)
 * check log4j configuration for changes every 10s (CASSANDRA-1525, 1907)
 * more-efficient cross-DC replication (CASSANDRA-1530, -2051, -2138)
 * avoid polluting page cache with commitlog or sstable writes
   and seq scan operations (CASSANDRA-1470)
 * add RMI authentication options to nodetool (CASSANDRA-1921)
 * make snitches configurable at runtime (CASSANDRA-1374)
 * retry hadoop split requests on connection failure (CASSANDRA-1927)
 * implement describeOwnership for BOP, COPP (CASSANDRA-1928)
 * make read repair behave as expected for ConsistencyLevel > ONE
   (CASSANDRA-982, 2038)
 * distributed test harness (CASSANDRA-1859, 1964)
 * reduce flush lock contention (CASSANDRA-1930)
 * optimize supercolumn deserialization (CASSANDRA-1891)
 * fix CFMetaData.apply to only compare objects of the same class 
   (CASSANDRA-1962)
 * allow specifying specific SSTables to compact from JMX (CASSANDRA-1963)
 * fix race condition in MessagingService.targets (CASSANDRA-1959, 2094, 2081)
 * refuse to open sstables from a future version (CASSANDRA-1935)
 * zero-copy reads (CASSANDRA-1714)
 * fix copy bounds for word Text in wordcount demo (CASSANDRA-1993)
 * fixes for contrib/javautils (CASSANDRA-1979)
 * check more frequently for memtable expiration (CASSANDRA-2000)
 * fix writing SSTable column count statistics (CASSANDRA-1976)
 * fix streaming of multiple CFs during bootstrap (CASSANDRA-1992)
 * explicitly set JVM GC new generation size with -Xmn (CASSANDRA-1968)
 * add short options for CLI flags (CASSANDRA-1565)
 * make keyspace argument to "describe keyspace" in CLI optional
   when authenticated to keyspace already (CASSANDRA-2029)
 * added option to specify -Dcassandra.join_ring=false on startup
   to allow "warm spare" nodes or performing JMX maintenance before
   joining the ring (CASSANDRA-526)
 * log migrations at INFO (CASSANDRA-2028)
 * add CLI verbose option in file mode (CASSANDRA-2030)
 * add single-line "--" comments to CLI (CASSANDRA-2032)
 * message serialization tests (CASSANDRA-1923)
 * switch from ivy to maven-ant-tasks (CASSANDRA-2017)
 * CLI attempts to block for new schema to propagate (CASSANDRA-2044)
 * fix potential overflow in nodetool cfstats (CASSANDRA-2057)
 * add JVM shutdownhook to sync commitlog (CASSANDRA-1919)
 * allow nodes to be up without being part of  normal traffic (CASSANDRA-1951)
 * fix CLI "show keyspaces" with null options on NTS (CASSANDRA-2049)
 * fix possible ByteBuffer race conditions (CASSANDRA-2066)
 * reduce garbage generated by MessagingService to prevent load spikes
   (CASSANDRA-2058)
 * fix math in RandomPartitioner.describeOwnership (CASSANDRA-2071)
 * fix deletion of sstable non-data components (CASSANDRA-2059)
 * avoid blocking gossip while deleting handoff hints (CASSANDRA-2073)
 * ignore messages from newer versions, keep track of nodes in gossip 
   regardless of version (CASSANDRA-1970)
 * cache writing moved to CompactionManager to reduce i/o contention and
   updated to use non-cache-polluting writes (CASSANDRA-2053)
 * page through large rows when exporting to JSON (CASSANDRA-2041)
 * add flush_largest_memtables_at and reduce_cache_sizes_at options
   (CASSANDRA-2142)
 * add cli 'describe cluster' command (CASSANDRA-2127)
 * add cli support for setting username/password at 'connect' command 
   (CASSANDRA-2111)
 * add -D option to Stress.java to allow reading hosts from a file 
   (CASSANDRA-2149)
 * bound hints CF throughput between 32M and 256M (CASSANDRA-2148)
 * continue starting when invalid saved cache entries are encountered
   (CASSANDRA-2076)
 * add max_hint_window_in_ms option (CASSANDRA-1459)


0.7.0-final
 * fix offsets to ByteBuffer.get (CASSANDRA-1939)


0.7.0-rc4
 * fix cli crash after backgrounding (CASSANDRA-1875)
 * count timeouts in storageproxy latencies, and include latency 
   histograms in StorageProxyMBean (CASSANDRA-1893)
 * fix CLI get recognition of supercolumns (CASSANDRA-1899)
 * enable keepalive on intra-cluster sockets (CASSANDRA-1766)
 * count timeouts towards dynamicsnitch latencies (CASSANDRA-1905)
 * Expose index-building status in JMX + cli schema description
   (CASSANDRA-1871)
 * allow [LOCAL|EACH]_QUORUM to be used with non-NetworkTopology 
   replication Strategies
 * increased amount of index locks for faster commitlog replay
 * collect secondary index tombstones immediately (CASSANDRA-1914)
 * revert commitlog changes from #1780 (CASSANDRA-1917)
 * change RandomPartitioner min token to -1 to avoid collision w/
   tokens on actual nodes (CASSANDRA-1901)
 * examine the right nibble when validating TimeUUID (CASSANDRA-1910)
 * include secondary indexes in cleanup (CASSANDRA-1916)
 * CFS.scrubDataDirectories should also cleanup invalid secondary indexes
   (CASSANDRA-1904)
 * ability to disable/enable gossip on nodes to force them down
   (CASSANDRA-1108)


0.7.0-rc3
 * expose getNaturalEndpoints in StorageServiceMBean taking byte[]
   key; RMI cannot serialize ByteBuffer (CASSANDRA-1833)
 * infer org.apache.cassandra.locator for replication strategy classes
   when not otherwise specified
 * validation that generates less garbage (CASSANDRA-1814)
 * add TTL support to CLI (CASSANDRA-1838)
 * cli defaults to bytestype for subcomparator when creating
   column families (CASSANDRA-1835)
 * unregister index MBeans when index is dropped (CASSANDRA-1843)
 * make ByteBufferUtil.clone thread-safe (CASSANDRA-1847)
 * change exception for read requests during bootstrap from 
   InvalidRequest to Unavailable (CASSANDRA-1862)
 * respect row-level tombstones post-flush in range scans
   (CASSANDRA-1837)
 * ReadResponseResolver check digests against each other (CASSANDRA-1830)
 * return InvalidRequest when remove of subcolumn without supercolumn
   is requested (CASSANDRA-1866)
 * flush before repair (CASSANDRA-1748)
 * SSTableExport validates key order (CASSANDRA-1884)
 * large row support for SSTableExport (CASSANDRA-1867)
 * Re-cache hot keys post-compaction without hitting disk (CASSANDRA-1878)
 * manage read repair in coordinator instead of data source, to
   provide latency information to dynamic snitch (CASSANDRA-1873)


0.7.0-rc2
 * fix live-column-count of slice ranges including tombstoned supercolumn 
   with live subcolumn (CASSANDRA-1591)
 * rename o.a.c.internal.AntientropyStage -> AntiEntropyStage,
   o.a.c.request.Request_responseStage -> RequestResponseStage,
   o.a.c.internal.Internal_responseStage -> InternalResponseStage
 * add AbstractType.fromString (CASSANDRA-1767)
 * require index_type to be present when specifying index_name
   on ColumnDef (CASSANDRA-1759)
 * fix add/remove index bugs in CFMetadata (CASSANDRA-1768)
 * rebuild Strategy during system_update_keyspace (CASSANDRA-1762)
 * cli updates prompt to ... in continuation lines (CASSANDRA-1770)
 * support multiple Mutations per key in hadoop ColumnFamilyOutputFormat
   (CASSANDRA-1774)
 * improvements to Debian init script (CASSANDRA-1772)
 * use local classloader to check for version.properties (CASSANDRA-1778)
 * Validate that column names in column_metadata are valid for the
   defined comparator, and decode properly in cli (CASSANDRA-1773)
 * use cross-platform newlines in cli (CASSANDRA-1786)
 * add ExpiringColumn support to sstable import/export (CASSANDRA-1754)
 * add flush for each append to periodic commitlog mode; added
   periodic_without_flush option to disable this (CASSANDRA-1780)
 * close file handle used for post-flush truncate (CASSANDRA-1790)
 * various code cleanup (CASSANDRA-1793, -1794, -1795)
 * fix range queries against wrapped range (CASSANDRA-1781)
 * fix consistencylevel calculations for NetworkTopologyStrategy
   (CASSANDRA-1804)
 * cli support index type enum names (CASSANDRA-1810)
 * improved validation of column_metadata (CASSANDRA-1813)
 * reads at ConsistencyLevel > 1 throw UnavailableException
   immediately if insufficient live nodes exist (CASSANDRA-1803)
 * copy bytebuffers for local writes to avoid retaining the entire
   Thrift frame (CASSANDRA-1801)
 * fix NPE adding index to column w/o prior metadata (CASSANDRA-1764)
 * reduce fat client timeout (CASSANDRA-1730)
 * fix botched merge of CASSANDRA-1316


0.7.0-rc1
 * fix compaction and flush races with schema updates (CASSANDRA-1715)
 * add clustertool, config-converter, sstablekeys, and schematool 
   Windows .bat files (CASSANDRA-1723)
 * reject range queries received during bootstrap (CASSANDRA-1739)
 * fix wrapping-range queries on non-minimum token (CASSANDRA-1700)
 * add nodetool cfhistogram (CASSANDRA-1698)
 * limit repaired ranges to what the nodes have in common (CASSANDRA-1674)
 * index scan treats missing columns as not matching secondary
   expressions (CASSANDRA-1745)
 * Fix misuse of DataOutputBuffer.getData in AntiEntropyService
   (CASSANDRA-1729)
 * detect and warn when obsolete version of JNA is present (CASSANDRA-1760)
 * reduce fat client timeout (CASSANDRA-1730)
 * cleanup smallest CFs first to increase free temp space for larger ones
   (CASSANDRA-1811)
 * Update windows .bat files to work outside of main Cassandra
   directory (CASSANDRA-1713)
 * fix read repair regression from 0.6.7 (CASSANDRA-1727)
 * more-efficient read repair (CASSANDRA-1719)
 * fix hinted handoff replay (CASSANDRA-1656)
 * log type of dropped messages (CASSANDRA-1677)
 * upgrade to SLF4J 1.6.1
 * fix ByteBuffer bug in ExpiringColumn.updateDigest (CASSANDRA-1679)
 * fix IntegerType.getString (CASSANDRA-1681)
 * make -Djava.net.preferIPv4Stack=true the default (CASSANDRA-628)
 * add INTERNAL_RESPONSE verb to differentiate from responses related
   to client requests (CASSANDRA-1685)
 * log tpstats when dropping messages (CASSANDRA-1660)
 * include unreachable nodes in describeSchemaVersions (CASSANDRA-1678)
 * Avoid dropping messages off the client request path (CASSANDRA-1676)
 * fix jna errno reporting (CASSANDRA-1694)
 * add friendlier error for UnknownHostException on startup (CASSANDRA-1697)
 * include jna dependency in RPM package (CASSANDRA-1690)
 * add --skip-keys option to stress.py (CASSANDRA-1696)
 * improve cli handling of non-string keys and column names 
   (CASSANDRA-1701, -1693)
 * r/m extra subcomparator line in cli keyspaces output (CASSANDRA-1712)
 * add read repair chance to cli "show keyspaces"
 * upgrade to ConcurrentLinkedHashMap 1.1 (CASSANDRA-975)
 * fix index scan routing (CASSANDRA-1722)
 * fix tombstoning of supercolumns in range queries (CASSANDRA-1734)
 * clear endpoint cache after updating keyspace metadata (CASSANDRA-1741)
 * fix wrapping-range queries on non-minimum token (CASSANDRA-1700)
 * truncate includes secondary indexes (CASSANDRA-1747)
 * retain reference to PendingFile sstables (CASSANDRA-1749)
 * fix sstableimport regression (CASSANDRA-1753)
 * fix for bootstrap when no non-system tables are defined (CASSANDRA-1732)
 * handle replica unavailability in index scan (CASSANDRA-1755)
 * fix service initialization order deadlock (CASSANDRA-1756)
 * multi-line cli commands (CASSANDRA-1742)
 * fix race between snapshot and compaction (CASSANDRA-1736)
 * add listEndpointsPendingHints, deleteHintsForEndpoint JMX methods 
   (CASSANDRA-1551)


0.7.0-beta3
 * add strategy options to describe_keyspace output (CASSANDRA-1560)
 * log warning when using randomly generated token (CASSANDRA-1552)
 * re-organize JMX into .db, .net, .internal, .request (CASSANDRA-1217)
 * allow nodes to change IPs between restarts (CASSANDRA-1518)
 * remember ring state between restarts by default (CASSANDRA-1518)
 * flush index built flag so we can read it before log replay (CASSANDRA-1541)
 * lock row cache updates to prevent race condition (CASSANDRA-1293)
 * remove assertion causing rare (and harmless) error messages in
   commitlog (CASSANDRA-1330)
 * fix moving nodes with no keyspaces defined (CASSANDRA-1574)
 * fix unbootstrap when no data is present in a transfer range (CASSANDRA-1573)
 * take advantage of AVRO-495 to simplify our avro IDL (CASSANDRA-1436)
 * extend authorization hierarchy to column family (CASSANDRA-1554)
 * deletion support in secondary indexes (CASSANDRA-1571)
 * meaningful error message for invalid replication strategy class 
   (CASSANDRA-1566)
 * allow keyspace creation with RF > N (CASSANDRA-1428)
 * improve cli error handling (CASSANDRA-1580)
 * add cache save/load ability (CASSANDRA-1417, 1606, 1647)
 * add StorageService.getDrainProgress (CASSANDRA-1588)
 * Disallow bootstrap to an in-use token (CASSANDRA-1561)
 * Allow dynamic secondary index creation and destruction (CASSANDRA-1532)
 * log auto-guessed memtable thresholds (CASSANDRA-1595)
 * add ColumnDef support to cli (CASSANDRA-1583)
 * reduce index sample time by 75% (CASSANDRA-1572)
 * add cli support for column, strategy metadata (CASSANDRA-1578, 1612)
 * add cli support for schema modification (CASSANDRA-1584)
 * delete temp files on failed compactions (CASSANDRA-1596)
 * avoid blocking for dead nodes during removetoken (CASSANDRA-1605)
 * remove ConsistencyLevel.ZERO (CASSANDRA-1607)
 * expose in-progress compaction type in jmx (CASSANDRA-1586)
 * removed IClock & related classes from internals (CASSANDRA-1502)
 * fix removing tokens from SystemTable on decommission and removetoken
   (CASSANDRA-1609)
 * include CF metadata in cli 'show keyspaces' (CASSANDRA-1613)
 * switch from Properties to HashMap in PropertyFileSnitch to
   avoid synchronization bottleneck (CASSANDRA-1481)
 * PropertyFileSnitch configuration file renamed to 
   cassandra-topology.properties
 * add cli support for get_range_slices (CASSANDRA-1088, CASSANDRA-1619)
 * Make memtable flush thresholds per-CF instead of global 
   (CASSANDRA-1007, 1637)
 * add cli support for binary data without CfDef hints (CASSANDRA-1603)
 * fix building SSTable statistics post-stream (CASSANDRA-1620)
 * fix potential infinite loop in 2ary index queries (CASSANDRA-1623)
 * allow creating NTS keyspaces with no replicas configured (CASSANDRA-1626)
 * add jmx histogram of sstables accessed per read (CASSANDRA-1624)
 * remove system_rename_column_family and system_rename_keyspace from the
   client API until races can be fixed (CASSANDRA-1630, CASSANDRA-1585)
 * add cli sanity tests (CASSANDRA-1582)
 * update GC settings in cassandra.bat (CASSANDRA-1636)
 * cli support for index queries (CASSANDRA-1635)
 * cli support for updating schema memtable settings (CASSANDRA-1634)
 * cli --file option (CASSANDRA-1616)
 * reduce automatically chosen memtable sizes by 50% (CASSANDRA-1641)
 * move endpoint cache from snitch to strategy (CASSANDRA-1643)
 * fix commitlog recovery deleting the newly-created segment as well as
   the old ones (CASSANDRA-1644)
 * upgrade to Thrift 0.5 (CASSANDRA-1367)
 * renamed CL.DCQUORUM to LOCAL_QUORUM and DCQUORUMSYNC to EACH_QUORUM
 * cli truncate support (CASSANDRA-1653)
 * update GC settings in cassandra.bat (CASSANDRA-1636)
 * avoid logging when a node's ip/token is gossipped back to it (CASSANDRA-1666)


0.7-beta2
 * always use UTF-8 for hint keys (CASSANDRA-1439)
 * remove cassandra.yaml dependency from Hadoop and Pig (CASSADRA-1322)
 * expose CfDef metadata in describe_keyspaces (CASSANDRA-1363)
 * restore use of mmap_index_only option (CASSANDRA-1241)
 * dropping a keyspace with no column families generated an error 
   (CASSANDRA-1378)
 * rename RackAwareStrategy to OldNetworkTopologyStrategy, RackUnawareStrategy 
   to SimpleStrategy, DatacenterShardStrategy to NetworkTopologyStrategy,
   AbstractRackAwareSnitch to AbstractNetworkTopologySnitch (CASSANDRA-1392)
 * merge StorageProxy.mutate, mutateBlocking (CASSANDRA-1396)
 * faster UUIDType, LongType comparisons (CASSANDRA-1386, 1393)
 * fix setting read_repair_chance from CLI addColumnFamily (CASSANDRA-1399)
 * fix updates to indexed columns (CASSANDRA-1373)
 * fix race condition leaving to FileNotFoundException (CASSANDRA-1382)
 * fix sharded lock hash on index write path (CASSANDRA-1402)
 * add support for GT/E, LT/E in subordinate index clauses (CASSANDRA-1401)
 * cfId counter got out of sync when CFs were added (CASSANDRA-1403)
 * less chatty schema updates (CASSANDRA-1389)
 * rename column family mbeans. 'type' will now include either 
   'IndexColumnFamilies' or 'ColumnFamilies' depending on the CFS type.
   (CASSANDRA-1385)
 * disallow invalid keyspace and column family names. This includes name that
   matches a '^\w+' regex. (CASSANDRA-1377)
 * use JNA, if present, to take snapshots (CASSANDRA-1371)
 * truncate hints if starting 0.7 for the first time (CASSANDRA-1414)
 * fix FD leak in single-row slicepredicate queries (CASSANDRA-1416)
 * allow index expressions against columns that are not part of the 
   SlicePredicate (CASSANDRA-1410)
 * config-converter properly handles snitches and framed support 
   (CASSANDRA-1420)
 * remove keyspace argument from multiget_count (CASSANDRA-1422)
 * allow specifying cassandra.yaml location as (local or remote) URL
   (CASSANDRA-1126)
 * fix using DynamicEndpointSnitch with NetworkTopologyStrategy
   (CASSANDRA-1429)
 * Add CfDef.default_validation_class (CASSANDRA-891)
 * fix EstimatedHistogram.max (CASSANDRA-1413)
 * quorum read optimization (CASSANDRA-1622)
 * handle zero-length (or missing) rows during HH paging (CASSANDRA-1432)
 * include secondary indexes during schema migrations (CASSANDRA-1406)
 * fix commitlog header race during schema change (CASSANDRA-1435)
 * fix ColumnFamilyStoreMBeanIterator to use new type name (CASSANDRA-1433)
 * correct filename generated by xml->yaml converter (CASSANDRA-1419)
 * add CMSInitiatingOccupancyFraction=75 and UseCMSInitiatingOccupancyOnly
   to default JVM options
 * decrease jvm heap for cassandra-cli (CASSANDRA-1446)
 * ability to modify keyspaces and column family definitions on a live cluster
   (CASSANDRA-1285)
 * support for Hadoop Streaming [non-jvm map/reduce via stdin/out]
   (CASSANDRA-1368)
 * Move persistent sstable stats from the system table to an sstable component
   (CASSANDRA-1430)
 * remove failed bootstrap attempt from pending ranges when gossip times
   it out after 1h (CASSANDRA-1463)
 * eager-create tcp connections to other cluster members (CASSANDRA-1465)
 * enumerate stages and derive stage from message type instead of 
   transmitting separately (CASSANDRA-1465)
 * apply reversed flag during collation from different data sources
   (CASSANDRA-1450)
 * make failure to remove commitlog segment non-fatal (CASSANDRA-1348)
 * correct ordering of drain operations so CL.recover is no longer 
   necessary (CASSANDRA-1408)
 * removed keyspace from describe_splits method (CASSANDRA-1425)
 * rename check_schema_agreement to describe_schema_versions
   (CASSANDRA-1478)
 * fix QUORUM calculation for RF > 3 (CASSANDRA-1487)
 * remove tombstones during non-major compactions when bloom filter
   verifies that row does not exist in other sstables (CASSANDRA-1074)
 * nodes that coordinated a loadbalance in the past could not be seen by
   newly added nodes (CASSANDRA-1467)
 * exposed endpoint states (gossip details) via jmx (CASSANDRA-1467)
 * ensure that compacted sstables are not included when new readers are
   instantiated (CASSANDRA-1477)
 * by default, calculate heap size and memtable thresholds at runtime (CASSANDRA-1469)
 * fix races dealing with adding/dropping keyspaces and column families in
   rapid succession (CASSANDRA-1477)
 * clean up of Streaming system (CASSANDRA-1503, 1504, 1506)
 * add options to configure Thrift socket keepalive and buffer sizes (CASSANDRA-1426)
 * make contrib CassandraServiceDataCleaner recursive (CASSANDRA-1509)
 * min, max compaction threshold are configurable and persistent 
   per-ColumnFamily (CASSANDRA-1468)
 * fix replaying the last mutation in a commitlog unnecessarily 
   (CASSANDRA-1512)
 * invoke getDefaultUncaughtExceptionHandler from DTPE with the original
   exception rather than the ExecutionException wrapper (CASSANDRA-1226)
 * remove Clock from the Thrift (and Avro) API (CASSANDRA-1501)
 * Close intra-node sockets when connection is broken (CASSANDRA-1528)
 * RPM packaging spec file (CASSANDRA-786)
 * weighted request scheduler (CASSANDRA-1485)
 * treat expired columns as deleted (CASSANDRA-1539)
 * make IndexInterval configurable (CASSANDRA-1488)
 * add describe_snitch to Thrift API (CASSANDRA-1490)
 * MD5 authenticator compares plain text submitted password with MD5'd
   saved property, instead of vice versa (CASSANDRA-1447)
 * JMX MessagingService pending and completed counts (CASSANDRA-1533)
 * fix race condition processing repair responses (CASSANDRA-1511)
 * make repair blocking (CASSANDRA-1511)
 * create EndpointSnitchInfo and MBean to expose rack and DC (CASSANDRA-1491)
 * added option to contrib/word_count to output results back to Cassandra
   (CASSANDRA-1342)
 * rewrite Hadoop ColumnFamilyRecordWriter to pool connections, retry to
   multiple Cassandra nodes, and smooth impact on the Cassandra cluster
   by using smaller batch sizes (CASSANDRA-1434)
 * fix setting gc_grace_seconds via CLI (CASSANDRA-1549)
 * support TTL'd index values (CASSANDRA-1536)
 * make removetoken work like decommission (CASSANDRA-1216)
 * make cli comparator-aware and improve quote rules (CASSANDRA-1523,-1524)
 * make nodetool compact and cleanup blocking (CASSANDRA-1449)
 * add memtable, cache information to GCInspector logs (CASSANDRA-1558)
 * enable/disable HintedHandoff via JMX (CASSANDRA-1550)
 * Ignore stray files in the commit log directory (CASSANDRA-1547)
 * Disallow bootstrap to an in-use token (CASSANDRA-1561)


0.7-beta1
 * sstable versioning (CASSANDRA-389)
 * switched to slf4j logging (CASSANDRA-625)
 * add (optional) expiration time for column (CASSANDRA-699)
 * access levels for authentication/authorization (CASSANDRA-900)
 * add ReadRepairChance to CF definition (CASSANDRA-930)
 * fix heisenbug in system tests, especially common on OS X (CASSANDRA-944)
 * convert to byte[] keys internally and all public APIs (CASSANDRA-767)
 * ability to alter schema definitions on a live cluster (CASSANDRA-44)
 * renamed configuration file to cassandra.xml, and log4j.properties to
   log4j-server.properties, which must now be loaded from
   the classpath (which is how our scripts in bin/ have always done it)
   (CASSANDRA-971)
 * change get_count to require a SlicePredicate. create multi_get_count
   (CASSANDRA-744)
 * re-organized endpointsnitch implementations and added SimpleSnitch
   (CASSANDRA-994)
 * Added preload_row_cache option (CASSANDRA-946)
 * add CRC to commitlog header (CASSANDRA-999)
 * removed deprecated batch_insert and get_range_slice methods (CASSANDRA-1065)
 * add truncate thrift method (CASSANDRA-531)
 * http mini-interface using mx4j (CASSANDRA-1068)
 * optimize away copy of sliced row on memtable read path (CASSANDRA-1046)
 * replace constant-size 2GB mmaped segments and special casing for index 
   entries spanning segment boundaries, with SegmentedFile that computes 
   segments that always contain entire entries/rows (CASSANDRA-1117)
 * avoid reading large rows into memory during compaction (CASSANDRA-16)
 * added hadoop OutputFormat (CASSANDRA-1101)
 * efficient Streaming (no more anticompaction) (CASSANDRA-579)
 * split commitlog header into separate file and add size checksum to
   mutations (CASSANDRA-1179)
 * avoid allocating a new byte[] for each mutation on replay (CASSANDRA-1219)
 * revise HH schema to be per-endpoint (CASSANDRA-1142)
 * add joining/leaving status to nodetool ring (CASSANDRA-1115)
 * allow multiple repair sessions per node (CASSANDRA-1190)
 * optimize away MessagingService for local range queries (CASSANDRA-1261)
 * make framed transport the default so malformed requests can't OOM the 
   server (CASSANDRA-475)
 * significantly faster reads from row cache (CASSANDRA-1267)
 * take advantage of row cache during range queries (CASSANDRA-1302)
 * make GCGraceSeconds a per-ColumnFamily value (CASSANDRA-1276)
 * keep persistent row size and column count statistics (CASSANDRA-1155)
 * add IntegerType (CASSANDRA-1282)
 * page within a single row during hinted handoff (CASSANDRA-1327)
 * push DatacenterShardStrategy configuration into keyspace definition,
   eliminating datacenter.properties. (CASSANDRA-1066)
 * optimize forward slices starting with '' and single-index-block name 
   queries by skipping the column index (CASSANDRA-1338)
 * streaming refactor (CASSANDRA-1189)
 * faster comparison for UUID types (CASSANDRA-1043)
 * secondary index support (CASSANDRA-749 and subtasks)
 * make compaction buckets deterministic (CASSANDRA-1265)


0.6.6
 * Allow using DynamicEndpointSnitch with RackAwareStrategy (CASSANDRA-1429)
 * remove the remaining vestiges of the unfinished DatacenterShardStrategy 
   (replaced by NetworkTopologyStrategy in 0.7)
   

0.6.5
 * fix key ordering in range query results with RandomPartitioner
   and ConsistencyLevel > ONE (CASSANDRA-1145)
 * fix for range query starting with the wrong token range (CASSANDRA-1042)
 * page within a single row during hinted handoff (CASSANDRA-1327)
 * fix compilation on non-sun JDKs (CASSANDRA-1061)
 * remove String.trim() call on row keys in batch mutations (CASSANDRA-1235)
 * Log summary of dropped messages instead of spamming log (CASSANDRA-1284)
 * add dynamic endpoint snitch (CASSANDRA-981)
 * fix streaming for keyspaces with hyphens in their name (CASSANDRA-1377)
 * fix errors in hard-coded bloom filter optKPerBucket by computing it
   algorithmically (CASSANDRA-1220
 * remove message deserialization stage, and uncap read/write stages
   so slow reads/writes don't block gossip processing (CASSANDRA-1358)
 * add jmx port configuration to Debian package (CASSANDRA-1202)
 * use mlockall via JNA, if present, to prevent Linux from swapping
   out parts of the JVM (CASSANDRA-1214)


0.6.4
 * avoid queuing multiple hint deliveries for the same endpoint
   (CASSANDRA-1229)
 * better performance for and stricter checking of UTF8 column names
   (CASSANDRA-1232)
 * extend option to lower compaction priority to hinted handoff
   as well (CASSANDRA-1260)
 * log errors in gossip instead of re-throwing (CASSANDRA-1289)
 * avoid aborting commitlog replay prematurely if a flushed-but-
   not-removed commitlog segment is encountered (CASSANDRA-1297)
 * fix duplicate rows being read during mapreduce (CASSANDRA-1142)
 * failure detection wasn't closing command sockets (CASSANDRA-1221)
 * cassandra-cli.bat works on windows (CASSANDRA-1236)
 * pre-emptively drop requests that cannot be processed within RPCTimeout
   (CASSANDRA-685)
 * add ack to Binary write verb and update CassandraBulkLoader
   to wait for acks for each row (CASSANDRA-1093)
 * added describe_partitioner Thrift method (CASSANDRA-1047)
 * Hadoop jobs no longer require the Cassandra storage-conf.xml
   (CASSANDRA-1280, CASSANDRA-1047)
 * log thread pool stats when GC is excessive (CASSANDRA-1275)
 * remove gossip message size limit (CASSANDRA-1138)
 * parallelize local and remote reads during multiget, and respect snitch 
   when determining whether to do local read for CL.ONE (CASSANDRA-1317)
 * fix read repair to use requested consistency level on digest mismatch,
   rather than assuming QUORUM (CASSANDRA-1316)
 * process digest mismatch re-reads in parallel (CASSANDRA-1323)
 * switch hints CF comparator to BytesType (CASSANDRA-1274)


0.6.3
 * retry to make streaming connections up to 8 times. (CASSANDRA-1019)
 * reject describe_ring() calls on invalid keyspaces (CASSANDRA-1111)
 * fix cache size calculation for size of 100% (CASSANDRA-1129)
 * fix cache capacity only being recalculated once (CASSANDRA-1129)
 * remove hourly scan of all hints on the off chance that the gossiper
   missed a status change; instead, expose deliverHintsToEndpoint to JMX
   so it can be done manually, if necessary (CASSANDRA-1141)
 * don't reject reads at CL.ALL (CASSANDRA-1152)
 * reject deletions to supercolumns in CFs containing only standard
   columns (CASSANDRA-1139)
 * avoid preserving login information after client disconnects
   (CASSANDRA-1057)
 * prefer sun jdk to openjdk in debian init script (CASSANDRA-1174)
 * detect partioner config changes between restarts and fail fast 
   (CASSANDRA-1146)
 * use generation time to resolve node token reassignment disagreements
   (CASSANDRA-1118)
 * restructure the startup ordering of Gossiper and MessageService to avoid
   timing anomalies (CASSANDRA-1160)
 * detect incomplete commit log hearders (CASSANDRA-1119)
 * force anti-entropy service to stream files on the stream stage to avoid
   sending streams out of order (CASSANDRA-1169)
 * remove inactive stream managers after AES streams files (CASSANDRA-1169)
 * allow removing entire row through batch_mutate Deletion (CASSANDRA-1027)
 * add JMX metrics for row-level bloom filter false positives (CASSANDRA-1212)
 * added a redhat init script to contrib (CASSANDRA-1201)
 * use midpoint when bootstrapping a new machine into range with not
   much data yet instead of random token (CASSANDRA-1112)
 * kill server on OOM in executor stage as well as Thrift (CASSANDRA-1226)
 * remove opportunistic repairs, when two machines with overlapping replica
   responsibilities happen to finish major compactions of the same CF near
   the same time.  repairs are now fully manual (CASSANDRA-1190)
 * add ability to lower compaction priority (default is no change from 0.6.2)
   (CASSANDRA-1181)


0.6.2
 * fix contrib/word_count build. (CASSANDRA-992)
 * split CommitLogExecutorService into BatchCommitLogExecutorService and 
   PeriodicCommitLogExecutorService (CASSANDRA-1014)
 * add latency histograms to CFSMBean (CASSANDRA-1024)
 * make resolving timestamp ties deterministic by using value bytes
   as a tiebreaker (CASSANDRA-1039)
 * Add option to turn off Hinted Handoff (CASSANDRA-894)
 * fix windows startup (CASSANDRA-948)
 * make concurrent_reads, concurrent_writes configurable at runtime via JMX
   (CASSANDRA-1060)
 * disable GCInspector on non-Sun JVMs (CASSANDRA-1061)
 * fix tombstone handling in sstable rows with no other data (CASSANDRA-1063)
 * fix size of row in spanned index entries (CASSANDRA-1056)
 * install json2sstable, sstable2json, and sstablekeys to Debian package
 * StreamingService.StreamDestinations wouldn't empty itself after streaming
   finished (CASSANDRA-1076)
 * added Collections.shuffle(splits) before returning the splits in 
   ColumnFamilyInputFormat (CASSANDRA-1096)
 * do not recalculate cache capacity post-compaction if it's been manually 
   modified (CASSANDRA-1079)
 * better defaults for flush sorter + writer executor queue sizes
   (CASSANDRA-1100)
 * windows scripts for SSTableImport/Export (CASSANDRA-1051)
 * windows script for nodetool (CASSANDRA-1113)
 * expose PhiConvictThreshold (CASSANDRA-1053)
 * make repair of RF==1 a no-op (CASSANDRA-1090)
 * improve default JVM GC options (CASSANDRA-1014)
 * fix SlicePredicate serialization inside Hadoop jobs (CASSANDRA-1049)
 * close Thrift sockets in Hadoop ColumnFamilyRecordReader (CASSANDRA-1081)


0.6.1
 * fix NPE in sstable2json when no excluded keys are given (CASSANDRA-934)
 * keep the replica set constant throughout the read repair process
   (CASSANDRA-937)
 * allow querying getAllRanges with empty token list (CASSANDRA-933)
 * fix command line arguments inversion in clustertool (CASSANDRA-942)
 * fix race condition that could trigger a false-positive assertion
   during post-flush discard of old commitlog segments (CASSANDRA-936)
 * fix neighbor calculation for anti-entropy repair (CASSANDRA-924)
 * perform repair even for small entropy differences (CASSANDRA-924)
 * Use hostnames in CFInputFormat to allow Hadoop's naive string-based
   locality comparisons to work (CASSANDRA-955)
 * cache read-only BufferedRandomAccessFile length to avoid
   3 system calls per invocation (CASSANDRA-950)
 * nodes with IPv6 (and no IPv4) addresses could not join cluster
   (CASSANDRA-969)
 * Retrieve the correct number of undeleted columns, if any, from
   a supercolumn in a row that had been deleted previously (CASSANDRA-920)
 * fix index scans that cross the 2GB mmap boundaries for both mmap
   and standard i/o modes (CASSANDRA-866)
 * expose drain via nodetool (CASSANDRA-978)


0.6.0-RC1
 * JMX drain to flush memtables and run through commit log (CASSANDRA-880)
 * Bootstrapping can skip ranges under the right conditions (CASSANDRA-902)
 * fix merging row versions in range_slice for CL > ONE (CASSANDRA-884)
 * default write ConsistencyLeven chaned from ZERO to ONE
 * fix for index entries spanning mmap buffer boundaries (CASSANDRA-857)
 * use lexical comparison if time part of TimeUUIDs are the same 
   (CASSANDRA-907)
 * bound read, mutation, and response stages to fix possible OOM
   during log replay (CASSANDRA-885)
 * Use microseconds-since-epoch (UTC) in cli, instead of milliseconds
 * Treat batch_mutate Deletion with null supercolumn as "apply this predicate 
   to top level supercolumns" (CASSANDRA-834)
 * Streaming destination nodes do not update their JMX status (CASSANDRA-916)
 * Fix internal RPC timeout calculation (CASSANDRA-911)
 * Added Pig loadfunc to contrib/pig (CASSANDRA-910)


0.6.0-beta3
 * fix compaction bucketing bug (CASSANDRA-814)
 * update windows batch file (CASSANDRA-824)
 * deprecate KeysCachedFraction configuration directive in favor
   of KeysCached; move to unified-per-CF key cache (CASSANDRA-801)
 * add invalidateRowCache to ColumnFamilyStoreMBean (CASSANDRA-761)
 * send Handoff hints to natural locations to reduce load on
   remaining nodes in a failure scenario (CASSANDRA-822)
 * Add RowWarningThresholdInMB configuration option to warn before very 
   large rows get big enough to threaten node stability, and -x option to
   be able to remove them with sstable2json if the warning is unheeded
   until it's too late (CASSANDRA-843)
 * Add logging of GC activity (CASSANDRA-813)
 * fix ConcurrentModificationException in commitlog discard (CASSANDRA-853)
 * Fix hardcoded row count in Hadoop RecordReader (CASSANDRA-837)
 * Add a jmx status to the streaming service and change several DEBUG
   messages to INFO (CASSANDRA-845)
 * fix classpath in cassandra-cli.bat for Windows (CASSANDRA-858)
 * allow re-specifying host, port to cassandra-cli if invalid ones
   are first tried (CASSANDRA-867)
 * fix race condition handling rpc timeout in the coordinator
   (CASSANDRA-864)
 * Remove CalloutLocation and StagingFileDirectory from storage-conf files 
   since those settings are no longer used (CASSANDRA-878)
 * Parse a long from RowWarningThresholdInMB instead of an int (CASSANDRA-882)
 * Remove obsolete ControlPort code from DatabaseDescriptor (CASSANDRA-886)
 * move skipBytes side effect out of assert (CASSANDRA-899)
 * add "double getLoad" to StorageServiceMBean (CASSANDRA-898)
 * track row stats per CF at compaction time (CASSANDRA-870)
 * disallow CommitLogDirectory matching a DataFileDirectory (CASSANDRA-888)
 * default key cache size is 200k entries, changed from 10% (CASSANDRA-863)
 * add -Dcassandra-foreground=yes to cassandra.bat
 * exit if cluster name is changed unexpectedly (CASSANDRA-769)


0.6.0-beta1/beta2
 * add batch_mutate thrift command, deprecating batch_insert (CASSANDRA-336)
 * remove get_key_range Thrift API, deprecated in 0.5 (CASSANDRA-710)
 * add optional login() Thrift call for authentication (CASSANDRA-547)
 * support fat clients using gossiper and StorageProxy to perform
   replication in-process [jvm-only] (CASSANDRA-535)
 * support mmapped I/O for reads, on by default on 64bit JVMs 
   (CASSANDRA-408, CASSANDRA-669)
 * improve insert concurrency, particularly during Hinted Handoff
   (CASSANDRA-658)
 * faster network code (CASSANDRA-675)
 * stress.py moved to contrib (CASSANDRA-635)
 * row caching [must be explicitly enabled per-CF in config] (CASSANDRA-678)
 * present a useful measure of compaction progress in JMX (CASSANDRA-599)
 * add bin/sstablekeys (CASSNADRA-679)
 * add ConsistencyLevel.ANY (CASSANDRA-687)
 * make removetoken remove nodes from gossip entirely (CASSANDRA-644)
 * add ability to set cache sizes at runtime (CASSANDRA-708)
 * report latency and cache hit rate statistics with lifetime totals
   instead of average over the last minute (CASSANDRA-702)
 * support get_range_slice for RandomPartitioner (CASSANDRA-745)
 * per-keyspace replication factory and replication strategy (CASSANDRA-620)
 * track latency in microseconds (CASSANDRA-733)
 * add describe_ Thrift methods, deprecating get_string_property and 
   get_string_list_property
 * jmx interface for tracking operation mode and streams in general.
   (CASSANDRA-709)
 * keep memtables in sorted order to improve range query performance
   (CASSANDRA-799)
 * use while loop instead of recursion when trimming sstables compaction list 
   to avoid blowing stack in pathological cases (CASSANDRA-804)
 * basic Hadoop map/reduce support (CASSANDRA-342)


0.5.1
 * ensure all files for an sstable are streamed to the same directory.
   (CASSANDRA-716)
 * more accurate load estimate for bootstrapping (CASSANDRA-762)
 * tolerate dead or unavailable bootstrap target on write (CASSANDRA-731)
 * allow larger numbers of keys (> 140M) in a sstable bloom filter
   (CASSANDRA-790)
 * include jvm argument improvements from CASSANDRA-504 in debian package
 * change streaming chunk size to 32MB to accomodate Windows XP limitations
   (was 64MB) (CASSANDRA-795)
 * fix get_range_slice returning results in the wrong order (CASSANDRA-781)
 

0.5.0 final
 * avoid attempting to delete temporary bootstrap files twice (CASSANDRA-681)
 * fix bogus NaN in nodeprobe cfstats output (CASSANDRA-646)
 * provide a policy for dealing with single thread executors w/ a full queue
   (CASSANDRA-694)
 * optimize inner read in MessagingService, vastly improving multiple-node
   performance (CASSANDRA-675)
 * wait for table flush before streaming data back to a bootstrapping node.
   (CASSANDRA-696)
 * keep track of bootstrapping sources by table so that bootstrapping doesn't 
   give the indication of finishing early (CASSANDRA-673)


0.5.0 RC3
 * commit the correct version of the patch for CASSANDRA-663


0.5.0 RC2 (unreleased)
 * fix bugs in converting get_range_slice results to Thrift 
   (CASSANDRA-647, CASSANDRA-649)
 * expose java.util.concurrent.TimeoutException in StorageProxy methods
   (CASSANDRA-600)
 * TcpConnectionManager was holding on to disconnected connections, 
   giving the false indication they were being used. (CASSANDRA-651)
 * Remove duplicated write. (CASSANDRA-662)
 * Abort bootstrap if IP is already in the token ring (CASSANDRA-663)
 * increase default commitlog sync period, and wait for last sync to 
   finish before submitting another (CASSANDRA-668)


0.5.0 RC1
 * Fix potential NPE in get_range_slice (CASSANDRA-623)
 * add CRC32 to commitlog entries (CASSANDRA-605)
 * fix data streaming on windows (CASSANDRA-630)
 * GC compacted sstables after cleanup and compaction (CASSANDRA-621)
 * Speed up anti-entropy validation (CASSANDRA-629)
 * Fix anti-entropy assertion error (CASSANDRA-639)
 * Fix pending range conflicts when bootstapping or moving
   multiple nodes at once (CASSANDRA-603)
 * Handle obsolete gossip related to node movement in the case where
   one or more nodes is down when the movement occurs (CASSANDRA-572)
 * Include dead nodes in gossip to avoid a variety of problems
   and fix HH to removed nodes (CASSANDRA-634)
 * return an InvalidRequestException for mal-formed SlicePredicates
   (CASSANDRA-643)
 * fix bug determining closest neighbor for use in multiple datacenters
   (CASSANDRA-648)
 * Vast improvements in anticompaction speed (CASSANDRA-607)
 * Speed up log replay and writes by avoiding redundant serializations
   (CASSANDRA-652)


0.5.0 beta 2
 * Bootstrap improvements (several tickets)
 * add nodeprobe repair anti-entropy feature (CASSANDRA-193, CASSANDRA-520)
 * fix possibility of partition when many nodes restart at once
   in clusters with multiple seeds (CASSANDRA-150)
 * fix NPE in get_range_slice when no data is found (CASSANDRA-578)
 * fix potential NPE in hinted handoff (CASSANDRA-585)
 * fix cleanup of local "system" keyspace (CASSANDRA-576)
 * improve computation of cluster load balance (CASSANDRA-554)
 * added super column read/write, column count, and column/row delete to
   cassandra-cli (CASSANDRA-567, CASSANDRA-594)
 * fix returning live subcolumns of deleted supercolumns (CASSANDRA-583)
 * respect JAVA_HOME in bin/ scripts (several tickets)
 * add StorageService.initClient for fat clients on the JVM (CASSANDRA-535)
   (see contrib/client_only for an example of use)
 * make consistency_level functional in get_range_slice (CASSANDRA-568)
 * optimize key deserialization for RandomPartitioner (CASSANDRA-581)
 * avoid GCing tombstones except on major compaction (CASSANDRA-604)
 * increase failure conviction threshold, resulting in less nodes
   incorrectly (and temporarily) marked as down (CASSANDRA-610)
 * respect memtable thresholds during log replay (CASSANDRA-609)
 * support ConsistencyLevel.ALL on read (CASSANDRA-584)
 * add nodeprobe removetoken command (CASSANDRA-564)


0.5.0 beta
 * Allow multiple simultaneous flushes, improving flush throughput 
   on multicore systems (CASSANDRA-401)
 * Split up locks to improve write and read throughput on multicore systems
   (CASSANDRA-444, CASSANDRA-414)
 * More efficient use of memory during compaction (CASSANDRA-436)
 * autobootstrap option: when enabled, all non-seed nodes will attempt
   to bootstrap when started, until bootstrap successfully
   completes. -b option is removed.  (CASSANDRA-438)
 * Unless a token is manually specified in the configuration xml,
   a bootstraping node will use a token that gives it half the
   keys from the most-heavily-loaded node in the cluster,
   instead of generating a random token. 
   (CASSANDRA-385, CASSANDRA-517)
 * Miscellaneous bootstrap fixes (several tickets)
 * Ability to change a node's token even after it has data on it
   (CASSANDRA-541)
 * Ability to decommission a live node from the ring (CASSANDRA-435)
 * Semi-automatic loadbalancing via nodeprobe (CASSANDRA-192)
 * Add ability to set compaction thresholds at runtime via
   JMX / nodeprobe.  (CASSANDRA-465)
 * Add "comment" field to ColumnFamily definition. (CASSANDRA-481)
 * Additional JMX metrics (CASSANDRA-482)
 * JSON based export and import tools (several tickets)
 * Hinted Handoff fixes (several tickets)
 * Add key cache to improve read performance (CASSANDRA-423)
 * Simplified construction of custom ReplicationStrategy classes
   (CASSANDRA-497)
 * Graphical application (Swing) for ring integrity verification and 
   visualization was added to contrib (CASSANDRA-252)
 * Add DCQUORUM, DCQUORUMSYNC consistency levels and corresponding
   ReplicationStrategy / EndpointSnitch classes.  Experimental.
   (CASSANDRA-492)
 * Web client interface added to contrib (CASSANDRA-457)
 * More-efficient flush for Random, CollatedOPP partitioners 
   for normal writes (CASSANDRA-446) and bulk load (CASSANDRA-420)
 * Add MemtableFlushAfterMinutes, a global replacement for the old 
   per-CF FlushPeriodInMinutes setting (CASSANDRA-463)
 * optimizations to slice reading (CASSANDRA-350) and supercolumn
   queries (CASSANDRA-510)
 * force binding to given listenaddress for nodes with multiple
   interfaces (CASSANDRA-546)
 * stress.py benchmarking tool improvements (several tickets)
 * optimized replica placement code (CASSANDRA-525)
 * faster log replay on restart (CASSANDRA-539, CASSANDRA-540)
 * optimized local-node writes (CASSANDRA-558)
 * added get_range_slice, deprecating get_key_range (CASSANDRA-344)
 * expose TimedOutException to thrift (CASSANDRA-563)
 

0.4.2
 * Add validation disallowing null keys (CASSANDRA-486)
 * Fix race conditions in TCPConnectionManager (CASSANDRA-487)
 * Fix using non-utf8-aware comparison as a sanity check.
   (CASSANDRA-493)
 * Improve default garbage collector options (CASSANDRA-504)
 * Add "nodeprobe flush" (CASSANDRA-505)
 * remove NotFoundException from get_slice throws list (CASSANDRA-518)
 * fix get (not get_slice) of entire supercolumn (CASSANDRA-508)
 * fix null token during bootstrap (CASSANDRA-501)


0.4.1
 * Fix FlushPeriod columnfamily configuration regression
   (CASSANDRA-455)
 * Fix long column name support (CASSANDRA-460)
 * Fix for serializing a row that only contains tombstones
   (CASSANDRA-458)
 * Fix for discarding unneeded commitlog segments (CASSANDRA-459)
 * Add SnapshotBeforeCompaction configuration option (CASSANDRA-426)
 * Fix compaction abort under insufficient disk space (CASSANDRA-473)
 * Fix reading subcolumn slice from tombstoned CF (CASSANDRA-484)
 * Fix race condition in RVH causing occasional NPE (CASSANDRA-478)


0.4.0
 * fix get_key_range problems when a node is down (CASSANDRA-440)
   and add UnavailableException to more Thrift methods
 * Add example EndPointSnitch contrib code (several tickets)


0.4.0 RC2
 * fix SSTable generation clash during compaction (CASSANDRA-418)
 * reject method calls with null parameters (CASSANDRA-308)
 * properly order ranges in nodeprobe output (CASSANDRA-421)
 * fix logging of certain errors on executor threads (CASSANDRA-425)


0.4.0 RC1
 * Bootstrap feature is live; use -b on startup (several tickets)
 * Added multiget api (CASSANDRA-70)
 * fix Deadlock with SelectorManager.doProcess and TcpConnection.write
   (CASSANDRA-392)
 * remove key cache b/c of concurrency bugs in third-party
   CLHM library (CASSANDRA-405)
 * update non-major compaction logic to use two threshold values
   (CASSANDRA-407)
 * add periodic / batch commitlog sync modes (several tickets)
 * inline BatchMutation into batch_insert params (CASSANDRA-403)
 * allow setting the logging level at runtime via mbean (CASSANDRA-402)
 * change default comparator to BytesType (CASSANDRA-400)
 * add forwards-compatible ConsistencyLevel parameter to get_key_range
   (CASSANDRA-322)
 * r/m special case of blocking for local destination when writing with 
   ConsistencyLevel.ZERO (CASSANDRA-399)
 * Fixes to make BinaryMemtable [bulk load interface] useful (CASSANDRA-337);
   see contrib/bmt_example for an example of using it.
 * More JMX properties added (several tickets)
 * Thrift changes (several tickets)
    - Merged _super get methods with the normal ones; return values
      are now of ColumnOrSuperColumn.
    - Similarly, merged batch_insert_super into batch_insert.



0.4.0 beta
 * On-disk data format has changed to allow billions of keys/rows per
   node instead of only millions
 * Multi-keyspace support
 * Scan all sstables for all queries to avoid situations where
   different types of operation on the same ColumnFamily could
   disagree on what data was present
 * Snapshot support via JMX
 * Thrift API has changed a _lot_:
    - removed time-sorted CFs; instead, user-defined comparators
      may be defined on the column names, which are now byte arrays.
      Default comparators are provided for UTF8, Bytes, Ascii, Long (i64),
      and UUID types.
    - removed colon-delimited strings in thrift api in favor of explicit
      structs such as ColumnPath, ColumnParent, etc.  Also normalized
      thrift struct and argument naming.
    - Added columnFamily argument to get_key_range.
    - Change signature of get_slice to accept starting and ending
      columns as well as an offset.  (This allows use of indexes.)
      Added "ascending" flag to allow reasonably-efficient reverse
      scans as well.  Removed get_slice_by_range as redundant.
    - get_key_range operates on one CF at a time
    - changed `block` boolean on insert methods to ConsistencyLevel enum,
      with options of NONE, ONE, QUORUM, and ALL.
    - added similar consistency_level parameter to read methods
    - column-name-set slice with no names given now returns zero columns
      instead of all of them.  ("all" can run your server out of memory.
      use a range-based slice with a high max column count instead.)
 * Removed the web interface. Node information can now be obtained by 
   using the newly introduced nodeprobe utility.
 * More JMX stats
 * Remove magic values from internals (e.g. special key to indicate
   when to flush memtables)
 * Rename configuration "table" to "keyspace"
 * Moved to crash-only design; no more shutdown (just kill the process)
 * Lots of bug fixes

Full list of issues resolved in 0.4 is at https://issues.apache.org/jira/secure/IssueNavigator.jspa?reset=true&&pid=12310865&fixfor=12313862&resolution=1&sorter/field=issuekey&sorter/order=DESC


0.3.0 RC3
 * Fix potential deadlock under load in TCPConnection.
   (CASSANDRA-220)


0.3.0 RC2
 * Fix possible data loss when server is stopped after replaying
   log but before new inserts force memtable flush.
   (CASSANDRA-204)
 * Added BUGS file


0.3.0 RC1
 * Range queries on keys, including user-defined key collation
 * Remove support
 * Workarounds for a weird bug in JDK select/register that seems
   particularly common on VM environments. Cassandra should deploy
   fine on EC2 now
 * Much improved infrastructure: the beginnings of a decent test suite
   ("ant test" for unit tests; "nosetests" for system tests), code
   coverage reporting, etc.
 * Expanded node status reporting via JMX
 * Improved error reporting/logging on both server and client
 * Reduced memory footprint in default configuration
 * Combined blocking and non-blocking versions of insert APIs
 * Added FlushPeriodInMinutes configuration parameter to force
   flushing of infrequently-updated ColumnFamilies<|MERGE_RESOLUTION|>--- conflicted
+++ resolved
@@ -1,12 +1,8 @@
-<<<<<<< HEAD
 2.2.0-rc3
  * sum() and avg() functions missing for smallint and tinyint types (CASSANDRA-9671)
  * Revert CASSANDRA-9542 (allow native functions in UDA) (CASSANDRA-9771)
 Merged from 2.1:
-=======
-2.1.9
  * Handle corrupt files on startup (CASSANDRA-9686)
->>>>>>> 1ecccede
  * Fix clientutil jar and tests (CASSANDRA-9760)
  * (cqlsh) Allow the SSL protocol version to be specified through the
    config file or environment variables (CASSANDRA-9544)
