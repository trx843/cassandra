--- conflicted
+++ resolved
@@ -1,4 +1,3 @@
-<<<<<<< HEAD
 3.11.11
  * Make cqlsh use the same set of reserved keywords than the server uses (CASSANDRA-15663)
  * Optimize bytes skipping when reading SSTable files (CASSANDRA-14415)
@@ -13,10 +12,7 @@
  * Make sure sstables with moved starts are removed correctly in LeveledGenerations (CASSANDRA-16552)
  * Upgrade jackson-databind to 2.9.10.8 (CASSANDRA-16462)
 Merged from 3.0:
-=======
-3.0.25:
  * Count bloom filter misses correctly (CASSANDRA-12922)
->>>>>>> 87424dab
  * Reject token() in MV WHERE clause (CASSANDRA-13464)
  * Ensure java executable is on the path (CASSANDRA-14325)
  * Make speculative retry parameter case-insensitive for backward compatibility with 2.1 (CASSANDRA-16467)
