--- conflicted
+++ resolved
@@ -1,4 +1,3 @@
-<<<<<<< HEAD
 3.0
  * Permit configurable timestamps with cassandra-stress (CASSANDRA-7416)
  * Move sstable RandomAccessReader to nio2, which allows using the
@@ -12,10 +11,7 @@
  * Switch external naming of 'column families' to 'tables' (CASSANDRA-4369) 
 
 
-2.1.0
-=======
 2.1.1
->>>>>>> e7dbdd89
  * Improve schema merge performance (CASSANDRA-7444)
  * Fix NPE when unknown prepared statement ID is used (CASSANDRA-7454)
 
