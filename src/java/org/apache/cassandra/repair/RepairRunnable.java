/*
 * Licensed to the Apache Software Foundation (ASF) under one
 * or more contributor license agreements.  See the NOTICE file
 * distributed with this work for additional information
 * regarding copyright ownership.  The ASF licenses this file
 * to you under the Apache License, Version 2.0 (the
 * "License"); you may not use this file except in compliance
 * with the License.  You may obtain a copy of the License at
 *
 *     http://www.apache.org/licenses/LICENSE-2.0
 *
 * Unless required by applicable law or agreed to in writing, software
 * distributed under the License is distributed on an "AS IS" BASIS,
 * WITHOUT WARRANTIES OR CONDITIONS OF ANY KIND, either express or implied.
 * See the License for the specific language governing permissions and
 * limitations under the License.
 */
package org.apache.cassandra.repair;

import java.io.IOException;
import java.nio.ByteBuffer;
import java.util.ArrayList;
import java.util.Collection;
import java.util.Collections;
import java.util.HashSet;
import java.util.List;
import java.util.Set;
import java.util.UUID;
import java.util.concurrent.ExecutorService;
import java.util.concurrent.LinkedBlockingQueue;
import java.util.concurrent.TimeUnit;
import java.util.concurrent.atomic.AtomicBoolean;
import java.util.concurrent.atomic.AtomicInteger;

import com.google.common.annotations.VisibleForTesting;
import com.google.common.base.Preconditions;
import com.google.common.collect.ImmutableList;
import com.google.common.collect.ImmutableMap;
import com.google.common.collect.ImmutableSet;
import com.google.common.collect.Iterables;
import com.google.common.collect.Lists;
import com.google.common.collect.Sets;
import com.google.common.util.concurrent.AsyncFunction;
import com.google.common.util.concurrent.FutureCallback;
import com.google.common.util.concurrent.Futures;
import com.google.common.util.concurrent.ListenableFuture;
import com.google.common.util.concurrent.ListeningExecutorService;
import com.google.common.util.concurrent.MoreExecutors;
import org.apache.commons.lang3.time.DurationFormatUtils;
import org.slf4j.Logger;
import org.slf4j.LoggerFactory;

import com.codahale.metrics.Timer;
import org.apache.cassandra.concurrent.JMXEnabledThreadPoolExecutor;
import org.apache.cassandra.concurrent.NamedThreadFactory;
import org.apache.cassandra.config.DatabaseDescriptor;
import org.apache.cassandra.metrics.RepairMetrics;
import org.apache.cassandra.db.SnapshotCommand;
import org.apache.cassandra.gms.FailureDetector;
import org.apache.cassandra.net.Message;
import org.apache.cassandra.net.MessagingService;
import org.apache.cassandra.net.Verb;
import org.apache.cassandra.repair.consistent.SyncStatSummary;
import org.apache.cassandra.db.Keyspace;
import org.apache.cassandra.cql3.QueryOptions;
import org.apache.cassandra.cql3.QueryProcessor;
import org.apache.cassandra.cql3.UntypedResultSet;
import org.apache.cassandra.cql3.statements.SelectStatement;
import org.apache.cassandra.db.ColumnFamilyStore;
import org.apache.cassandra.db.ConsistencyLevel;
import org.apache.cassandra.dht.Range;
import org.apache.cassandra.dht.Token;
import org.apache.cassandra.locator.EndpointsForRange;
import org.apache.cassandra.locator.InetAddressAndPort;
import org.apache.cassandra.locator.Replica;
import org.apache.cassandra.metrics.StorageMetrics;
import org.apache.cassandra.repair.consistent.CoordinatorSession;
import org.apache.cassandra.repair.messages.RepairOption;
import org.apache.cassandra.schema.SchemaConstants;
import org.apache.cassandra.service.ActiveRepairService;
import org.apache.cassandra.service.ActiveRepairService.ParentRepairStatus;
import org.apache.cassandra.service.ClientState;
import org.apache.cassandra.service.QueryState;
import org.apache.cassandra.service.StorageService;
import org.apache.cassandra.service.reads.repair.RepairedDataVerifier;
import org.apache.cassandra.streaming.PreviewKind;
import org.apache.cassandra.tracing.TraceKeyspace;
import org.apache.cassandra.tracing.TraceState;
import org.apache.cassandra.tracing.Tracing;
import org.apache.cassandra.transport.messages.ResultMessage;
import org.apache.cassandra.utils.ByteBufferUtil;
import org.apache.cassandra.utils.DiagnosticSnapshotService;
import org.apache.cassandra.utils.FBUtilities;
import org.apache.cassandra.utils.UUIDGen;
import org.apache.cassandra.utils.WrappedRunnable;
import org.apache.cassandra.utils.progress.ProgressEvent;
import org.apache.cassandra.utils.progress.ProgressEventNotifier;
import org.apache.cassandra.utils.progress.ProgressEventType;
import org.apache.cassandra.utils.progress.ProgressListener;

public class RepairRunnable implements Runnable, ProgressEventNotifier
{
    private static final Logger logger = LoggerFactory.getLogger(RepairRunnable.class);

    private final StorageService storageService;
    private final int cmd;
    private final RepairOption options;
    private final String keyspace;

    private final String tag;
    private final AtomicInteger progressCounter = new AtomicInteger();
    private final int totalProgress;

    private final long creationTimeMillis = System.currentTimeMillis();
    private final UUID parentSession = UUIDGen.getTimeUUID();

    private final List<ProgressListener> listeners = new ArrayList<>();

    private static final AtomicInteger threadCounter = new AtomicInteger(1);

    private TraceState traceState;

    public RepairRunnable(StorageService storageService, int cmd, RepairOption options, String keyspace)
    {
        this.storageService = storageService;
        this.cmd = cmd;
        this.options = options;
        this.keyspace = keyspace;

        this.tag = "repair:" + cmd;
        // get valid column families, calculate neighbors, validation, prepare for repair + number of ranges to repair
        this.totalProgress = 4 + options.getRanges().size();
    }

    @Override
    public void addProgressListener(ProgressListener listener)
    {
        listeners.add(listener);
    }

    @Override
    public void removeProgressListener(ProgressListener listener)
    {
        listeners.remove(listener);
    }


    protected void fireProgressEvent(ProgressEvent event)
    {
        for (ProgressListener listener : listeners)
        {
            listener.progress(tag, event);
        }
    }

    public void notification(String msg)
    {
        logger.info(msg);
        fireProgressEvent(new ProgressEvent(ProgressEventType.NOTIFICATION, progressCounter.get(), totalProgress, msg));
    }

    private void skip(String msg)
    {
        notification("Repair " + parentSession + " skipped: " + msg);
        success(msg);
    }

    private void success(String msg)
    {
        fireProgressEvent(new ProgressEvent(ProgressEventType.SUCCESS, progressCounter.get(), totalProgress, msg));
        ActiveRepairService.instance.recordRepairStatus(cmd, ActiveRepairService.ParentRepairStatus.COMPLETED,
                                                        ImmutableList.of(msg));
        complete(null);
    }

    public void notifyError(Throwable error)
    {
        // exception should be ignored
        if (error instanceof SomeRepairFailedException)
            return;
        logger.error("Repair {} failed:", parentSession, error);

        StorageMetrics.repairExceptions.inc();
        String errorMessage = String.format("Repair command #%d failed with error %s", cmd, error.getMessage());
        fireProgressEvent(new ProgressEvent(ProgressEventType.ERROR, progressCounter.get(), totalProgress, errorMessage));

        // since this can fail, update table only after updating in-memory and notification state
        maybeStoreParentRepairFailure(error);
    }

    private void fail(String reason)
    {
        if (reason == null)
            reason = "Some repair failed";
        String completionMessage = String.format("Repair command #%d finished with error", cmd);

        // Note we rely on the first message being the reason for the failure
        // when inspecting this state from RepairRunner.queryForCompletedRepair
        ActiveRepairService.instance.recordRepairStatus(cmd, ParentRepairStatus.FAILED,
                                                        ImmutableList.of(reason, completionMessage));

        complete(completionMessage);
    }

    private void complete(String msg)
    {
        long durationMillis = System.currentTimeMillis() - creationTimeMillis;
        if (msg == null)
        {
            String duration = DurationFormatUtils.formatDurationWords(durationMillis, true, true);
            msg = String.format("Repair command #%d finished in %s", cmd, duration);
        }

        fireProgressEvent(new ProgressEvent(ProgressEventType.COMPLETE, progressCounter.get(), totalProgress, msg));
        logger.info(options.getPreviewKind().logPrefix(parentSession) + msg);

        ActiveRepairService.instance.removeParentRepairSession(parentSession);
        TraceState localState = traceState;
        if (options.isTraced() && localState != null)
        {
            for (ProgressListener listener : listeners)
                localState.removeProgressListener(listener);
            // Because DebuggableThreadPoolExecutor#afterExecute and this callback
            // run in a nondeterministic order (within the same thread), the
            // TraceState may have been nulled out at this point. The TraceState
            // should be traceState, so just set it without bothering to check if it
            // actually was nulled out.
            Tracing.instance.set(localState);
            Tracing.traceRepair(msg);
            Tracing.instance.stopSession();
        }

        Keyspace.open(keyspace).metric.repairTime.update(durationMillis, TimeUnit.MILLISECONDS);
    }

    public void run()
    {
        try
        {
            runMayThrow();
        }
        catch (SkipRepairException e)
        {
            skip(e.getMessage());
        }
        catch (Exception | Error e)
        {
            notifyError(e);
            fail(e.getMessage());
        }
    }

    private void runMayThrow() throws Exception
    {
        ActiveRepairService.instance.recordRepairStatus(cmd, ParentRepairStatus.IN_PROGRESS, ImmutableList.of());

        List<ColumnFamilyStore> columnFamilies = getColumnFamilies();
        String[] cfnames = columnFamilies.stream().map(cfs -> cfs.name).toArray(String[]::new);

        this.traceState = maybeCreateTraceState(columnFamilies);

        notifyStarting();

        NeighborsAndRanges neighborsAndRanges = getNeighborsAndRanges();

        maybeStoreParentRepairStart(cfnames);

        prepare(columnFamilies, neighborsAndRanges.allNeighbors, neighborsAndRanges.force);

        repair(cfnames, neighborsAndRanges);
    }

    private List<ColumnFamilyStore> getColumnFamilies() throws IOException
    {
        String[] columnFamilies = options.getColumnFamilies().toArray(new String[options.getColumnFamilies().size()]);
        Iterable<ColumnFamilyStore> validColumnFamilies = storageService.getValidColumnFamilies(false, false, keyspace, columnFamilies);
        progressCounter.incrementAndGet();

        if (Iterables.isEmpty(validColumnFamilies))
            throw new SkipRepairException(String.format("%s Empty keyspace, skipping repair: %s", parentSession, keyspace));
        return Lists.newArrayList(validColumnFamilies);
    }

    private TraceState maybeCreateTraceState(Iterable<ColumnFamilyStore> columnFamilyStores)
    {
        if (!options.isTraced())
            return null;

        StringBuilder cfsb = new StringBuilder();
        for (ColumnFamilyStore cfs : columnFamilyStores)
            cfsb.append(", ").append(cfs.keyspace.getName()).append(".").append(cfs.name);

        UUID sessionId = Tracing.instance.newSession(Tracing.TraceType.REPAIR);
        TraceState traceState = Tracing.instance.begin("repair", ImmutableMap.of("keyspace", keyspace, "columnFamilies",
                                                                                 cfsb.substring(2)));
        traceState.enableActivityNotification(tag);
        for (ProgressListener listener : listeners)
            traceState.addProgressListener(listener);
        Thread queryThread = createQueryThread(cmd, sessionId);
        queryThread.setName("RepairTracePolling");
        queryThread.start();
        return traceState;
    }

    private void notifyStarting()
    {
        String message = String.format("Starting repair command #%d (%s), repairing keyspace %s with %s", cmd, parentSession, keyspace,
                                       options);
        logger.info(message);
        Tracing.traceRepair(message);
        fireProgressEvent(new ProgressEvent(ProgressEventType.START, 0, 100, message));
    }

    private NeighborsAndRanges getNeighborsAndRanges()
    {
        Set<InetAddressAndPort> allNeighbors = new HashSet<>();
        List<CommonRange> commonRanges = new ArrayList<>();

        //pre-calculate output of getLocalReplicas and pass it to getNeighbors to increase performance and prevent
        //calculation multiple times
        Iterable<Range<Token>> keyspaceLocalRanges = storageService.getLocalReplicas(keyspace).ranges();

        for (Range<Token> range : options.getRanges())
        {
            EndpointsForRange neighbors = ActiveRepairService.getNeighbors(keyspace, keyspaceLocalRanges, range,
                                                                           options.getDataCenters(),
                                                                           options.getHosts());

<<<<<<< HEAD
            addRangeToNeighbors(commonRanges, range, neighbors);
            allNeighbors.addAll(neighbors.endpoints());
        }
=======
                if (neighbors.isEmpty())
                {
                    if (options.ignoreUnreplicatedKeyspaces())
                    {
                        logger.info("Found no neighbors for range {} for {} - ignoring since repairing with --ignore-unreplicated-keyspaces", range, keyspace);
                        continue;
                    }
                    else
                    {
                        String errorMessage = String.format("Nothing to repair for %s in %s - aborting", range, keyspace);
                        logger.error("Repair {}",  errorMessage);
                        fireErrorAndComplete(tag, progress.get(), totalProgress, errorMessage);
                        return;
                    }
                }
                addRangeToNeighbors(commonRanges, range, neighbors);
                allNeighbors.addAll(neighbors);
            }
>>>>>>> 0f46c90d

        progressCounter.incrementAndGet();

        boolean force = options.isForcedRepair();

        if (force && options.isIncremental())
        {
            Set<InetAddressAndPort> actualNeighbors = Sets.newHashSet(Iterables.filter(allNeighbors, FailureDetector.instance::isAlive));
            force = !allNeighbors.equals(actualNeighbors);
            allNeighbors = actualNeighbors;
        }
        return new NeighborsAndRanges(force, allNeighbors, commonRanges);
    }

    private void maybeStoreParentRepairStart(String[] cfnames)
    {
        if (!options.isPreview())
        {
            SystemDistributedKeyspace.startParentRepair(parentSession, keyspace, cfnames, options);
        }
    }

<<<<<<< HEAD
    private void maybeStoreParentRepairSuccess(Collection<Range<Token>> successfulRanges)
    {
        if (!options.isPreview())
=======
        if (options.ignoreUnreplicatedKeyspaces() && allNeighbors.isEmpty())
        {
            String ignoreUnreplicatedMessage = String.format("Nothing to repair for %s in %s - unreplicated keyspace is ignored since repair was called with --ignore-unreplicated-keyspaces",
                                                             options.getRanges(),
                                                             keyspace);

            logger.info("Repair {}", ignoreUnreplicatedMessage);
            fireProgressEvent(tag, new ProgressEvent(ProgressEventType.COMPLETE,
                                                     progress.get(),
                                                     totalProgress,
                                                     ignoreUnreplicatedMessage));
            return;
        }

        // Validate columnfamilies
        List<ColumnFamilyStore> columnFamilyStores = new ArrayList<>();
        try
>>>>>>> 0f46c90d
        {
            SystemDistributedKeyspace.successfulParentRepair(parentSession, successfulRanges);
        }
    }

    private void maybeStoreParentRepairFailure(Throwable error)
    {
        if (!options.isPreview())
        {
            SystemDistributedKeyspace.failParentRepair(parentSession, error);
        }
    }

    private void prepare(List<ColumnFamilyStore> columnFamilies, Set<InetAddressAndPort> allNeighbors, boolean force)
    {
        try (Timer.Context ignore = Keyspace.open(keyspace).metric.repairPrepareTime.time())
        {
            ActiveRepairService.instance.prepareForRepair(parentSession, FBUtilities.getBroadcastAddressAndPort(), allNeighbors, options, force, columnFamilies);
            progressCounter.incrementAndGet();
        }
    }

    private void repair(String[] cfnames, NeighborsAndRanges neighborsAndRanges)
    {
        if (options.isPreview())
        {
            previewRepair(parentSession, creationTimeMillis, neighborsAndRanges.commonRanges, cfnames);
        }
        else if (options.isIncremental())
        {
            incrementalRepair(parentSession, creationTimeMillis, neighborsAndRanges.force, traceState,
                              neighborsAndRanges.allNeighbors, neighborsAndRanges.commonRanges, cfnames);
        }
        else
        {
            normalRepair(parentSession, creationTimeMillis, traceState, neighborsAndRanges.commonRanges, cfnames);
        }
    }

    private void normalRepair(UUID parentSession,
                              long startTime,
                              TraceState traceState,
                              List<CommonRange> commonRanges,
                              String... cfnames)
    {

        // Set up RepairJob executor for this repair command.
        ListeningExecutorService executor = createExecutor();

        // Setting the repairedAt time to UNREPAIRED_SSTABLE causes the repairedAt times to be preserved across streamed sstables
        final ListenableFuture<List<RepairSessionResult>> allSessions = submitRepairSessions(parentSession, false, executor, commonRanges, cfnames);

        // After all repair sessions completes(successful or not),
        // run anticompaction if necessary and send finish notice back to client
        final Collection<Range<Token>> successfulRanges = new ArrayList<>();
        final AtomicBoolean hasFailure = new AtomicBoolean();
        ListenableFuture repairResult = Futures.transformAsync(allSessions, new AsyncFunction<List<RepairSessionResult>, Object>()
        {
            @SuppressWarnings("unchecked")
            public ListenableFuture apply(List<RepairSessionResult> results)
            {
                // filter out null(=failed) results and get successful ranges
                for (RepairSessionResult sessionResult : results)
                {
                    logger.debug("Repair result: {}", results);
                    if (sessionResult != null)
                    {
                        // don't record successful repair if we had to skip ranges
                        if (!sessionResult.skippedReplicas)
                        {
                            successfulRanges.addAll(sessionResult.ranges);
                        }
                    }
                    else
                    {
                        hasFailure.compareAndSet(false, true);
                    }
                }
                return Futures.immediateFuture(null);
            }
        }, MoreExecutors.directExecutor());
        Futures.addCallback(repairResult, new RepairCompleteCallback(parentSession, successfulRanges, startTime, traceState, hasFailure, executor), MoreExecutors.directExecutor());
    }

    /**
     * removes dead nodes from common ranges, and exludes ranges left without any participants
     */
    @VisibleForTesting
    static List<CommonRange> filterCommonRanges(List<CommonRange> commonRanges, Set<InetAddressAndPort> liveEndpoints, boolean force)
    {
        if (!force)
        {
            return commonRanges;
        }
        else
        {
            List<CommonRange> filtered = new ArrayList<>(commonRanges.size());

            for (CommonRange commonRange : commonRanges)
            {
                Set<InetAddressAndPort> endpoints = ImmutableSet.copyOf(Iterables.filter(commonRange.endpoints, liveEndpoints::contains));
                Set<InetAddressAndPort> transEndpoints = ImmutableSet.copyOf(Iterables.filter(commonRange.transEndpoints, liveEndpoints::contains));
                Preconditions.checkState(endpoints.containsAll(transEndpoints), "transEndpoints must be a subset of endpoints");

                // this node is implicitly a participant in this repair, so a single endpoint is ok here
                if (!endpoints.isEmpty())
                {
                    filtered.add(new CommonRange(endpoints, transEndpoints, commonRange.ranges));
                }
            }
            Preconditions.checkState(!filtered.isEmpty(), "Not enough live endpoints for a repair");
            return filtered;
        }
    }

    private void incrementalRepair(UUID parentSession,
                                   long startTime,
                                   boolean forceRepair,
                                   TraceState traceState,
                                   Set<InetAddressAndPort> allNeighbors,
                                   List<CommonRange> commonRanges,
                                   String... cfnames)
    {
        // the local node also needs to be included in the set of participants, since coordinator sessions aren't persisted
        Set<InetAddressAndPort> allParticipants = ImmutableSet.<InetAddressAndPort>builder()
                                                  .addAll(allNeighbors)
                                                  .add(FBUtilities.getBroadcastAddressAndPort())
                                                  .build();

        List<CommonRange> allRanges = filterCommonRanges(commonRanges, allParticipants, forceRepair);

        CoordinatorSession coordinatorSession = ActiveRepairService.instance.consistent.coordinated.registerSession(parentSession, allParticipants, forceRepair);
        ListeningExecutorService executor = createExecutor();
        AtomicBoolean hasFailure = new AtomicBoolean(false);
        ListenableFuture repairResult = coordinatorSession.execute(() -> submitRepairSessions(parentSession, true, executor, allRanges, cfnames),
                                                                   hasFailure);
        Collection<Range<Token>> ranges = new HashSet<>();
        for (Collection<Range<Token>> range : Iterables.transform(allRanges, cr -> cr.ranges))
        {
            ranges.addAll(range);
        }
        Futures.addCallback(repairResult, new RepairCompleteCallback(parentSession, ranges, startTime, traceState, hasFailure, executor), MoreExecutors.directExecutor());
    }

    private void previewRepair(UUID parentSession,
                               long startTime,
                               List<CommonRange> commonRanges,
                               String... cfnames)
    {

        logger.debug("Starting preview repair for {}", parentSession);
        // Set up RepairJob executor for this repair command.
        ListeningExecutorService executor = createExecutor();

        final ListenableFuture<List<RepairSessionResult>> allSessions = submitRepairSessions(parentSession, false, executor, commonRanges, cfnames);

        Futures.addCallback(allSessions, new FutureCallback<List<RepairSessionResult>>()
        {
            public void onSuccess(List<RepairSessionResult> results)
            {
                try
                {
                    if (results == null || results.stream().anyMatch(s -> s == null))
                    {
                        // something failed
                        fail(null);
                        return;
                    }
                    PreviewKind previewKind = options.getPreviewKind();
                    Preconditions.checkState(previewKind != PreviewKind.NONE, "Preview is NONE");
                    SyncStatSummary summary = new SyncStatSummary(true);
                    summary.consumeSessionResults(results);

                    final String message;
                    if (summary.isEmpty())
                    {
                        message = previewKind == PreviewKind.REPAIRED ? "Repaired data is in sync" : "Previewed data was in sync";
                    }
                    else
                    {
                        message = (previewKind == PreviewKind.REPAIRED ? "Repaired data is inconsistent\n" : "Preview complete\n") + summary.toString();
                        RepairMetrics.previewFailures.inc();
                        if (previewKind == PreviewKind.REPAIRED)
                            maybeSnapshotReplicas(parentSession, keyspace, results);
                    }
                    notification(message);

                    success("Repair preview completed successfully");
                }
                catch (Throwable t)
                {
                    logger.error("Error completing preview repair", t);
                    onFailure(t);
                }
                finally
                {
                    executor.shutdownNow();
                }
            }

            public void onFailure(Throwable t)
            {
                notifyError(t);
                fail("Error completing preview repair: " + t.getMessage());
                executor.shutdownNow();
            }
        }, MoreExecutors.directExecutor());
    }

    private void maybeSnapshotReplicas(UUID parentSession, String keyspace, List<RepairSessionResult> results)
    {
        if (!DatabaseDescriptor.snapshotOnRepairedDataMismatch())
            return;

        try
        {
            Set<String> mismatchingTables = new HashSet<>();
            Set<InetAddressAndPort> nodes = new HashSet<>();
            for (RepairSessionResult sessionResult : results)
            {
                for (RepairResult repairResult : emptyIfNull(sessionResult.repairJobResults))
                {
                    for (SyncStat stat : emptyIfNull(repairResult.stats))
                    {
                        if (stat.numberOfDifferences > 0)
                            mismatchingTables.add(repairResult.desc.columnFamily);
                        // snapshot all replicas, even if they don't have any differences
                        nodes.add(stat.nodes.coordinator);
                        nodes.add(stat.nodes.peer);
                    }
                }
            }

            String snapshotName = DiagnosticSnapshotService.getSnapshotName(DiagnosticSnapshotService.REPAIRED_DATA_MISMATCH_SNAPSHOT_PREFIX);
            for (String table : mismatchingTables)
            {
                // we can just check snapshot existence locally since the repair coordinator is always a replica (unlike in the read case)
                if (!Keyspace.open(keyspace).getColumnFamilyStore(table).snapshotExists(snapshotName))
                {
                    logger.info("{} Snapshotting {}.{} for preview repair mismatch with tag {} on instances {}",
                                options.getPreviewKind().logPrefix(parentSession),
                                keyspace, table, snapshotName, nodes);
                    DiagnosticSnapshotService.repairedDataMismatch(Keyspace.open(keyspace).getColumnFamilyStore(table).metadata(), nodes);
                }
                else
                {
                    logger.info("{} Not snapshotting {}.{} - snapshot {} exists",
                                options.getPreviewKind().logPrefix(parentSession),
                                keyspace, table, snapshotName);
                }
            }
        }
        catch (Exception e)
        {
            logger.error("{} Failed snapshotting replicas", options.getPreviewKind().logPrefix(parentSession), e);
        }
    }

    private static <T> Iterable<T> emptyIfNull(Iterable<T> iter)
    {
        if (iter == null)
            return Collections.emptyList();
        return iter;
    }

    private ListenableFuture<List<RepairSessionResult>> submitRepairSessions(UUID parentSession,
                                                                             boolean isIncremental,
                                                                             ListeningExecutorService executor,
                                                                             List<CommonRange> commonRanges,
                                                                             String... cfnames)
    {
        List<ListenableFuture<RepairSessionResult>> futures = new ArrayList<>(options.getRanges().size());

        // we do endpoint filtering at the start of an incremental repair,
        // so repair sessions shouldn't also be checking liveness
        boolean force = options.isForcedRepair() && !isIncremental;
        for (CommonRange commonRange : commonRanges)
        {
            logger.info("Starting RepairSession for {}", commonRange);
            RepairSession session = ActiveRepairService.instance.submitRepairSession(parentSession,
                                                                                     commonRange,
                                                                                     keyspace,
                                                                                     options.getParallelism(),
                                                                                     isIncremental,
                                                                                     options.isPullRepair(),
                                                                                     force,
                                                                                     options.getPreviewKind(),
                                                                                     options.optimiseStreams(),
                                                                                     executor,
                                                                                     cfnames);
            if (session == null)
                continue;
            Futures.addCallback(session, new RepairSessionCallback(session), MoreExecutors.directExecutor());
            futures.add(session);
        }
        return Futures.successfulAsList(futures);
    }

    private ListeningExecutorService createExecutor()
    {
        return MoreExecutors.listeningDecorator(new JMXEnabledThreadPoolExecutor(options.getJobThreads(),
                                                                                 Integer.MAX_VALUE,
                                                                                 TimeUnit.SECONDS,
                                                                                 new LinkedBlockingQueue<>(),
                                                                                 new NamedThreadFactory("Repair#" + cmd),
                                                                                 "internal"));
    }

    private class RepairSessionCallback implements FutureCallback<RepairSessionResult>
    {
        private final RepairSession session;

        public RepairSessionCallback(RepairSession session)
        {
            this.session = session;
        }

        public void onSuccess(RepairSessionResult result)
        {
            String message = String.format("Repair session %s for range %s finished", session.getId(),
                                           session.ranges().toString());
            logger.info(message);
            fireProgressEvent(new ProgressEvent(ProgressEventType.PROGRESS,
                                                progressCounter.incrementAndGet(),
                                                totalProgress,
                                                message));
        }

        public void onFailure(Throwable t)
        {
            String message = String.format("Repair session %s for range %s failed with error %s",
                                           session.getId(), session.ranges().toString(), t.getMessage());
            notifyError(new RuntimeException(message, t));
        }
    }

    private class RepairCompleteCallback implements FutureCallback<Object>
    {
        final UUID parentSession;
        final Collection<Range<Token>> successfulRanges;
        final long startTime;
        final TraceState traceState;
        final AtomicBoolean hasFailure;
        final ExecutorService executor;

        public RepairCompleteCallback(UUID parentSession,
                                      Collection<Range<Token>> successfulRanges,
                                      long startTime,
                                      TraceState traceState,
                                      AtomicBoolean hasFailure,
                                      ExecutorService executor)
        {
            this.parentSession = parentSession;
            this.successfulRanges = successfulRanges;
            this.startTime = startTime;
            this.traceState = traceState;
            this.hasFailure = hasFailure;
            this.executor = executor;
        }

        public void onSuccess(Object result)
        {
            maybeStoreParentRepairSuccess(successfulRanges);
            if (hasFailure.get())
            {
                fail(null);
            }
            else
            {
                success("Repair completed successfully");
            }
            executor.shutdownNow();
        }

        public void onFailure(Throwable t)
        {
            notifyError(t);
            fail(t.getMessage());
            executor.shutdownNow();
        }
    }

    private static void addRangeToNeighbors(List<CommonRange> neighborRangeList, Range<Token> range, EndpointsForRange neighbors)
    {
        Set<InetAddressAndPort> endpoints = neighbors.endpoints();
        Set<InetAddressAndPort> transEndpoints = neighbors.filter(Replica::isTransient).endpoints();

        for (CommonRange commonRange : neighborRangeList)
        {
            if (commonRange.matchesEndpoints(endpoints, transEndpoints))
            {
                commonRange.ranges.add(range);
                return;
            }
        }

        List<Range<Token>> ranges = new ArrayList<>();
        ranges.add(range);
        neighborRangeList.add(new CommonRange(endpoints, transEndpoints, ranges));
    }

    private Thread createQueryThread(final int cmd, final UUID sessionId)
    {
        return NamedThreadFactory.createThread(new WrappedRunnable()
        {
            // Query events within a time interval that overlaps the last by one second. Ignore duplicates. Ignore local traces.
            // Wake up upon local trace activity. Query when notified of trace activity with a timeout that doubles every two timeouts.
            public void runMayThrow() throws Exception
            {
                TraceState state = Tracing.instance.get(sessionId);
                if (state == null)
                    throw new Exception("no tracestate");

                String format = "select event_id, source, source_port, activity from %s.%s where session_id = ? and event_id > ? and event_id < ?;";
                String query = String.format(format, SchemaConstants.TRACE_KEYSPACE_NAME, TraceKeyspace.EVENTS);
                SelectStatement statement = (SelectStatement) QueryProcessor.parseStatement(query).prepare(ClientState.forInternalCalls());

                ByteBuffer sessionIdBytes = ByteBufferUtil.bytes(sessionId);
                InetAddressAndPort source = FBUtilities.getBroadcastAddressAndPort();

                HashSet<UUID>[] seen = new HashSet[]{ new HashSet<>(), new HashSet<>() };
                int si = 0;
                UUID uuid;

                long tlast = System.currentTimeMillis(), tcur;

                TraceState.Status status;
                long minWaitMillis = 125;
                long maxWaitMillis = 1000 * 1024L;
                long timeout = minWaitMillis;
                boolean shouldDouble = false;

                while ((status = state.waitActivity(timeout)) != TraceState.Status.STOPPED)
                {
                    if (status == TraceState.Status.IDLE)
                    {
                        timeout = shouldDouble ? Math.min(timeout * 2, maxWaitMillis) : timeout;
                        shouldDouble = !shouldDouble;
                    }
                    else
                    {
                        timeout = minWaitMillis;
                        shouldDouble = false;
                    }
                    ByteBuffer tminBytes = ByteBufferUtil.bytes(UUIDGen.minTimeUUID(tlast - 1000));
                    ByteBuffer tmaxBytes = ByteBufferUtil.bytes(UUIDGen.maxTimeUUID(tcur = System.currentTimeMillis()));
                    QueryOptions options = QueryOptions.forInternalCalls(ConsistencyLevel.ONE, Lists.newArrayList(sessionIdBytes,
                                                                                                                  tminBytes,
                                                                                                                  tmaxBytes));
                    ResultMessage.Rows rows = statement.execute(QueryState.forInternalCalls(), options, System.nanoTime());
                    UntypedResultSet result = UntypedResultSet.create(rows.result);

                    for (UntypedResultSet.Row r : result)
                    {
                        int port = DatabaseDescriptor.getStoragePort();
                        if (r.has("source_port"))
                            port = r.getInt("source_port");
                        InetAddressAndPort eventNode = InetAddressAndPort.getByAddressOverrideDefaults(r.getInetAddress("source"), port);
                        if (source.equals(eventNode))
                            continue;
                        if ((uuid = r.getUUID("event_id")).timestamp() > (tcur - 1000) * 10000)
                            seen[si].add(uuid);
                        if (seen[si == 0 ? 1 : 0].contains(uuid))
                            continue;
                        String message = String.format("%s: %s", r.getInetAddress("source"), r.getString("activity"));
                        notification(message);
                    }
                    tlast = tcur;

                    si = si == 0 ? 1 : 0;
                    seen[si].clear();
                }
            }
        }, "Repair-Runnable-" + threadCounter.incrementAndGet());
    }

    private static final class SkipRepairException extends RuntimeException
    {
        SkipRepairException(String message)
        {
            super(message);
        }
    }

    private static final class NeighborsAndRanges
    {
        private final boolean force;
        private final Set<InetAddressAndPort> allNeighbors;
        private final List<CommonRange> commonRanges;

        private NeighborsAndRanges(boolean force, Set<InetAddressAndPort> allNeighbors, List<CommonRange> commonRanges)
        {
            this.force = force;
            this.allNeighbors = allNeighbors;
            this.commonRanges = commonRanges;
        }
    }
}<|MERGE_RESOLUTION|>--- conflicted
+++ resolved
@@ -55,11 +55,7 @@
 import org.apache.cassandra.concurrent.NamedThreadFactory;
 import org.apache.cassandra.config.DatabaseDescriptor;
 import org.apache.cassandra.metrics.RepairMetrics;
-import org.apache.cassandra.db.SnapshotCommand;
 import org.apache.cassandra.gms.FailureDetector;
-import org.apache.cassandra.net.Message;
-import org.apache.cassandra.net.MessagingService;
-import org.apache.cassandra.net.Verb;
 import org.apache.cassandra.repair.consistent.SyncStatSummary;
 import org.apache.cassandra.db.Keyspace;
 import org.apache.cassandra.cql3.QueryOptions;
@@ -82,7 +78,6 @@
 import org.apache.cassandra.service.ClientState;
 import org.apache.cassandra.service.QueryState;
 import org.apache.cassandra.service.StorageService;
-import org.apache.cassandra.service.reads.repair.RepairedDataVerifier;
 import org.apache.cassandra.streaming.PreviewKind;
 import org.apache.cassandra.tracing.TraceKeyspace;
 import org.apache.cassandra.tracing.TraceState;
@@ -325,31 +320,28 @@
             EndpointsForRange neighbors = ActiveRepairService.getNeighbors(keyspace, keyspaceLocalRanges, range,
                                                                            options.getDataCenters(),
                                                                            options.getHosts());
-
-<<<<<<< HEAD
+            if (neighbors.isEmpty())
+            {
+                if (options.ignoreUnreplicatedKeyspaces())
+                {
+                    logger.info("{} Found no neighbors for range {} for {} - ignoring since repairing with --ignore-unreplicated-keyspaces", parentSession, range, keyspace);
+                    continue;
+                }
+                else
+                {
+                    throw new RuntimeException(String.format("Nothing to repair for %s in %s - aborting", range, keyspace));
+                }
+            }
             addRangeToNeighbors(commonRanges, range, neighbors);
             allNeighbors.addAll(neighbors.endpoints());
         }
-=======
-                if (neighbors.isEmpty())
-                {
-                    if (options.ignoreUnreplicatedKeyspaces())
-                    {
-                        logger.info("Found no neighbors for range {} for {} - ignoring since repairing with --ignore-unreplicated-keyspaces", range, keyspace);
-                        continue;
-                    }
-                    else
-                    {
-                        String errorMessage = String.format("Nothing to repair for %s in %s - aborting", range, keyspace);
-                        logger.error("Repair {}",  errorMessage);
-                        fireErrorAndComplete(tag, progress.get(), totalProgress, errorMessage);
-                        return;
-                    }
-                }
-                addRangeToNeighbors(commonRanges, range, neighbors);
-                allNeighbors.addAll(neighbors);
-            }
->>>>>>> 0f46c90d
+
+        if (options.ignoreUnreplicatedKeyspaces() && allNeighbors.isEmpty())
+        {
+            throw new SkipRepairException(String.format("Nothing to repair for %s in %s - unreplicated keyspace is ignored since repair was called with --ignore-unreplicated-keyspaces",
+                                                        options.getRanges(),
+                                                        keyspace));
+        }
 
         progressCounter.incrementAndGet();
 
@@ -372,29 +364,9 @@
         }
     }
 
-<<<<<<< HEAD
     private void maybeStoreParentRepairSuccess(Collection<Range<Token>> successfulRanges)
     {
         if (!options.isPreview())
-=======
-        if (options.ignoreUnreplicatedKeyspaces() && allNeighbors.isEmpty())
-        {
-            String ignoreUnreplicatedMessage = String.format("Nothing to repair for %s in %s - unreplicated keyspace is ignored since repair was called with --ignore-unreplicated-keyspaces",
-                                                             options.getRanges(),
-                                                             keyspace);
-
-            logger.info("Repair {}", ignoreUnreplicatedMessage);
-            fireProgressEvent(tag, new ProgressEvent(ProgressEventType.COMPLETE,
-                                                     progress.get(),
-                                                     totalProgress,
-                                                     ignoreUnreplicatedMessage));
-            return;
-        }
-
-        // Validate columnfamilies
-        List<ColumnFamilyStore> columnFamilyStores = new ArrayList<>();
-        try
->>>>>>> 0f46c90d
         {
             SystemDistributedKeyspace.successfulParentRepair(parentSession, successfulRanges);
         }
