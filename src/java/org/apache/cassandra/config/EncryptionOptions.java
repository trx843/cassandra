--- conflicted
+++ resolved
@@ -404,14 +404,11 @@
         return ap == null ?  new String[0] : ap.toArray(new String[0]);
     }
 
-<<<<<<< HEAD
-=======
     public String[] cipherSuitesArray()
     {
         return cipher_suites == null ? null : cipher_suites.toArray(new String[0]);
     }
 
->>>>>>> 4a2a585e
     public TlsEncryptionPolicy tlsEncryptionPolicy()
     {
         if (getOptional())
