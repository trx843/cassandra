/*
 * Licensed to the Apache Software Foundation (ASF) under one
 * or more contributor license agreements.  See the NOTICE file
 * distributed with this work for additional information
 * regarding copyright ownership.  The ASF licenses this file
 * to you under the Apache License, Version 2.0 (the
 * "License"); you may not use this file except in compliance
 * with the License.  You may obtain a copy of the License at
 *
 *     http://www.apache.org/licenses/LICENSE-2.0
 *
 * Unless required by applicable law or agreed to in writing, software
 * distributed under the License is distributed on an "AS IS" BASIS,
 * WITHOUT WARRANTIES OR CONDITIONS OF ANY KIND, either express or implied.
 * See the License for the specific language governing permissions and
 * limitations under the License.
 */
package org.apache.cassandra.tools;

import java.io.IOException;
import java.io.PrintStream;
import java.lang.management.ManagementFactory;
import java.lang.management.MemoryMXBean;
import java.lang.management.MemoryUsage;
import java.lang.management.RuntimeMXBean;
import java.net.InetAddress;
import java.net.UnknownHostException;
import java.text.SimpleDateFormat;
import java.util.*;
import java.util.Map.Entry;
import java.util.concurrent.ExecutionException;
import java.util.concurrent.TimeoutException;
import java.util.concurrent.locks.Condition;
import javax.management.*;
import javax.management.remote.JMXConnector;
import javax.management.remote.JMXConnectorFactory;
import javax.management.remote.JMXServiceURL;

import com.google.common.collect.Iterables;

import org.apache.cassandra.concurrent.JMXEnabledThreadPoolExecutorMBean;
import org.apache.cassandra.db.ColumnFamilyStoreMBean;
import org.apache.cassandra.db.HintedHandOffManager;
import org.apache.cassandra.db.HintedHandOffManagerMBean;
import org.apache.cassandra.db.compaction.CompactionManager;
import org.apache.cassandra.db.compaction.CompactionManagerMBean;
import org.apache.cassandra.gms.FailureDetector;
import org.apache.cassandra.gms.FailureDetectorMBean;
import org.apache.cassandra.locator.EndpointSnitchInfoMBean;
import org.apache.cassandra.net.MessagingService;
import org.apache.cassandra.net.MessagingServiceMBean;
import org.apache.cassandra.service.*;
import org.apache.cassandra.streaming.StreamingService;
import org.apache.cassandra.streaming.StreamingServiceMBean;
import org.apache.cassandra.utils.SimpleCondition;

/**
 * JMX client operations for Cassandra.
 */
public class NodeProbe
{
    private static final String fmtUrl = "service:jmx:rmi:///jndi/rmi://%s:%d/jmxrmi";
    private static final String ssObjName = "org.apache.cassandra.db:type=StorageService";
    private static final int defaultPort = 7199;
    final String host;
    final int port;
    private String username;
    private String password;

    private JMXConnector jmxc;
    private MBeanServerConnection mbeanServerConn;
    private CompactionManagerMBean compactionProxy;
    private StorageServiceMBean ssProxy;
    private MemoryMXBean memProxy;
    private RuntimeMXBean runtimeProxy;
    private StreamingServiceMBean streamProxy;
    public MessagingServiceMBean msProxy;
    private FailureDetectorMBean fdProxy;
    private CacheServiceMBean cacheService;
    private StorageProxyMBean spProxy;
    private HintedHandOffManagerMBean hhProxy;
    private boolean failed;

    /**
     * Creates a NodeProbe using the specified JMX host, port, username, and password.
     *
     * @param host hostname or IP address of the JMX agent
     * @param port TCP port of the remote JMX agent
     * @throws IOException on connection failures
     */
    public NodeProbe(String host, int port, String username, String password) throws IOException
    {
        assert username != null && !username.isEmpty() && password != null && !password.isEmpty()
               : "neither username nor password can be blank";

        this.host = host;
        this.port = port;
        this.username = username;
        this.password = password;
        connect();
    }

    /**
     * Creates a NodeProbe using the specified JMX host and port.
     *
     * @param host hostname or IP address of the JMX agent
     * @param port TCP port of the remote JMX agent
     * @throws IOException on connection failures
     */
    public NodeProbe(String host, int port) throws IOException
    {
        this.host = host;
        this.port = port;
        connect();
    }

    /**
     * Creates a NodeProbe using the specified JMX host and default port.
     *
     * @param host hostname or IP address of the JMX agent
     * @throws IOException on connection failures
     */
    public NodeProbe(String host) throws IOException
    {
        this.host = host;
        this.port = defaultPort;
        connect();
    }

    /**
     * Create a connection to the JMX agent and setup the M[X]Bean proxies.
     *
     * @throws IOException on connection failures
     */
    private void connect() throws IOException
    {
        JMXServiceURL jmxUrl = new JMXServiceURL(String.format(fmtUrl, host, port));
        Map<String,Object> env = new HashMap<String,Object>();
        if (username != null)
        {
            String[] creds = { username, password };
            env.put(JMXConnector.CREDENTIALS, creds);
        }
        jmxc = JMXConnectorFactory.connect(jmxUrl, env);
        mbeanServerConn = jmxc.getMBeanServerConnection();

        try
        {
            ObjectName name = new ObjectName(ssObjName);
            ssProxy = JMX.newMBeanProxy(mbeanServerConn, name, StorageServiceMBean.class);
            name = new ObjectName(MessagingService.MBEAN_NAME);
            msProxy = JMX.newMBeanProxy(mbeanServerConn, name, MessagingServiceMBean.class);
            name = new ObjectName(StreamingService.MBEAN_OBJECT_NAME);
            streamProxy = JMX.newMBeanProxy(mbeanServerConn, name, StreamingServiceMBean.class);
            name = new ObjectName(CompactionManager.MBEAN_OBJECT_NAME);
            compactionProxy = JMX.newMBeanProxy(mbeanServerConn, name, CompactionManagerMBean.class);
            name = new ObjectName(FailureDetector.MBEAN_NAME);
            fdProxy = JMX.newMBeanProxy(mbeanServerConn, name, FailureDetectorMBean.class);
            name = new ObjectName(CacheService.MBEAN_NAME);
            cacheService = JMX.newMBeanProxy(mbeanServerConn, name, CacheServiceMBean.class);
            name = new ObjectName(StorageProxy.MBEAN_NAME);
            spProxy = JMX.newMBeanProxy(mbeanServerConn, name, StorageProxyMBean.class);
            name = new ObjectName(HintedHandOffManager.MBEAN_NAME);
            hhProxy = JMX.newMBeanProxy(mbeanServerConn, name, HintedHandOffManagerMBean.class);
        } catch (MalformedObjectNameException e)
        {
            throw new RuntimeException(
                    "Invalid ObjectName? Please report this as a bug.", e);
        }

        memProxy = ManagementFactory.newPlatformMXBeanProxy(mbeanServerConn,
                ManagementFactory.MEMORY_MXBEAN_NAME, MemoryMXBean.class);
        runtimeProxy = ManagementFactory.newPlatformMXBeanProxy(
                mbeanServerConn, ManagementFactory.RUNTIME_MXBEAN_NAME, RuntimeMXBean.class);
    }

    public void close() throws IOException
    {
        jmxc.close();
    }

    public void forceTableCleanup(String tableName, String... columnFamilies) throws IOException, ExecutionException, InterruptedException
    {
        ssProxy.forceTableCleanup(tableName, columnFamilies);
    }

    public void scrub(String tableName, String... columnFamilies) throws IOException, ExecutionException, InterruptedException
    {
        ssProxy.scrub(tableName, columnFamilies);
    }

    public void upgradeSSTables(String tableName, boolean excludeCurrentVersion, String... columnFamilies) throws IOException, ExecutionException, InterruptedException
    {
        ssProxy.upgradeSSTables(tableName, excludeCurrentVersion, columnFamilies);
    }

    public void forceTableCompaction(String tableName, String... columnFamilies) throws IOException, ExecutionException, InterruptedException
    {
        ssProxy.forceTableCompaction(tableName, columnFamilies);
    }

    public void forceTableFlush(String tableName, String... columnFamilies) throws IOException, ExecutionException, InterruptedException
    {
        ssProxy.forceTableFlush(tableName, columnFamilies);
    }

    public void forceTableRepair(String tableName, boolean isSequential, boolean isLocal, String... columnFamilies) throws IOException
    {
        ssProxy.forceTableRepair(tableName, isSequential, isLocal, columnFamilies);
    }

    public void forceRepairAsync(final PrintStream out, final String tableName, boolean isSequential, boolean isLocal, boolean primaryRange, String... columnFamilies) throws IOException
    {
        RepairRunner runner = new RepairRunner(out, tableName, columnFamilies);
        try
        {
            ssProxy.addNotificationListener(runner, null, null);
            if (!runner.repairAndWait(ssProxy, isSequential, isLocal, primaryRange))
                failed = true;
        }
        catch (Exception e)
        {
            throw new IOException(e) ;
        }
        finally
        {
            try
            {
               ssProxy.removeNotificationListener(runner);
            }
            catch (ListenerNotFoundException ignored) {}
        }
    }

    public void forceRepairRangeAsync(final PrintStream out, final String tableName, boolean isSequential, boolean isLocal, final String startToken, final String endToken, String... columnFamilies) throws IOException
    {
        RepairRunner runner = new RepairRunner(out, tableName, columnFamilies);
        try
        {
            ssProxy.addNotificationListener(runner, null, null);
            if (!runner.repairRangeAndWait(ssProxy,  isSequential, isLocal, startToken, endToken))
                failed = true;
        }
        catch (Exception e)
        {
            throw new IOException(e) ;
        }
        finally
        {
            try
            {
                ssProxy.removeNotificationListener(runner);
            }
            catch (ListenerNotFoundException ignored) {}
        }
    }

    public void forceTableRepairPrimaryRange(String tableName, boolean isSequential, boolean isLocal, String... columnFamilies) throws IOException
    {
        ssProxy.forceTableRepairPrimaryRange(tableName, isSequential, isLocal, columnFamilies);
    }

    public void forceTableRepairRange(String beginToken, String endToken, String tableName, boolean isSequential, boolean isLocal, String... columnFamilies) throws IOException
    {
        ssProxy.forceTableRepairRange(beginToken, endToken, tableName, isSequential, isLocal, columnFamilies);
    }

    public void invalidateKeyCache()
    {
        cacheService.invalidateKeyCache();
    }

    public void invalidateRowCache()
    {
        cacheService.invalidateRowCache();
    }

    public void drain() throws IOException, InterruptedException, ExecutionException
    {
        ssProxy.drain();
    }

    public Map<String, String> getTokenToEndpointMap()
    {
        return ssProxy.getTokenToEndpointMap();
    }

    public List<String> getLiveNodes()
    {
        return ssProxy.getLiveNodes();
    }

    public List<String> getJoiningNodes()
    {
        return ssProxy.getJoiningNodes();
    }

    public List<String> getLeavingNodes()
    {
        return ssProxy.getLeavingNodes();
    }

    public List<String> getMovingNodes()
    {
        return ssProxy.getMovingNodes();
    }

    public List<String> getUnreachableNodes()
    {
        return ssProxy.getUnreachableNodes();
    }

    public Map<String, String> getLoadMap()
    {
        return ssProxy.getLoadMap();
    }

    public Map<InetAddress, Float> getOwnership()
    {
        return ssProxy.getOwnership();
    }

    public Map<InetAddress, Float> effectiveOwnership(String keyspace) throws IllegalStateException
    {
        return ssProxy.effectiveOwnership(keyspace);
    }

    public CacheServiceMBean getCacheServiceMBean()
    {
        String cachePath = "org.apache.cassandra.db:type=Caches";

        try
        {
            return JMX.newMBeanProxy(mbeanServerConn, new ObjectName(cachePath), CacheServiceMBean.class);
        }
        catch (MalformedObjectNameException e)
        {
            throw new RuntimeException(e);
        }
    }

    public Iterator<Map.Entry<String, ColumnFamilyStoreMBean>> getColumnFamilyStoreMBeanProxies()
    {
        try
        {
            return new ColumnFamilyStoreMBeanIterator(mbeanServerConn);
        }
        catch (MalformedObjectNameException e)
        {
            throw new RuntimeException("Invalid ObjectName? Please report this as a bug.", e);
        }
        catch (IOException e)
        {
            throw new RuntimeException("Could not retrieve list of stat mbeans.", e);
        }
    }

    public CompactionManagerMBean getCompactionManagerProxy()
    {
      return compactionProxy;
    }

    public List<String> getTokens()
    {
        return ssProxy.getTokens();
    }

    public List<String> getTokens(String endpoint)
    {
        try
        {
            return ssProxy.getTokens(endpoint);
        }
        catch (UnknownHostException e)
        {
            throw new RuntimeException(e);
        }
    }

    public String getLocalHostId()
    {
        return ssProxy.getLocalHostId();
    }

    public Map<String, String> getHostIdMap()
    {
        return ssProxy.getHostIdMap();
    }

    public String getLoadString()
    {
        return ssProxy.getLoadString();
    }

    public String getReleaseVersion()
    {
        return ssProxy.getReleaseVersion();
    }

    public int getCurrentGenerationNumber()
    {
        return ssProxy.getCurrentGenerationNumber();
    }

    public long getUptime()
    {
        return runtimeProxy.getUptime();
    }

    public MemoryUsage getHeapMemoryUsage()
    {
        return memProxy.getHeapMemoryUsage();
    }

    /**
     * Take a snapshot of all the tables, optionally specifying only a specific column family.
     *
     * @param snapshotName the name of the snapshot.
     * @param columnFamily the column family to snapshot or all on null
     * @param keyspaces the keyspaces to snapshot
     */
    public void takeSnapshot(String snapshotName, String columnFamily, String... keyspaces) throws IOException
    {
        if (columnFamily != null)
        {
            if (keyspaces.length != 1)
            {
                throw new IOException("When specifying the column family for a snapshot, you must specify one and only one keyspace");
            }
            ssProxy.takeColumnFamilySnapshot(keyspaces[0], columnFamily, snapshotName);
        }
        else
            ssProxy.takeSnapshot(snapshotName, keyspaces);
    }

    /**
     * Remove all the existing snapshots.
     */
    public void clearSnapshot(String tag, String... keyspaces) throws IOException
    {
        ssProxy.clearSnapshot(tag, keyspaces);
    }

    public boolean isJoined()
    {
        return ssProxy.isJoined();
    }

    public void joinRing() throws IOException
    {
        ssProxy.joinRing();
    }

    public void decommission() throws InterruptedException
    {
        ssProxy.decommission();
    }

    public void move(String newToken) throws IOException
    {
        ssProxy.move(newToken);
    }

    public void removeNode(String token)
    {
        ssProxy.removeNode(token);
    }

    public String getRemovalStatus()
    {
        return ssProxy.getRemovalStatus();
    }

    public void forceRemoveCompletion()
    {
        ssProxy.forceRemoveCompletion();
    }

    public Iterator<Map.Entry<String, JMXEnabledThreadPoolExecutorMBean>> getThreadPoolMBeanProxies()
    {
        try
        {
            return new ThreadPoolProxyMBeanIterator(mbeanServerConn);
        }
        catch (MalformedObjectNameException e)
        {
            throw new RuntimeException("Invalid ObjectName? Please report this as a bug.", e);
        }
        catch (IOException e)
        {
            throw new RuntimeException("Could not retrieve list of stat mbeans.", e);
        }
    }

    /**
     * Get the compaction threshold
     *
     * @param outs the stream to write to
     */
    public void getCompactionThreshold(PrintStream outs, String ks, String cf)
    {
        ColumnFamilyStoreMBean cfsProxy = getCfsProxy(ks, cf);
        outs.println("Current compaction thresholds for " + ks + "/" + cf + ": \n" +
                     " min = " + cfsProxy.getMinimumCompactionThreshold() + ", " +
                     " max = " + cfsProxy.getMaximumCompactionThreshold());
    }

    /**
     * Set the compaction threshold
     *
     * @param minimumCompactionThreshold minimum compaction threshold
     * @param maximumCompactionThreshold maximum compaction threshold
     */
    public void setCompactionThreshold(String ks, String cf, int minimumCompactionThreshold, int maximumCompactionThreshold)
    {
        ColumnFamilyStoreMBean cfsProxy = getCfsProxy(ks, cf);
        cfsProxy.setCompactionThresholds(minimumCompactionThreshold, maximumCompactionThreshold);
    }

<<<<<<< HEAD
    public void disableAutoCompaction(String ks, String ... columnFamilies) throws IOException
    {
        ssProxy.disableAutoCompaction(ks, columnFamilies);
    }

    public void enableAutoCompaction(String ks, String ... columnFamilies) throws IOException
    {
        ssProxy.enableAutoCompaction(ks, columnFamilies);
=======
    public void setIncrementalBackupsEnabled(boolean enabled){
        ssProxy.setIncrementalBackupsEnabled(enabled);
>>>>>>> 56927973
    }

    public void setCacheCapacities(int keyCacheCapacity, int rowCacheCapacity)
    {
        try
        {
            String keyCachePath = "org.apache.cassandra.db:type=Caches";
            CacheServiceMBean cacheMBean = JMX.newMBeanProxy(mbeanServerConn, new ObjectName(keyCachePath), CacheServiceMBean.class);
            cacheMBean.setKeyCacheCapacityInMB(keyCacheCapacity);
            cacheMBean.setRowCacheCapacityInMB(rowCacheCapacity);
        }
        catch (MalformedObjectNameException e)
        {
            throw new RuntimeException(e);
        }
    }

    public List<InetAddress> getEndpoints(String keyspace, String cf, String key)
    {
        return ssProxy.getNaturalEndpoints(keyspace, cf, key);
    }

    public List<String> getSSTables(String keyspace, String cf, String key)
    {
        ColumnFamilyStoreMBean cfsProxy = getCfsProxy(keyspace, cf);
        return cfsProxy.getSSTablesForKey(key);
    }

    public Set<InetAddress> getStreamDestinations()
    {
        return streamProxy.getStreamDestinations();
    }

    public List<String> getFilesDestinedFor(InetAddress host) throws IOException
    {
        return streamProxy.getOutgoingFiles(host.getHostAddress());
    }

    public Set<InetAddress> getStreamSources()
    {
        return streamProxy.getStreamSources();
    }

    public List<String> getIncomingFiles(InetAddress host) throws IOException
    {
        return streamProxy.getIncomingFiles(host.getHostAddress());
    }

    public String getOperationMode()
    {
        return ssProxy.getOperationMode();
    }

    public void truncate(String tableName, String cfName)
    {
        try
        {
            ssProxy.truncate(tableName, cfName);
        }
        catch (TimeoutException e)
        {
            throw new RuntimeException("Error while executing truncate", e);
        }
        catch (IOException e)
        {
            throw new RuntimeException("Error while executing truncate", e);
        }
    }

    public EndpointSnitchInfoMBean getEndpointSnitchInfoProxy()
    {
        try
        {
            return JMX.newMBeanProxy(mbeanServerConn, new ObjectName("org.apache.cassandra.db:type=EndpointSnitchInfo"), EndpointSnitchInfoMBean.class);
        }
        catch (MalformedObjectNameException e)
        {
            throw new RuntimeException(e);
        }
    }

    public ColumnFamilyStoreMBean getCfsProxy(String ks, String cf)
    {
        ColumnFamilyStoreMBean cfsProxy = null;
        try
        {
            String type = cf.contains(".") ? "IndexColumnFamilies" : "ColumnFamilies";
            Set<ObjectName> beans = mbeanServerConn.queryNames(
                    new ObjectName("org.apache.cassandra.db:type=*" + type +",keyspace=" + ks + ",columnfamily=" + cf), null);

            if (beans.isEmpty())
                throw new MalformedObjectNameException("couldn't find that bean");
            assert beans.size() == 1;
            for (ObjectName bean : beans)
                cfsProxy = JMX.newMBeanProxy(mbeanServerConn, bean, ColumnFamilyStoreMBean.class);
        }
        catch (MalformedObjectNameException mone)
        {
            System.err.println("ColumnFamilyStore for " + ks + "/" + cf + " not found.");
            System.exit(1);
        }
        catch (IOException e)
        {
            System.err.println("ColumnFamilyStore for " + ks + "/" + cf + " not found: " + e);
            System.exit(1);
        }

        return cfsProxy;
    }

    public StorageProxyMBean getSpProxy()
    {
        return spProxy;
    }

    public String getEndpoint()
    {
        // Try to find the endpoint using the local token, doing so in a crazy manner
        // to maintain backwards compatibility with the MBean interface
        String stringToken = ssProxy.getTokens().get(0);
        Map<String, String> tokenToEndpoint = ssProxy.getTokenToEndpointMap();

        for (Map.Entry<String, String> pair : tokenToEndpoint.entrySet())
        {
            if (pair.getKey().toString().equals(stringToken))
            {
                return pair.getValue();
            }
        }

        throw new RuntimeException("Could not find myself in the endpoint list, something is very wrong!  Is the Cassandra node fully started?");
    }

    public String getDataCenter()
    {
        try
        {
            return getEndpointSnitchInfoProxy().getDatacenter(getEndpoint());
        }
        catch (UnknownHostException e)
        {
            return "Unknown";
        }
    }

    public String getRack()
    {
        try
        {
            return getEndpointSnitchInfoProxy().getRack(getEndpoint());
        }
        catch (UnknownHostException e)
        {
            return "Unknown";
        }
    }

    public List<String> getKeyspaces()
    {
        return ssProxy.getKeyspaces();
    }

    public void disableHintedHandoff()
    {
        spProxy.setHintedHandoffEnabled(false);
    }

    public void enableHintedHandoff()
    {
        spProxy.setHintedHandoffEnabled(true);
    }

    public void pauseHintsDelivery()
    {
        hhProxy.pauseHintsDelivery(true);
    }

    public void resumeHintsDelivery()
    {
        hhProxy.pauseHintsDelivery(false);
    }

    public void stopNativeTransport()
    {
        ssProxy.stopNativeTransport();
    }

    public void startNativeTransport()
    {
        ssProxy.startNativeTransport();
    }

    public boolean isNativeTransportRunning()
    {
        return ssProxy.isNativeTransportRunning();
    }

    public void stopGossiping()
    {
        ssProxy.stopGossiping();
    }

    public void startGossiping()
    {
        ssProxy.startGossiping();
    }

    public void stopThriftServer()
    {
        ssProxy.stopRPCServer();
    }

    public void startThriftServer()
    {
        ssProxy.startRPCServer();
    }

    public boolean isThriftServerRunning()
    {
        return ssProxy.isRPCServerRunning();
    }

    public boolean isInitialized()
    {
        return ssProxy.isInitialized();
    }

    public void setCompactionThroughput(int value)
    {
        ssProxy.setCompactionThroughputMbPerSec(value);
    }

    public int getCompactionThroughput()
    {
        return ssProxy.getCompactionThroughputMbPerSec();
    }

    public int getExceptionCount()
    {
        return ssProxy.getExceptionCount();
    }

    public Map<String, Integer> getDroppedMessages()
    {
        return msProxy.getDroppedMessages();
    }

    public void loadNewSSTables(String ksName, String cfName)
    {
        ssProxy.loadNewSSTables(ksName, cfName);
    }

    public void rebuildIndex(String ksName, String cfName, String... idxNames)
    {
        ssProxy.rebuildSecondaryIndex(ksName, cfName, idxNames);
    }

    public String getGossipInfo()
    {
        return fdProxy.getAllEndpointStates();
    }

    public void stop(String string)
    {
        compactionProxy.stopCompaction(string);
    }

    public void setStreamThroughput(int value)
    {
        ssProxy.setStreamThroughputMbPerSec(value);
    }

    public void setTraceProbability(double value)
    {
        ssProxy.setTraceProbability(value);
    }

    public String getSchemaVersion()
    {
        return ssProxy.getSchemaVersion();
    }

    public List<String> describeRing(String keyspaceName) throws IOException
    {
        return ssProxy.describeRingJMX(keyspaceName);
    }

    public void rebuild(String sourceDc)
    {
        ssProxy.rebuild(sourceDc);
    }

    public List<String> sampleKeyRange()
    {
        return ssProxy.sampleKeyRange();
    }

    public void resetLocalSchema() throws IOException
    {
        ssProxy.resetLocalSchema();
    }

    public boolean isFailed()
    {
        return failed;
    }
}

class ColumnFamilyStoreMBeanIterator implements Iterator<Map.Entry<String, ColumnFamilyStoreMBean>>
{
    private MBeanServerConnection mbeanServerConn;
    Iterator<Entry<String, ColumnFamilyStoreMBean>> mbeans;

    public ColumnFamilyStoreMBeanIterator(MBeanServerConnection mbeanServerConn)
        throws MalformedObjectNameException, NullPointerException, IOException
    {
        this.mbeanServerConn = mbeanServerConn;
        List<Entry<String, ColumnFamilyStoreMBean>> cfMbeans = getCFSMBeans(mbeanServerConn, "ColumnFamilies");
        cfMbeans.addAll(getCFSMBeans(mbeanServerConn, "IndexColumnFamilies"));
        Collections.sort(cfMbeans, new Comparator<Entry<String, ColumnFamilyStoreMBean>>()
        {
            public int compare(Entry<String, ColumnFamilyStoreMBean> e1, Entry<String, ColumnFamilyStoreMBean> e2)
            {
                //compare keyspace, then CF name, then normal vs. index
                int tableCmp = e1.getKey().compareTo(e2.getKey());
                if(tableCmp != 0)
                    return tableCmp;

                // get CF name and split it for index name
                String e1CF[] = e1.getValue().getColumnFamilyName().split("\\.");
                String e2CF[] = e1.getValue().getColumnFamilyName().split("\\.");
                assert e1CF.length <= 2 && e2CF.length <= 2 : "unexpected split count for column family name";

                //if neither are indexes, just compare CF names
                if(e1CF.length == 1 && e2CF.length == 1)
                    return e1CF[0].compareTo(e2CF[0]);

                //check if it's the same CF
                int cfNameCmp = e1CF[0].compareTo(e2CF[0]);
                if(cfNameCmp != 0)
                    return cfNameCmp;

                // if both are indexes (for the same CF), compare them
                if(e1CF.length == 2 && e2CF.length == 2)
                    return e1CF[1].compareTo(e2CF[1]);

                //if length of e1CF is 1, it's not an index, so sort it higher
                return e1CF.length == 1 ? 1 : -1;
            }
        });
        mbeans = cfMbeans.iterator();
    }

    private List<Entry<String, ColumnFamilyStoreMBean>> getCFSMBeans(MBeanServerConnection mbeanServerConn, String type)
            throws MalformedObjectNameException, IOException
    {
        ObjectName query = new ObjectName("org.apache.cassandra.db:type=" + type +",*");
        Set<ObjectName> cfObjects = mbeanServerConn.queryNames(query, null);
        List<Entry<String, ColumnFamilyStoreMBean>> mbeans = new ArrayList<Entry<String, ColumnFamilyStoreMBean>>(cfObjects.size());
        for(ObjectName n : cfObjects)
        {
            String tableName = n.getKeyProperty("keyspace");
            ColumnFamilyStoreMBean cfsProxy = JMX.newMBeanProxy(mbeanServerConn, n, ColumnFamilyStoreMBean.class);
            mbeans.add(new AbstractMap.SimpleImmutableEntry<String, ColumnFamilyStoreMBean>(tableName, cfsProxy));
        }
        return mbeans;
    }

    public boolean hasNext()
    {
        return mbeans.hasNext();
    }

    public Entry<String, ColumnFamilyStoreMBean> next()
    {
        return mbeans.next();
    }

    public void remove()
    {
        throw new UnsupportedOperationException();
    }
}

class ThreadPoolProxyMBeanIterator implements Iterator<Map.Entry<String, JMXEnabledThreadPoolExecutorMBean>>
{
    private final Iterator<ObjectName> resIter;
    private final MBeanServerConnection mbeanServerConn;

    public ThreadPoolProxyMBeanIterator(MBeanServerConnection mbeanServerConn)
    throws MalformedObjectNameException, NullPointerException, IOException
    {
        Set<ObjectName> requests = mbeanServerConn.queryNames(new ObjectName("org.apache.cassandra.request:type=*"), null);
        Set<ObjectName> internal = mbeanServerConn.queryNames(new ObjectName("org.apache.cassandra.internal:type=*"), null);
        resIter = Iterables.concat(requests, internal).iterator();
        this.mbeanServerConn = mbeanServerConn;
    }

    public boolean hasNext()
    {
        return resIter.hasNext();
    }

    public Map.Entry<String, JMXEnabledThreadPoolExecutorMBean> next()
    {
        ObjectName objectName = resIter.next();
        String poolName = objectName.getKeyProperty("type");
        JMXEnabledThreadPoolExecutorMBean threadPoolProxy = JMX.newMBeanProxy(mbeanServerConn, objectName, JMXEnabledThreadPoolExecutorMBean.class);
        return new AbstractMap.SimpleImmutableEntry<String, JMXEnabledThreadPoolExecutorMBean>(poolName, threadPoolProxy);
    }

    public void remove()
    {
        throw new UnsupportedOperationException();
    }
}

class RepairRunner implements NotificationListener
{
    private final SimpleDateFormat format = new SimpleDateFormat("yyyy-MM-dd HH:mm:ss,SSS");
    private final Condition condition = new SimpleCondition();
    private final PrintStream out;
    private final String keyspace;
    private final String[] columnFamilies;
    private int cmd;
    private boolean success = true;

    RepairRunner(PrintStream out, String keyspace, String... columnFamilies)
    {
        this.out = out;
        this.keyspace = keyspace;
        this.columnFamilies = columnFamilies;
    }

    public boolean repairAndWait(StorageServiceMBean ssProxy, boolean isSequential, boolean isLocal, boolean primaryRangeOnly) throws InterruptedException
    {
        cmd = ssProxy.forceRepairAsync(keyspace, isSequential, isLocal, primaryRangeOnly, columnFamilies);
        if (cmd > 0)
        {
            condition.await();
        }
        else
        {
            String message = String.format("[%s] Nothing to repair for keyspace '%s'", format.format(System.currentTimeMillis()), keyspace);
            out.println(message);
        }
        return success;
    }

    public boolean repairRangeAndWait(StorageServiceMBean ssProxy, boolean isSequential, boolean isLocal, String startToken, String endToken) throws InterruptedException
    {
        cmd = ssProxy.forceRepairRangeAsync(startToken, endToken, keyspace, isSequential, isLocal, columnFamilies);
        if (cmd > 0)
        {
            condition.await();
        }
        else
        {
            String message = String.format("[%s] Nothing to repair for keyspace '%s'", format.format(System.currentTimeMillis()), keyspace);
            out.println(message);
        }
        return success;
    }

    public void handleNotification(Notification notification, Object handback)
    {
        if ("repair".equals(notification.getType()))
        {
            int[] status = (int[]) notification.getUserData();
            assert status.length == 2;
            if (cmd == status[0])
            {
                String message = String.format("[%s] %s", format.format(notification.getTimeStamp()), notification.getMessage());
                out.println(message);
                // repair status is int array with [0] = cmd number, [1] = status
                if (status[1] == ActiveRepairService.Status.SESSION_FAILED.ordinal())
                    success = false;
                else if (status[1] == ActiveRepairService.Status.FINISHED.ordinal())
                    condition.signalAll();
            }
        }
    }
}<|MERGE_RESOLUTION|>--- conflicted
+++ resolved
@@ -517,7 +517,6 @@
         cfsProxy.setCompactionThresholds(minimumCompactionThreshold, maximumCompactionThreshold);
     }
 
-<<<<<<< HEAD
     public void disableAutoCompaction(String ks, String ... columnFamilies) throws IOException
     {
         ssProxy.disableAutoCompaction(ks, columnFamilies);
@@ -526,10 +525,11 @@
     public void enableAutoCompaction(String ks, String ... columnFamilies) throws IOException
     {
         ssProxy.enableAutoCompaction(ks, columnFamilies);
-=======
-    public void setIncrementalBackupsEnabled(boolean enabled){
+    }
+
+    public void setIncrementalBackupsEnabled(boolean enabled)
+    {
         ssProxy.setIncrementalBackupsEnabled(enabled);
->>>>>>> 56927973
     }
 
     public void setCacheCapacities(int keyCacheCapacity, int rowCacheCapacity)
