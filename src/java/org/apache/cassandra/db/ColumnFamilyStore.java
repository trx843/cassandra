/*
 * Licensed to the Apache Software Foundation (ASF) under one
 * or more contributor license agreements.  See the NOTICE file
 * distributed with this work for additional information
 * regarding copyright ownership.  The ASF licenses this file
 * to you under the Apache License, Version 2.0 (the
 * "License"); you may not use this file except in compliance
 * with the License.  You may obtain a copy of the License at
 *
 *     http://www.apache.org/licenses/LICENSE-2.0
 *
 * Unless required by applicable law or agreed to in writing, software
 * distributed under the License is distributed on an "AS IS" BASIS,
 * WITHOUT WARRANTIES OR CONDITIONS OF ANY KIND, either express or implied.
 * See the License for the specific language governing permissions and
 * limitations under the License.
 */
package org.apache.cassandra.db;

import java.io.File;
import java.io.FileFilter;
import java.io.IOException;
import java.lang.management.ManagementFactory;
import java.nio.ByteBuffer;
import java.util.*;
import java.util.concurrent.*;
import java.util.concurrent.atomic.AtomicInteger;
import java.util.regex.Pattern;
import javax.management.*;

import com.google.common.annotations.VisibleForTesting;
import com.google.common.base.Function;
import com.google.common.base.Predicate;
import com.google.common.collect.*;
import com.google.common.util.concurrent.*;
import com.google.common.util.concurrent.Futures;
import com.google.common.util.concurrent.Uninterruptibles;
import org.slf4j.Logger;
import org.slf4j.LoggerFactory;

import org.apache.cassandra.cache.*;
import org.apache.cassandra.concurrent.JMXEnabledThreadPoolExecutor;
import org.apache.cassandra.concurrent.NamedThreadFactory;
import org.apache.cassandra.concurrent.StageManager;
import org.apache.cassandra.config.*;
import org.apache.cassandra.config.CFMetaData.SpeculativeRetry;
import org.apache.cassandra.db.columniterator.OnDiskAtomIterator;
import org.apache.cassandra.db.commitlog.CommitLog;
import org.apache.cassandra.db.commitlog.ReplayPosition;
import org.apache.cassandra.db.compaction.*;
import org.apache.cassandra.db.composites.CellName;
import org.apache.cassandra.db.composites.CellNameType;
import org.apache.cassandra.db.composites.Composite;
import org.apache.cassandra.db.filter.ColumnSlice;
import org.apache.cassandra.db.filter.ExtendedFilter;
import org.apache.cassandra.db.filter.IDiskAtomFilter;
import org.apache.cassandra.db.filter.QueryFilter;
import org.apache.cassandra.db.filter.SliceQueryFilter;
import org.apache.cassandra.db.index.SecondaryIndex;
import org.apache.cassandra.db.index.SecondaryIndexManager;
import org.apache.cassandra.dht.*;
import org.apache.cassandra.dht.Range;
import org.apache.cassandra.exceptions.ConfigurationException;
import org.apache.cassandra.io.FSReadError;
import org.apache.cassandra.io.compress.CompressionParameters;
import org.apache.cassandra.io.sstable.*;
import org.apache.cassandra.io.sstable.Descriptor;
import org.apache.cassandra.io.sstable.metadata.CompactionMetadata;
import org.apache.cassandra.io.sstable.metadata.MetadataType;
import org.apache.cassandra.io.util.FileUtils;
import org.apache.cassandra.metrics.ColumnFamilyMetrics;
import org.apache.cassandra.service.CacheService;
import org.apache.cassandra.service.StorageService;
import org.apache.cassandra.streaming.StreamLockfile;
import org.apache.cassandra.tracing.Tracing;
import org.apache.cassandra.utils.*;
import org.apache.cassandra.utils.concurrent.OpOrder;

public class ColumnFamilyStore implements ColumnFamilyStoreMBean
{
    private static final Logger logger = LoggerFactory.getLogger(ColumnFamilyStore.class);

    private static final ExecutorService flushExecutor = new JMXEnabledThreadPoolExecutor(DatabaseDescriptor.getFlushWriters(),
                                                                                          StageManager.KEEPALIVE,
                                                                                          TimeUnit.SECONDS,
                                                                                          new LinkedBlockingQueue<Runnable>(),
                                                                                          new NamedThreadFactory("MemtableFlushWriter"),
                                                                                          "internal");
    // post-flush executor is single threaded to provide guarantee that any flush Future on a CF will never return until prior flushes have completed
    public static final ExecutorService postFlushExecutor = new JMXEnabledThreadPoolExecutor(1,
                                                                                             StageManager.KEEPALIVE,
                                                                                             TimeUnit.SECONDS,
                                                                                             new LinkedBlockingQueue<Runnable>(),
                                                                                             new NamedThreadFactory("MemtablePostFlush"),
                                                                                             "internal");
    public static final ExecutorService reclaimExecutor = new JMXEnabledThreadPoolExecutor(1, StageManager.KEEPALIVE,
                                                                                           TimeUnit.SECONDS,
                                                                                           new LinkedBlockingQueue<Runnable>(),
                                                                                           new NamedThreadFactory("MemtableReclaimMemory"),
                                                                                           "internal");

    public final Keyspace keyspace;
    public final String name;
    public final CFMetaData metadata;
    public final IPartitioner partitioner;
    private final String mbeanName;
    private volatile boolean valid = true;

    /**
     * Memtables and SSTables on disk for this column family.
     *
     * We synchronize on the DataTracker to ensure isolation when we want to make sure
     * that the memtable we're acting on doesn't change out from under us.  I.e., flush
     * syncronizes on it to make sure it can submit on both executors atomically,
     * so anyone else who wants to make sure flush doesn't interfere should as well.
     */
    private final DataTracker data;

    /* The read order, used to track accesses to off-heap memtable storage */
    public final OpOrder readOrdering = new OpOrder();

    /* This is used to generate the next index for a SSTable */
    private final AtomicInteger fileIndexGenerator = new AtomicInteger(0);

    public final SecondaryIndexManager indexManager;

    /* These are locally held copies to be changed from the config during runtime */
    private volatile DefaultInteger minCompactionThreshold;
    private volatile DefaultInteger maxCompactionThreshold;
    private volatile AbstractCompactionStrategy compactionStrategy;

    public final Directories directories;

    public final ColumnFamilyMetrics metric;
    public volatile long sampleLatencyNanos;

    public void reload()
    {
        // metadata object has been mutated directly. make all the members jibe with new settings.

        // only update these runtime-modifiable settings if they have not been modified.
        if (!minCompactionThreshold.isModified())
            for (ColumnFamilyStore cfs : concatWithIndexes())
                cfs.minCompactionThreshold = new DefaultInteger(metadata.getMinCompactionThreshold());
        if (!maxCompactionThreshold.isModified())
            for (ColumnFamilyStore cfs : concatWithIndexes())
                cfs.maxCompactionThreshold = new DefaultInteger(metadata.getMaxCompactionThreshold());

        maybeReloadCompactionStrategy();

        scheduleFlush();

        indexManager.reload();

        // If the CF comparator has changed, we need to change the memtable,
        // because the old one still aliases the previous comparator.
        if (data.getView().getCurrentMemtable().initialComparator != metadata.comparator)
            switchMemtable();
    }

    private void maybeReloadCompactionStrategy()
    {
        // Check if there is a need for reloading
        if (metadata.compactionStrategyClass.equals(compactionStrategy.getClass()) && metadata.compactionStrategyOptions.equals(compactionStrategy.options))
            return;

        // synchronize vs runWithCompactionsDisabled calling pause/resume.  otherwise, letting old compactions
        // finish should be harmless and possibly useful.
        synchronized (this)
        {
            compactionStrategy.shutdown();
            compactionStrategy = metadata.createCompactionStrategyInstance(this);
            compactionStrategy.startup();
        }
    }

    void scheduleFlush()
    {
        int period = metadata.getMemtableFlushPeriod();
        if (period > 0)
        {
            logger.debug("scheduling flush in {} ms", period);
            WrappedRunnable runnable = new WrappedRunnable()
            {
                protected void runMayThrow() throws Exception
                {
                    synchronized (data)
                    {
                        Memtable current = data.getView().getCurrentMemtable();
                        // if we're not expired, we've been hit by a scheduled flush for an already flushed memtable, so ignore
                        if (current.isExpired())
                        {
                            if (current.isClean())
                            {
                                // if we're still clean, instead of swapping just reschedule a flush for later
                                scheduleFlush();
                            }
                            else
                            {
                                // we'll be rescheduled by the constructor of the Memtable.
                                forceFlush();
                            }
                        }
                    }
                }
            };
            StorageService.scheduledTasks.schedule(runnable, period, TimeUnit.MILLISECONDS);
        }
    }

    public void setCompactionStrategyClass(String compactionStrategyClass)
    {
        try
        {
            metadata.compactionStrategyClass = CFMetaData.createCompactionStrategy(compactionStrategyClass);
            maybeReloadCompactionStrategy();
        }
        catch (ConfigurationException e)
        {
            throw new IllegalArgumentException(e.getMessage());
        }
    }

    public String getCompactionStrategyClass()
    {
        return metadata.compactionStrategyClass.getName();
    }

    public Map<String,String> getCompressionParameters()
    {
        return metadata.compressionParameters().asThriftOptions();
    }

    public void setCompressionParameters(Map<String,String> opts)
    {
        try
        {
            metadata.compressionParameters = CompressionParameters.create(opts);
        }
        catch (ConfigurationException e)
        {
            throw new IllegalArgumentException(e.getMessage());
        }
    }

    public void setCrcCheckChance(double crcCheckChance)
    {
        try
        {
            for (SSTableReader sstable : keyspace.getAllSSTables())
                if (sstable.compression)
                    sstable.getCompressionMetadata().parameters.setCrcCheckChance(crcCheckChance);
        }
        catch (ConfigurationException e)
        {
            throw new IllegalArgumentException(e.getMessage());
        }
    }

    private ColumnFamilyStore(Keyspace keyspace,
                              String columnFamilyName,
                              IPartitioner partitioner,
                              int generation,
                              CFMetaData metadata,
                              Directories directories,
                              boolean loadSSTables)
    {
        assert metadata != null : "null metadata for " + keyspace + ":" + columnFamilyName;

        this.keyspace = keyspace;
        name = columnFamilyName;
        this.metadata = metadata;
        this.minCompactionThreshold = new DefaultInteger(metadata.getMinCompactionThreshold());
        this.maxCompactionThreshold = new DefaultInteger(metadata.getMaxCompactionThreshold());
        this.partitioner = partitioner;
        this.directories = directories;
        this.indexManager = new SecondaryIndexManager(this);
        this.metric = new ColumnFamilyMetrics(this);
        fileIndexGenerator.set(generation);
        sampleLatencyNanos = DatabaseDescriptor.getReadRpcTimeout() / 2;

        CachingOptions caching = metadata.getCaching();

        logger.info("Initializing {}.{}", keyspace.getName(), name);

        // scan for sstables corresponding to this cf and load them
        data = new DataTracker(this);

        if (loadSSTables)
        {
            Directories.SSTableLister sstableFiles = directories.sstableLister().skipTemporary(true);
            Collection<SSTableReader> sstables = SSTableReader.openAll(sstableFiles.list().entrySet(), metadata, this.partitioner);
            data.addInitialSSTables(sstables);
        }

        if (caching.keyCache.isEnabled())
            CacheService.instance.keyCache.loadSaved(this);

        // compaction strategy should be created after the CFS has been prepared
        this.compactionStrategy = metadata.createCompactionStrategyInstance(this);
        this.compactionStrategy.startup();

        if (maxCompactionThreshold.value() <= 0 || minCompactionThreshold.value() <=0)
        {
            logger.warn("Disabling compaction strategy by setting compaction thresholds to 0 is deprecated, set the compaction option 'enabled' to 'false' instead.");
            this.compactionStrategy.disable();
        }

        // create the private ColumnFamilyStores for the secondary column indexes
        for (ColumnDefinition info : metadata.allColumns())
        {
            if (info.getIndexType() != null)
                indexManager.addIndexedColumn(info);
        }

        // register the mbean
        String type = this.partitioner instanceof LocalPartitioner ? "IndexColumnFamilies" : "ColumnFamilies";
        mbeanName = "org.apache.cassandra.db:type=" + type + ",keyspace=" + this.keyspace.getName() + ",columnfamily=" + name;
        try
        {
            MBeanServer mbs = ManagementFactory.getPlatformMBeanServer();
            ObjectName nameObj = new ObjectName(mbeanName);
            mbs.registerMBean(this, nameObj);
        }
        catch (Exception e)
        {
            throw new RuntimeException(e);
        }
        StorageService.optionalTasks.scheduleWithFixedDelay(new Runnable()
        {
            public void run()
            {
                SpeculativeRetry retryPolicy = ColumnFamilyStore.this.metadata.getSpeculativeRetry();
                logger.debug("retryPolicy for {} is {}", name, retryPolicy.value);
                switch (retryPolicy.type)
                {
                    case PERCENTILE:
                        // get percentile in nanos
                        assert metric.coordinatorReadLatency.durationUnit() == TimeUnit.MICROSECONDS;
                        sampleLatencyNanos = (long) (metric.coordinatorReadLatency.getSnapshot().getValue(retryPolicy.value) * 1000d);
                        break;
                    case CUSTOM:
                        // convert to nanos, since configuration is in millisecond
                        sampleLatencyNanos = (long) (retryPolicy.value * 1000d * 1000d);
                        break;
                    default:
                        sampleLatencyNanos = Long.MAX_VALUE;
                        break;
                }
            }
        }, DatabaseDescriptor.getReadRpcTimeout(), DatabaseDescriptor.getReadRpcTimeout(), TimeUnit.MILLISECONDS);
    }

    /** call when dropping or renaming a CF. Performs mbean housekeeping and invalidates CFS to other operations */
    public void invalidate()
    {
        valid = false;

        try
        {
            unregisterMBean();
        }
        catch (Exception e)
        {
            // this shouldn't block anything.
            logger.warn("Failed unregistering mbean: {}", mbeanName, e);
        }

        compactionStrategy.shutdown();

        SystemKeyspace.removeTruncationRecord(metadata.cfId);
        data.unreferenceSSTables();
        indexManager.invalidate();

        CacheService.instance.invalidateRowCacheForCf(metadata.cfId);
    }

    /**
     * Removes every SSTable in the directory from the DataTracker's view.
     * @param directory the unreadable directory, possibly with SSTables in it, but not necessarily.
     */
    void maybeRemoveUnreadableSSTables(File directory)
    {
        data.removeUnreadableSSTables(directory);
    }

    void unregisterMBean() throws MalformedObjectNameException, InstanceNotFoundException, MBeanRegistrationException
    {
        MBeanServer mbs = ManagementFactory.getPlatformMBeanServer();
        ObjectName nameObj = new ObjectName(mbeanName);
        if (mbs.isRegistered(nameObj))
            mbs.unregisterMBean(nameObj);

        // unregister metrics
        metric.release();
    }

    public long getMinRowSize()
    {
        return metric.minRowSize.value();
    }

    public long getMaxRowSize()
    {
        return metric.maxRowSize.value();
    }

    public long getMeanRowSize()
    {
        return metric.meanRowSize.value();
    }

    public int getMeanColumns()
    {
        return data.getMeanColumns();
    }

    public static ColumnFamilyStore createColumnFamilyStore(Keyspace keyspace, String columnFamily, boolean loadSSTables)
    {
        return createColumnFamilyStore(keyspace, columnFamily, StorageService.getPartitioner(), Schema.instance.getCFMetaData(keyspace.getName(), columnFamily), loadSSTables);
    }

    public static ColumnFamilyStore createColumnFamilyStore(Keyspace keyspace, String columnFamily, IPartitioner partitioner, CFMetaData metadata)
    {
        return createColumnFamilyStore(keyspace, columnFamily, partitioner, metadata, true);
    }

    private static synchronized ColumnFamilyStore createColumnFamilyStore(Keyspace keyspace,
                                                                         String columnFamily,
                                                                         IPartitioner partitioner,
                                                                         CFMetaData metadata,
                                                                         boolean loadSSTables)
    {
        // get the max generation number, to prevent generation conflicts
        Directories directories = new Directories(metadata);
        Directories.SSTableLister lister = directories.sstableLister().includeBackups(true);
        List<Integer> generations = new ArrayList<Integer>();
        for (Map.Entry<Descriptor, Set<Component>> entry : lister.list().entrySet())
        {
            Descriptor desc = entry.getKey();
            generations.add(desc.generation);
            if (!desc.isCompatible())
                throw new RuntimeException(String.format("Incompatible SSTable found. Current version %s is unable to read file: %s. Please run upgradesstables.",
                                                          Descriptor.Version.CURRENT, desc));
        }
        Collections.sort(generations);
        int value = (generations.size() > 0) ? (generations.get(generations.size() - 1)) : 0;

        return new ColumnFamilyStore(keyspace, columnFamily, partitioner, value, metadata, directories, loadSSTables);
    }

    /**
     * Removes unnecessary files from the cf directory at startup: these include temp files, orphans, zero-length files
     * and compacted sstables. Files that cannot be recognized will be ignored.
     */
    public static void scrubDataDirectories(CFMetaData metadata)
    {
        Directories directories = new Directories(metadata);

        // remove any left-behind SSTables from failed/stalled streaming
        FileFilter filter = new FileFilter()
        {
            public boolean accept(File pathname)
            {
                return pathname.toString().endsWith(StreamLockfile.FILE_EXT);
            }
        };
        for (File dir : directories.getCFDirectories())
        {
            File[] lockfiles = dir.listFiles(filter);
            if (lockfiles.length == 0)
                continue;
            logger.info("Removing SSTables from failed streaming session. Found {} files to cleanup.", lockfiles.length);

            for (File lockfile : lockfiles)
            {
                StreamLockfile streamLockfile = new StreamLockfile(lockfile);
                streamLockfile.cleanup();
                streamLockfile.delete();
            }
        }

        logger.debug("Removing compacted SSTable files from {} (see http://wiki.apache.org/cassandra/MemtableSSTable)", metadata.cfName);

        for (Map.Entry<Descriptor,Set<Component>> sstableFiles : directories.sstableLister().list().entrySet())
        {
            Descriptor desc = sstableFiles.getKey();
            Set<Component> components = sstableFiles.getValue();

            if (desc.temporary)
            {
                SSTable.delete(desc, components);
                continue;
            }

            File dataFile = new File(desc.filenameFor(Component.DATA));
            if (components.contains(Component.DATA) && dataFile.length() > 0)
                // everything appears to be in order... moving on.
                continue;

            // missing the DATA file! all components are orphaned
            logger.warn("Removing orphans for {}: {}", desc, components);
            for (Component component : components)
            {
                FileUtils.deleteWithConfirm(desc.filenameFor(component));
            }
        }

        // cleanup incomplete saved caches
        Pattern tmpCacheFilePattern = Pattern.compile(metadata.ksName + "-" + metadata.cfName + "-(Key|Row)Cache.*\\.tmp$");
        File dir = new File(DatabaseDescriptor.getSavedCachesLocation());

        if (dir.exists())
        {
            assert dir.isDirectory();
            for (File file : dir.listFiles())
                if (tmpCacheFilePattern.matcher(file.getName()).matches())
                    if (!file.delete())
                        logger.warn("could not delete {}", file.getAbsolutePath());
        }

        // also clean out any index leftovers.
        for (ColumnDefinition def : metadata.allColumns())
        {
            if (def.isIndexed())
            {
                CellNameType indexComparator = SecondaryIndex.getIndexComparator(metadata, def);
                if (indexComparator != null)
                {
                    CFMetaData indexMetadata = CFMetaData.newIndexMetadata(metadata, def, indexComparator);
                    scrubDataDirectories(indexMetadata);
                }
            }
        }
    }

    /**
     * Replacing compacted sstables is atomic as far as observers of DataTracker are concerned, but not on the
     * filesystem: first the new sstables are renamed to "live" status (i.e., the tmp marker is removed), then
     * their ancestors are removed.
     *
     * If an unclean shutdown happens at the right time, we can thus end up with both the new ones and their
     * ancestors "live" in the system.  This is harmless for normal data, but for counters it can cause overcounts.
     *
     * To prevent this, we record sstables being compacted in the system keyspace.  If we find unfinished
     * compactions, we remove the new ones (since those may be incomplete -- under LCS, we may create multiple
     * sstables from any given ancestor).
     */
    public static void removeUnfinishedCompactionLeftovers(CFMetaData metadata, Map<Integer, UUID> unfinishedCompactions)
    {
        Directories directories = new Directories(metadata);

        Set<Integer> allGenerations = new HashSet<>();
        for (Descriptor desc : directories.sstableLister().list().keySet())
            allGenerations.add(desc.generation);

        // sanity-check unfinishedCompactions
        Set<Integer> unfinishedGenerations = unfinishedCompactions.keySet();
        if (!allGenerations.containsAll(unfinishedGenerations))
        {
            HashSet<Integer> missingGenerations = new HashSet<>(unfinishedGenerations);
            missingGenerations.removeAll(allGenerations);
            logger.debug("Unfinished compactions of {}.{} reference missing sstables of generations {}",
                         metadata.ksName, metadata.cfName, missingGenerations);
        }

        // remove new sstables from compactions that didn't complete, and compute
        // set of ancestors that shouldn't exist anymore
        Set<Integer> completedAncestors = new HashSet<>();
        for (Map.Entry<Descriptor, Set<Component>> sstableFiles : directories.sstableLister().skipTemporary(true).list().entrySet())
        {
            Descriptor desc = sstableFiles.getKey();

            Set<Integer> ancestors;
            try
            {
                CompactionMetadata compactionMetadata = (CompactionMetadata) desc.getMetadataSerializer().deserialize(desc, MetadataType.COMPACTION);
                ancestors = compactionMetadata.ancestors;
            }
            catch (IOException e)
            {
                throw new FSReadError(e, desc.filenameFor(Component.STATS));
            }

            if (!ancestors.isEmpty()
                && unfinishedGenerations.containsAll(ancestors)
                && allGenerations.containsAll(ancestors))
            {
                // any of the ancestors would work, so we'll just lookup the compaction task ID with the first one
                UUID compactionTaskID = unfinishedCompactions.get(ancestors.iterator().next());
                assert compactionTaskID != null;
                logger.debug("Going to delete unfinished compaction product {}", desc);
                SSTable.delete(desc, sstableFiles.getValue());
                SystemKeyspace.finishCompaction(compactionTaskID);
            }
            else
            {
                completedAncestors.addAll(ancestors);
            }
        }

        // remove old sstables from compactions that did complete
        for (Map.Entry<Descriptor, Set<Component>> sstableFiles : directories.sstableLister().list().entrySet())
        {
            Descriptor desc = sstableFiles.getKey();
            if (completedAncestors.contains(desc.generation))
            {
                // if any of the ancestors were participating in a compaction, finish that compaction
                logger.debug("Going to delete leftover compaction ancestor {}", desc);
                SSTable.delete(desc, sstableFiles.getValue());
                UUID compactionTaskID = unfinishedCompactions.get(desc.generation);
                if (compactionTaskID != null)
                    SystemKeyspace.finishCompaction(unfinishedCompactions.get(desc.generation));
            }
        }
    }

    // must be called after all sstables are loaded since row cache merges all row versions
    public void initRowCache()
    {
        if (!isRowCacheEnabled())
            return;

        long start = System.nanoTime();

        int cachedRowsRead = CacheService.instance.rowCache.loadSaved(this);
        if (cachedRowsRead > 0)
            logger.info("Completed loading ({} ms; {} keys) row cache for {}.{}",
                        TimeUnit.NANOSECONDS.toMillis(System.nanoTime() - start),
                        cachedRowsRead,
                        keyspace.getName(),
                        name);
    }

    public void initCounterCache()
    {
        if (!metadata.isCounter() || CacheService.instance.counterCache.getCapacity() == 0)
            return;

        long start = System.nanoTime();

        int cachedShardsRead = CacheService.instance.counterCache.loadSaved(this);
        if (cachedShardsRead > 0)
            logger.info("Completed loading ({} ms; {} shards) counter cache for {}.{}",
                        TimeUnit.NANOSECONDS.toMillis(System.nanoTime() - start),
                        cachedShardsRead,
                        keyspace.getName(),
                        name);
    }

    /**
     * See #{@code StorageService.loadNewSSTables(String, String)} for more info
     *
     * @param ksName The keyspace name
     * @param cfName The columnFamily name
     */
    public static synchronized void loadNewSSTables(String ksName, String cfName)
    {
        /** ks/cf existence checks will be done by open and getCFS methods for us */
        Keyspace keyspace = Keyspace.open(ksName);
        keyspace.getColumnFamilyStore(cfName).loadNewSSTables();
    }

    /**
     * #{@inheritDoc}
     */
    public synchronized void loadNewSSTables()
    {
        logger.info("Loading new SSTables for {}/{}...", keyspace.getName(), name);

        Set<Descriptor> currentDescriptors = new HashSet<Descriptor>();
        for (SSTableReader sstable : data.getView().sstables)
            currentDescriptors.add(sstable.descriptor);
        Set<SSTableReader> newSSTables = new HashSet<SSTableReader>();

        Directories.SSTableLister lister = directories.sstableLister().skipTemporary(true);
        for (Map.Entry<Descriptor, Set<Component>> entry : lister.list().entrySet())
        {
            Descriptor descriptor = entry.getKey();

            if (currentDescriptors.contains(descriptor))
                continue; // old (initialized) SSTable found, skipping
            if (descriptor.temporary) // in the process of being written
                continue;

            if (!descriptor.isCompatible())
                throw new RuntimeException(String.format("Can't open incompatible SSTable! Current version %s, found file: %s",
                                                         Descriptor.Version.CURRENT,
                                                         descriptor));

            // force foreign sstables to level 0
            try
            {
                if (new File(descriptor.filenameFor(Component.STATS)).exists())
                    descriptor.getMetadataSerializer().mutateLevel(descriptor, 0);
            }
            catch (IOException e)
            {
                SSTableReader.logOpenException(entry.getKey(), e);
                continue;
            }

            // Increment the generation until we find a filename that doesn't exist. This is needed because the new
            // SSTables that are being loaded might already use these generation numbers.
            Descriptor newDescriptor;
            do
            {
                newDescriptor = new Descriptor(descriptor.version,
                                               descriptor.directory,
                                               descriptor.ksname,
                                               descriptor.cfname,
                                               fileIndexGenerator.incrementAndGet(),
                                               false);
            }
            while (new File(newDescriptor.filenameFor(Component.DATA)).exists());

            logger.info("Renaming new SSTable {} to {}", descriptor, newDescriptor);
            SSTableWriter.rename(descriptor, newDescriptor, entry.getValue());

            SSTableReader reader;
            try
            {
                reader = SSTableReader.open(newDescriptor, entry.getValue(), metadata, partitioner);
            }
            catch (IOException e)
            {
                SSTableReader.logOpenException(entry.getKey(), e);
                continue;
            }
            newSSTables.add(reader);
        }

        if (newSSTables.isEmpty())
        {
            logger.info("No new SSTables were found for {}/{}", keyspace.getName(), name);
            return;
        }

        logger.info("Loading new SSTables and building secondary indexes for {}/{}: {}", keyspace.getName(), name, newSSTables);
        SSTableReader.acquireReferences(newSSTables);
        data.addSSTables(newSSTables);
        try
        {
            indexManager.maybeBuildSecondaryIndexes(newSSTables, indexManager.allIndexesNames());
        }
        finally
        {
            SSTableReader.releaseReferences(newSSTables);
        }

        logger.info("Done loading load new SSTables for {}/{}", keyspace.getName(), name);
    }

    public static void rebuildSecondaryIndex(String ksName, String cfName, String... idxNames)
    {
        ColumnFamilyStore cfs = Keyspace.open(ksName).getColumnFamilyStore(cfName);

        Set<String> indexes = new HashSet<String>(Arrays.asList(idxNames));

        Collection<SSTableReader> sstables = cfs.getSSTables();
        try
        {
            cfs.indexManager.setIndexRemoved(indexes);
            SSTableReader.acquireReferences(sstables);
            logger.info(String.format("User Requested secondary index re-build for %s/%s indexes", ksName, cfName));
            cfs.indexManager.maybeBuildSecondaryIndexes(sstables, indexes);
            cfs.indexManager.setIndexBuilt(indexes);
        }
        finally
        {
            SSTableReader.releaseReferences(sstables);
        }
    }

    public String getColumnFamilyName()
    {
        return name;
    }

    public String getTempSSTablePath(File directory)
    {
        return getTempSSTablePath(directory, Descriptor.Version.CURRENT);
    }

    private String getTempSSTablePath(File directory, Descriptor.Version version)
    {
        Descriptor desc = new Descriptor(version,
                                         directory,
                                         keyspace.getName(),
                                         name,
                                         fileIndexGenerator.incrementAndGet(),
                                         true);
        return desc.filenameFor(Component.DATA);
    }

    /**
     * Switches the memtable iff the live memtable is the one provided
     *
     * @param memtable
     */
    public Future<?> switchMemtableIfCurrent(Memtable memtable)
    {
        synchronized (data)
        {
            if (data.getView().getCurrentMemtable() == memtable)
                return switchMemtable();
        }
        return Futures.immediateFuture(null);
    }

    /*
     * switchMemtable puts Memtable.getSortedContents on the writer executor.  When the write is complete,
     * we turn the writer into an SSTableReader and add it to ssTables where it is available for reads.
     * This method does not block except for synchronizing on DataTracker, but the Future it returns will
     * not complete until the Memtable (and all prior Memtables) have been successfully flushed, and the CL
     * marked clean up to the position owned by the Memtable.
     */
    public ListenableFuture<?> switchMemtable()
    {
        synchronized (data)
        {
            logFlush();
            Flush flush = new Flush(false);
            flushExecutor.execute(flush);
            ListenableFutureTask<?> task = ListenableFutureTask.create(flush.postFlush, null);
            postFlushExecutor.submit(task);
            return task;
        }
    }

    // print out size of all memtables we're enqueuing
    private void logFlush()
    {
        // reclaiming includes that which we are GC-ing;
        float onHeapRatio = 0, offHeapRatio = 0;
        long onHeapTotal = 0, offHeapTotal = 0;
        Memtable memtable = getDataTracker().getView().getCurrentMemtable();
        onHeapRatio +=  memtable.getAllocator().onHeap().ownershipRatio();
        offHeapRatio += memtable.getAllocator().offHeap().ownershipRatio();
        onHeapTotal += memtable.getAllocator().onHeap().owns();
        offHeapTotal += memtable.getAllocator().offHeap().owns();

        for (SecondaryIndex index : indexManager.getIndexes())
        {
            if (index.getAllocator() != null)
            {
                onHeapRatio += index.getAllocator().onHeap().ownershipRatio();
                offHeapRatio += index.getAllocator().offHeap().ownershipRatio();
                onHeapTotal += index.getAllocator().onHeap().owns();
                offHeapTotal += index.getAllocator().offHeap().owns();
            }
        }

        logger.info("Enqueuing flush of {}: {}", name, String.format("%d (%.0f%%) on-heap, %d (%.0f%%) off-heap",
                                                                     onHeapTotal, onHeapRatio * 100, offHeapTotal, offHeapRatio * 100));
    }


    public ListenableFuture<?> forceFlush()
    {
        return forceFlush(null);
    }

    /**
     * Flush if there is unflushed data that was written to the CommitLog before @param flushIfDirtyBefore
     * (inclusive).  If @param flushIfDirtyBefore is null, flush if there is any unflushed data.
     *
     * @return a Future such that when the future completes, all data inserted before forceFlush was called,
     * will be flushed.
     */
    public ListenableFuture<?> forceFlush(ReplayPosition flushIfDirtyBefore)
    {
        // we synchronize on the data tracker to ensure we don't race against other calls to switchMemtable(),
        // unnecessarily queueing memtables that are about to be made clean
        synchronized (data)
        {
            // during index build, 2ary index memtables can be dirty even if parent is not.  if so,
            // we want to flush the 2ary index ones too.
            boolean clean = true;
            for (ColumnFamilyStore cfs : concatWithIndexes())
                clean &= cfs.data.getView().getCurrentMemtable().isCleanAfter(flushIfDirtyBefore);

            if (clean)
            {
                // We could have a memtable for this column family that is being
                // flushed. Make sure the future returned wait for that so callers can
                // assume that any data inserted prior to the call are fully flushed
                // when the future returns (see #5241).
                ListenableFutureTask<?> task = ListenableFutureTask.create(new Runnable()
                {
                    public void run()
                    {
                        logger.debug("forceFlush requested but everything is clean in {}", name);
                    }
                }, null);
                postFlushExecutor.execute(task);
                return task;
            }

            return switchMemtable();
        }
    }

    public void forceBlockingFlush()
    {
        FBUtilities.waitOnFuture(forceFlush());
    }

    /**
     * Both synchronises custom secondary indexes and provides ordering guarantees for futures on switchMemtable/flush
     * etc, which expect to be able to wait until the flush (and all prior flushes) requested have completed.
     */
    private final class PostFlush implements Runnable
    {
        final boolean flushSecondaryIndexes;
        final OpOrder.Barrier writeBarrier;
        final CountDownLatch latch = new CountDownLatch(1);
        volatile ReplayPosition lastReplayPosition;

        private PostFlush(boolean flushSecondaryIndexes, OpOrder.Barrier writeBarrier)
        {
            this.writeBarrier = writeBarrier;
            this.flushSecondaryIndexes = flushSecondaryIndexes;
        }

        public void run()
        {
            writeBarrier.await();

            /**
             * we can flush 2is as soon as the barrier completes, as they will be consistent with (or ahead of) the
             * flushed memtables and CL position, which is as good as we can guarantee.
             * TODO: SecondaryIndex should support setBarrier(), so custom implementations can co-ordinate exactly
             * with CL as we do with memtables/CFS-backed SecondaryIndexes.
             */

            if (flushSecondaryIndexes)
            {
                for (SecondaryIndex index : indexManager.getIndexesNotBackedByCfs())
                {
                    // flush any non-cfs backed indexes
                    logger.info("Flushing SecondaryIndex {}", index);
                    index.forceBlockingFlush();
                }
            }

            try
            {
                // we wait on the latch for the lastReplayPosition to be set, and so that waiters
                // on this task can rely on all prior flushes being complete
                latch.await();
            }
            catch (InterruptedException e)
            {
                throw new IllegalStateException();
            }

            // must check lastReplayPosition != null because Flush may find that all memtables are clean
            // and so not set a lastReplayPosition
            if (lastReplayPosition != null)
            {
                CommitLog.instance.discardCompletedSegments(metadata.cfId, lastReplayPosition);
            }

            metric.pendingFlushes.dec();
        }
    }

    /**
     * Should only be constructed/used from switchMemtable() or truncate(), with ownership of the DataTracker monitor.
     * In the constructor the current memtable(s) are swapped, and a barrier on outstanding writes is issued;
     * when run by the flushWriter the barrier is waited on to ensure all outstanding writes have completed
     * before all memtables are immediately written, and the CL is either immediately marked clean or, if
     * there are custom secondary indexes, the post flush clean up is left to update those indexes and mark
     * the CL clean
     */
    private final class Flush implements Runnable
    {
        final OpOrder.Barrier writeBarrier;
        final List<Memtable> memtables;
        final PostFlush postFlush;
        final boolean truncate;

        private Flush(boolean truncate)
        {
            // if true, we won't flush, we'll just wait for any outstanding writes, switch the memtable, and discard
            this.truncate = truncate;

            metric.pendingFlushes.inc();
            /**
             * To ensure correctness of switch without blocking writes, run() needs to wait for all write operations
             * started prior to the switch to complete. We do this by creating a Barrier on the writeOrdering
             * that all write operations register themselves with, and assigning this barrier to the memtables,
             * after which we *.issue()* the barrier. This barrier is used to direct write operations started prior
             * to the barrier.issue() into the memtable we have switched out, and any started after to its replacement.
             * In doing so it also tells the write operations to update the lastReplayPosition of the memtable, so
             * that we know the CL position we are dirty to, which can be marked clean when we complete.
             */
            writeBarrier = keyspace.writeOrder.newBarrier();
            memtables = new ArrayList<>();

            // submit flushes for the memtable for any indexed sub-cfses, and our own
            final ReplayPosition minReplayPosition = CommitLog.instance.getContext();
            for (ColumnFamilyStore cfs : concatWithIndexes())
            {
                // switch all memtables, regardless of their dirty status, setting the barrier
                // so that we can reach a coordinated decision about cleanliness once they
                // are no longer possible to be modified
                Memtable mt = cfs.data.switchMemtable(truncate);
                mt.setDiscarding(writeBarrier, minReplayPosition);
                memtables.add(mt);
            }

            writeBarrier.issue();
            postFlush = new PostFlush(!truncate, writeBarrier);
        }

        public void run()
        {
            // mark writes older than the barrier as blocking progress, permitting them to exceed our memory limit
            // if they are stuck waiting on it, then wait for them all to complete
            writeBarrier.markBlocking();
            writeBarrier.await();

            // mark all memtables as flushing, removing them from the live memtable list, and
            // remove any memtables that are already clean from the set we need to flush
            Iterator<Memtable> iter = memtables.iterator();
            while (iter.hasNext())
            {
                Memtable memtable = iter.next();
                memtable.cfs.data.markFlushing(memtable);
                if (memtable.isClean() || truncate)
                {
                    memtable.cfs.replaceFlushed(memtable, null);
                    memtable.setDiscarded();
                    iter.remove();
                }
            }

            if (memtables.isEmpty())
            {
                postFlush.latch.countDown();
                return;
            }

            metric.memtableSwitchCount.inc();

            for (final Memtable memtable : memtables)
            {
                // flush the memtable
                MoreExecutors.sameThreadExecutor().execute(memtable.flushRunnable());

                // issue a read barrier for reclaiming the memory, and offload the wait to another thread
                final OpOrder.Barrier readBarrier = readOrdering.newBarrier();
                readBarrier.issue();
                reclaimExecutor.execute(new WrappedRunnable()
                {
                    public void runMayThrow() throws InterruptedException, ExecutionException
                    {
                        readBarrier.await();
                        memtable.setDiscarded();
                    }
                });
            }

            // signal the post-flush we've done our work
            postFlush.lastReplayPosition = memtables.get(0).getLastReplayPosition();
            postFlush.latch.countDown();
        }
    }

    /**
     * Finds the largest memtable, as a percentage of *either* on- or off-heap memory limits, and immediately
     * queues it for flushing. If the memtable selected is flushed before this completes, no work is done.
     */
    public static class FlushLargestColumnFamily implements Runnable
    {
        public void run()
        {
            float largestRatio = 0f;
            Memtable largest = null;
            for (ColumnFamilyStore cfs : ColumnFamilyStore.all())
            {
                // we take a reference to the current main memtable for the CF prior to snapping its ownership ratios
                // to ensure we have some ordering guarantee for performing the switchMemtableIf(), i.e. we will only
                // swap if the memtables we are measuring here haven't already been swapped by the time we try to swap them
                Memtable current = cfs.getDataTracker().getView().getCurrentMemtable();

                // find the total ownership ratio for the memtable and all SecondaryIndexes owned by this CF,
                // both on- and off-heap, and select the largest of the two ratios to weight this CF
                float onHeap = 0f, offHeap = 0f;
                onHeap += current.getAllocator().onHeap().ownershipRatio();
                offHeap += current.getAllocator().offHeap().ownershipRatio();

                for (SecondaryIndex index : cfs.indexManager.getIndexes())
                {
                    if (index.getAllocator() != null)
                    {
                        onHeap += index.getAllocator().onHeap().ownershipRatio();
                        offHeap += index.getAllocator().offHeap().ownershipRatio();
                    }
                }

                float ratio = Math.max(onHeap, offHeap);

                if (ratio > largestRatio)
                {
                    largest = current;
                    largestRatio = ratio;
                }
            }

            if (largest != null)
                largest.cfs.switchMemtableIfCurrent(largest);
        }
    }

    public void maybeUpdateRowCache(DecoratedKey key)
    {
        if (!isRowCacheEnabled())
            return;

        RowCacheKey cacheKey = new RowCacheKey(metadata.cfId, key);
        invalidateCachedRow(cacheKey);
    }

    /**
     * Insert/Update the column family for this key.
     * Caller is responsible for acquiring Keyspace.switchLock
     * param @ lock - lock that needs to be used.
     * param @ key - key for update/insert
     * param @ columnFamily - columnFamily changes
     */
    public void apply(DecoratedKey key, ColumnFamily columnFamily, SecondaryIndexManager.Updater indexer, OpOrder.Group opGroup, ReplayPosition replayPosition)
    {
        long start = System.nanoTime();

        Memtable mt = data.getMemtableFor(opGroup);
        mt.put(key, columnFamily, indexer, opGroup, replayPosition);
        maybeUpdateRowCache(key);
        metric.writeLatency.addNano(System.nanoTime() - start);
    }

    /**
     * Purges gc-able top-level and range tombstones, returning `cf` if there are any columns or tombstones left,
     * null otherwise.
     * @param gcBefore a timestamp (in seconds); tombstones with a localDeletionTime before this will be purged
     */
    public static ColumnFamily removeDeletedCF(ColumnFamily cf, int gcBefore)
    {
        // purge old top-level and range tombstones
        cf.purgeTombstones(gcBefore);

        // if there are no columns or tombstones left, return null
        return !cf.hasColumns() && !cf.isMarkedForDelete() ? null : cf;
    }

    /**
     * Removes deleted columns and purges gc-able tombstones.
     * @return an updated `cf` if any columns or tombstones remain, null otherwise
     */
    public static ColumnFamily removeDeleted(ColumnFamily cf, int gcBefore)
    {
        return removeDeleted(cf, gcBefore, SecondaryIndexManager.nullUpdater);
    }

    /*
     This is complicated because we need to preserve deleted columns and columnfamilies
     until they have been deleted for at least GC_GRACE_IN_SECONDS.  But, we do not need to preserve
     their contents; just the object itself as a "tombstone" that can be used to repair other
     replicas that do not know about the deletion.
     */
    public static ColumnFamily removeDeleted(ColumnFamily cf, int gcBefore, SecondaryIndexManager.Updater indexer)
    {
        if (cf == null)
        {
            return null;
        }

        return removeDeletedCF(removeDeletedColumnsOnly(cf, gcBefore, indexer), gcBefore);
    }

    /**
     * Removes only per-cell tombstones, cells that are shadowed by a row-level or range tombstone, or
     * columns that have been dropped from the schema (for CQL3 tables only).
     * @return the updated ColumnFamily
     */
    public static ColumnFamily removeDeletedColumnsOnly(ColumnFamily cf, int gcBefore, SecondaryIndexManager.Updater indexer)
    {
        Iterator<Cell> iter = cf.iterator();
        DeletionInfo.InOrderTester tester = cf.inOrderDeletionTester();
        boolean hasDroppedColumns = !cf.metadata.getDroppedColumns().isEmpty();
        while (iter.hasNext())
        {
            Cell c = iter.next();
            // remove columns if
            // (a) the column itself is gcable or
            // (b) the column is shadowed by a CF tombstone
            // (c) the column has been dropped from the CF schema (CQL3 tables only)
            if (c.getLocalDeletionTime() < gcBefore || tester.isDeleted(c) || (hasDroppedColumns && isDroppedColumn(c, cf.metadata())))
            {
                iter.remove();
                indexer.remove(c);
            }
        }

        return cf;
    }

    // returns true if
    // 1. this column has been dropped from schema and
    // 2. if it has been re-added since then, this particular column was inserted before the last drop
    private static boolean isDroppedColumn(Cell c, CFMetaData meta)
    {
        Long droppedAt = meta.getDroppedColumns().get(c.name().cql3ColumnName());
        return droppedAt != null && c.timestamp() <= droppedAt;
    }

    private void removeDroppedColumns(ColumnFamily cf)
    {
        if (cf == null || cf.metadata.getDroppedColumns().isEmpty())
            return;

        Iterator<Cell> iter = cf.iterator();
        while (iter.hasNext())
            if (isDroppedColumn(iter.next(), metadata))
                iter.remove();
    }

    /**
     * @param sstables
     * @return sstables whose key range overlaps with that of the given sstables, not including itself.
     * (The given sstables may or may not overlap with each other.)
     */
    public Set<SSTableReader> getOverlappingSSTables(Collection<SSTableReader> sstables)
    {
        logger.debug("Checking for sstables overlapping {}", sstables);

        // a normal compaction won't ever have an empty sstables list, but we create a skeleton
        // compaction controller for streaming, and that passes an empty list.
        if (sstables.isEmpty())
            return ImmutableSet.of();

        DataTracker.SSTableIntervalTree tree = data.getView().intervalTree;

        Set<SSTableReader> results = null;
        for (SSTableReader sstable : sstables)
        {
            Set<SSTableReader> overlaps = ImmutableSet.copyOf(tree.search(Interval.<RowPosition, SSTableReader>create(sstable.first, sstable.last)));
            results = results == null ? overlaps : Sets.union(results, overlaps).immutableCopy();
        }
        results = Sets.difference(results, ImmutableSet.copyOf(sstables));

        return results;
    }

    /**
     * like getOverlappingSSTables, but acquires references before returning
     */
    public Set<SSTableReader> getAndReferenceOverlappingSSTables(Collection<SSTableReader> sstables)
    {
        while (true)
        {
            Set<SSTableReader> overlapped = getOverlappingSSTables(sstables);
            if (SSTableReader.acquireReferences(overlapped))
                return overlapped;
        }
    }

    /*
     * Called after a BinaryMemtable flushes its in-memory data, or we add a file
     * via bootstrap. This information is cached in the ColumnFamilyStore.
     * This is useful for reads because the ColumnFamilyStore first looks in
     * the in-memory store and the into the disk to find the key. If invoked
     * during recoveryMode the onMemtableFlush() need not be invoked.
     *
     * param @ filename - filename just flushed to disk
     */
    public void addSSTable(SSTableReader sstable)
    {
        assert sstable.getColumnFamilyName().equals(name);
        addSSTables(Arrays.asList(sstable));
    }

    public void addSSTables(Collection<SSTableReader> sstables)
    {
        data.addSSTables(sstables);
        CompactionManager.instance.submitBackground(this);
    }

    /**
     * Calculate expected file size of SSTable after compaction.
     *
     * If operation type is {@code CLEANUP} and we're not dealing with an index sstable,
     * then we calculate expected file size with checking token range to be eliminated.
     *
     * Otherwise, we just add up all the files' size, which is the worst case file
     * size for compaction of all the list of files given.
     *
     * @param sstables SSTables to calculate expected compacted file size
     * @param operation Operation type
     * @return Expected file size of SSTable after compaction
     */
    public long getExpectedCompactedFileSize(Iterable<SSTableReader> sstables, OperationType operation)
    {
        if (operation != OperationType.CLEANUP || isIndex())
        {
            return SSTableReader.getTotalBytes(sstables);
        }

        // cleanup size estimation only counts bytes for keys local to this node
        long expectedFileSize = 0;
        Collection<Range<Token>> ranges = StorageService.instance.getLocalRanges(keyspace.getName());
        for (SSTableReader sstable : sstables)
        {
            List<Pair<Long, Long>> positions = sstable.getPositionsForRanges(ranges);
            for (Pair<Long, Long> position : positions)
                expectedFileSize += position.right - position.left;
        }
        return expectedFileSize;
    }

    /*
     *  Find the maximum size file in the list .
     */
    public SSTableReader getMaxSizeFile(Iterable<SSTableReader> sstables)
    {
        long maxSize = 0L;
        SSTableReader maxFile = null;
        for (SSTableReader sstable : sstables)
        {
            if (sstable.onDiskLength() > maxSize)
            {
                maxSize = sstable.onDiskLength();
                maxFile = sstable;
            }
        }
        return maxFile;
    }

    public CompactionManager.AllSSTableOpStatus forceCleanup() throws ExecutionException, InterruptedException
    {
        return CompactionManager.instance.performCleanup(ColumnFamilyStore.this);
    }

    public CompactionManager.AllSSTableOpStatus scrub(boolean disableSnapshot, boolean skipCorrupted) throws ExecutionException, InterruptedException
    {
        // skip snapshot creation during scrub, SEE JIRA 5891
        if(!disableSnapshot)
            snapshotWithoutFlush("pre-scrub-" + System.currentTimeMillis());
        return CompactionManager.instance.performScrub(ColumnFamilyStore.this, skipCorrupted);
    }

    public CompactionManager.AllSSTableOpStatus sstablesRewrite(boolean excludeCurrentVersion) throws ExecutionException, InterruptedException
    {
        return CompactionManager.instance.performSSTableRewrite(ColumnFamilyStore.this, excludeCurrentVersion);
    }

    public void markObsolete(Collection<SSTableReader> sstables, OperationType compactionType)
    {
        assert !sstables.isEmpty();
        data.markObsolete(sstables, compactionType);
    }

    public void replaceCompactedSSTables(Collection<SSTableReader> sstables, Collection<SSTableReader> replacements, OperationType compactionType)
    {
        data.replaceCompactedSSTables(sstables, replacements, compactionType);
    }

    void replaceFlushed(Memtable memtable, SSTableReader sstable)
    {
        compactionStrategy.replaceFlushed(memtable, sstable);
    }

    public boolean isValid()
    {
        return valid;
    }

    public long getMemtableColumnsCount()
    {
        return metric.memtableColumnsCount.value();
    }

    public long getMemtableDataSize()
    {
        return metric.memtableOnHeapSize.value();
    }

    public int getMemtableSwitchCount()
    {
        return (int) metric.memtableSwitchCount.count();
    }

    /**
     * Package protected for access from the CompactionManager.
     */
    public DataTracker getDataTracker()
    {
        return data;
    }

    public Collection<SSTableReader> getSSTables()
    {
        return data.getSSTables();
    }

    public Set<SSTableReader> getUncompactingSSTables()
    {
        return data.getUncompactingSSTables();
    }

    public long[] getRecentSSTablesPerReadHistogram()
    {
        return metric.recentSSTablesPerRead.getBuckets(true);
    }

    public long[] getSSTablesPerReadHistogram()
    {
        return metric.sstablesPerRead.getBuckets(false);
    }

    public long getReadCount()
    {
        return metric.readLatency.latency.count();
    }

    public double getRecentReadLatencyMicros()
    {
        return metric.readLatency.getRecentLatency();
    }

    public long[] getLifetimeReadLatencyHistogramMicros()
    {
        return metric.readLatency.totalLatencyHistogram.getBuckets(false);
    }

    public long[] getRecentReadLatencyHistogramMicros()
    {
        return metric.readLatency.recentLatencyHistogram.getBuckets(true);
    }

    public long getTotalReadLatencyMicros()
    {
        return metric.readLatency.totalLatency.count();
    }

    public int getPendingTasks()
    {
        return (int) metric.pendingFlushes.count();
    }

    public long getWriteCount()
    {
        return metric.writeLatency.latency.count();
    }

    public long getTotalWriteLatencyMicros()
    {
        return metric.writeLatency.totalLatency.count();
    }

    public double getRecentWriteLatencyMicros()
    {
        return metric.writeLatency.getRecentLatency();
    }

    public long[] getLifetimeWriteLatencyHistogramMicros()
    {
        return metric.writeLatency.totalLatencyHistogram.getBuckets(false);
    }

    public long[] getRecentWriteLatencyHistogramMicros()
    {
        return metric.writeLatency.recentLatencyHistogram.getBuckets(true);
    }

    public ColumnFamily getColumnFamily(DecoratedKey key,
                                        Composite start,
                                        Composite finish,
                                        boolean reversed,
                                        int limit,
                                        long timestamp)
    {
        return getColumnFamily(QueryFilter.getSliceFilter(key, name, start, finish, reversed, limit, timestamp));
    }

    /**
     * Fetch the row and columns given by filter.key if it is in the cache; if not, read it from disk and cache it
     *
     * If row is cached, and the filter given is within its bounds, we return from cache, otherwise from disk
     *
     * If row is not cached, we figure out what filter is "biggest", read that from disk, then
     * filter the result and either cache that or return it.
     *
     * @param cfId the column family to read the row from
     * @param filter the columns being queried.
     * @return the requested data for the filter provided
     */
    private ColumnFamily getThroughCache(UUID cfId, QueryFilter filter)
    {
        assert isRowCacheEnabled()
               : String.format("Row cache is not enabled on column family [" + name + "]");

        RowCacheKey key = new RowCacheKey(cfId, filter.key);

        // attempt a sentinel-read-cache sequence.  if a write invalidates our sentinel, we'll return our
        // (now potentially obsolete) data, but won't cache it. see CASSANDRA-3862
        // TODO: don't evict entire rows on writes (#2864)
        IRowCacheEntry cached = CacheService.instance.rowCache.get(key);
        if (cached != null)
        {
            if (cached instanceof RowCacheSentinel)
            {
                // Some other read is trying to cache the value, just do a normal non-caching read
                Tracing.trace("Row cache miss (race)");
                metric.rowCacheMiss.inc();
                return getTopLevelColumns(filter, Integer.MIN_VALUE);
            }

            ColumnFamily cachedCf = (ColumnFamily)cached;
            if (isFilterFullyCoveredBy(filter.filter, cachedCf, filter.timestamp))
            {
                metric.rowCacheHit.inc();
                Tracing.trace("Row cache hit");
                return cachedCf;
            }

            metric.rowCacheHitOutOfRange.inc();
            Tracing.trace("Ignoring row cache as cached value could not satisfy query");
            return getTopLevelColumns(filter, Integer.MIN_VALUE);
        }

        metric.rowCacheMiss.inc();
        Tracing.trace("Row cache miss");
        RowCacheSentinel sentinel = new RowCacheSentinel();
        boolean sentinelSuccess = CacheService.instance.rowCache.putIfAbsent(key, sentinel);
        ColumnFamily data = null;
        ColumnFamily toCache = null;
        try
        {
            // If we are explicitely asked to fill the cache with full partitions, we go ahead and query the whole thing
            if (metadata.getCaching().rowCache.cacheFullPartitions())
            {
                data = getTopLevelColumns(QueryFilter.getIdentityFilter(filter.key, name, filter.timestamp), Integer.MIN_VALUE);
                toCache = data;
                Tracing.trace("Populating row cache with the whole partition");
                if (sentinelSuccess && toCache != null)
                    CacheService.instance.rowCache.replace(key, sentinel, toCache);
                return filterColumnFamily(data, filter);
            }

            // Otherwise, if we want to cache the result of the query we're about to do, we must make sure this query
            // covers what needs to be cached. And if the user filter does not satisfy that, we sometimes extend said
            // filter so we can populate the cache but only if:
            //   1) we can guarantee it is a strict extension, i.e. that we will still fetch the data asked by the user.
            //   2) the extension does not make us query more than getRowsPerPartitionToCache() (as a mean to limit the
            //      amount of extra work we'll do on a user query for the purpose of populating the cache).
            //
            // In practice, we can only guarantee those 2 points if the filter is one that queries the head of the
            // partition (and if that filter actually counts CQL3 rows since that's what we cache and it would be
            // bogus to compare the filter count to the 'rows to cache' otherwise).
            if (filter.filter.isHeadFilter() && filter.filter.countCQL3Rows(metadata.comparator))
            {
                SliceQueryFilter sliceFilter = (SliceQueryFilter)filter.filter;
                int rowsToCache = metadata.getCaching().rowCache.rowsToCache;

                SliceQueryFilter cacheSlice = readFilterForCache();
                QueryFilter cacheFilter = new QueryFilter(filter.key, name, cacheSlice, filter.timestamp);

                // If the filter count is less than the number of rows cached, we simply extend it to make sure we do cover the
                // number of rows to cache, and if that count is greater than the number of rows to cache, we simply filter what
                // needs to be cached afterwards.
                if (sliceFilter.count < rowsToCache)
                {
                    toCache = getTopLevelColumns(cacheFilter, Integer.MIN_VALUE);
                    if (toCache != null)
                    {
                        Tracing.trace("Populating row cache ({} rows cached)", cacheSlice.lastCounted());
                        data = filterColumnFamily(toCache, filter);
                    }
                }
                else
                {
                    data = getTopLevelColumns(filter, Integer.MIN_VALUE);
                    if (data != null)
                    {
                        // The filter limit was greater than the number of rows to cache. But, if the filter had a non-empty
                        // finish bound, we may have gotten less than what needs to be cached, in which case we shouldn't cache it
                        // (otherwise a cache hit would assume the whole partition is cached which is not the case).
                        if (sliceFilter.finish().isEmpty() || sliceFilter.lastCounted() >= rowsToCache)
                        {
                            toCache = filterColumnFamily(data, cacheFilter);
                            Tracing.trace("Caching {} rows (out of {} requested)", cacheSlice.lastCounted(), sliceFilter.count);
                        }
                        else
                        {
                            Tracing.trace("Not populating row cache, not enough rows fetched ({} fetched but {} required for the cache)", sliceFilter.lastCounted(), rowsToCache);
                        }
                    }
                }

                if (sentinelSuccess && toCache != null)
                    CacheService.instance.rowCache.replace(key, sentinel, toCache);
                return data;
            }
            else
            {
                Tracing.trace("Fetching data but not populating cache as query does not query from the start of the partition");
                return getTopLevelColumns(filter, Integer.MIN_VALUE);
            }
        }
        finally
        {
            if (sentinelSuccess && toCache == null)
                invalidateCachedRow(key);
        }
    }

    public SliceQueryFilter readFilterForCache()
    {
        // We create a new filter everytime before for now SliceQueryFilter is unfortunatly mutable.
        return new SliceQueryFilter(ColumnSlice.ALL_COLUMNS_ARRAY, false, metadata.getCaching().rowCache.rowsToCache, metadata.clusteringColumns().size());
    }

    public boolean isFilterFullyCoveredBy(IDiskAtomFilter filter, ColumnFamily cachedCf, long now)
    {
        // We can use the cached value only if we know that no data it doesn't contain could be covered
        // by the query filter, that is if:
        //   1) either the whole partition is cached
        //   2) or we can ensure than any data the filter selects are in the cached partition

        // When counting rows to decide if the whole row is cached, we should be careful with expiring
        // columns: if we use a timestamp newer than the one that was used when populating the cache, we might
        // end up deciding the whole partition is cached when it's really not (just some rows expired since the
        // cf was cached). This is the reason for Integer.MIN_VALUE below.
        boolean wholePartitionCached = cachedCf.liveCQL3RowCount(Integer.MIN_VALUE) < metadata.getCaching().rowCache.rowsToCache;

        // Contrarily to the "wholePartitionCached" check above, we do want isFullyCoveredBy to take the
        // timestamp of the query into account when dealing with expired columns. Otherwise, we could think
        // the cached partition has enough live rows to satisfy the filter when it doesn't because some
        // are now expired.
        return wholePartitionCached || filter.isFullyCoveredBy(cachedCf, now);
    }

    public int gcBefore(long now)
    {
        return (int) (now / 1000) - metadata.getGcGraceSeconds();
    }

    /**
     * get a list of columns starting from a given column, in a specified order.
     * only the latest version of a column is returned.
     * @return null if there is no data and no tombstones; otherwise a ColumnFamily
     */
    public ColumnFamily getColumnFamily(QueryFilter filter)
    {
        assert name.equals(filter.getColumnFamilyName()) : filter.getColumnFamilyName();

        ColumnFamily result = null;

        long start = System.nanoTime();
        try
        {
            int gcBefore = gcBefore(filter.timestamp);
            if (isRowCacheEnabled())
            {
                assert !isIndex(); // CASSANDRA-5732
                UUID cfId = metadata.cfId;

                ColumnFamily cached = getThroughCache(cfId, filter);
                if (cached == null)
                {
                    logger.trace("cached row is empty");
                    return null;
                }

                result = cached;
            }
            else
            {
                ColumnFamily cf = getTopLevelColumns(filter, gcBefore);

                if (cf == null)
                    return null;

                result = removeDeletedCF(cf, gcBefore);
            }

            removeDroppedColumns(result);

            if (filter.filter instanceof SliceQueryFilter)
            {
                // Log the number of tombstones scanned on single key queries
                metric.tombstoneScannedHistogram.update(((SliceQueryFilter) filter.filter).lastIgnored());
                metric.liveScannedHistogram.update(((SliceQueryFilter) filter.filter).lastLive());
            }
        }
        finally
        {
            metric.readLatency.addNano(System.nanoTime() - start);
        }

        return result;
    }

    /**
     *  Filter a cached row, which will not be modified by the filter, but may be modified by throwing out
     *  tombstones that are no longer relevant.
     *  The returned column family won't be thread safe.
     */
    ColumnFamily filterColumnFamily(ColumnFamily cached, QueryFilter filter)
    {
        if (cached == null)
            return null;

        ColumnFamily cf = cached.cloneMeShallow(ArrayBackedSortedColumns.factory, filter.filter.isReversed());
        OnDiskAtomIterator ci = filter.getColumnFamilyIterator(cached);

        int gcBefore = gcBefore(filter.timestamp);
        filter.collateOnDiskAtom(cf, ci, gcBefore);
        return removeDeletedCF(cf, gcBefore);
    }

    /**
     * Get the current view and acquires references on all its sstables.
     * This is a bit tricky because we must ensure that between the time we
     * get the current view and the time we acquire the references the set of
     * sstables hasn't changed. Otherwise we could get a view for which an
     * sstable have been deleted in the meantime.
     *
     * At the end of this method, a reference on all the sstables of the
     * returned view will have been acquired and must thus be released when
     * appropriate.
     */
    private DataTracker.View markCurrentViewReferenced()
    {
        while (true)
        {
            DataTracker.View currentView = data.getView();
            if (SSTableReader.acquireReferences(currentView.sstables))
                return currentView;
        }
    }

    /**
     * Get the current sstables, acquiring references on all of them.
     * The caller is in charge of releasing the references on the sstables.
     *
     * See markCurrentViewReferenced() above.
     */
    public Collection<SSTableReader> markCurrentSSTablesReferenced()
    {
        return markCurrentViewReferenced().sstables;
    }

    public Set<SSTableReader> getUnrepairedSSTables()
    {
        Set<SSTableReader> unRepairedSSTables = new HashSet<>(getSSTables());
        Iterator<SSTableReader> sstableIterator = unRepairedSSTables.iterator();
        while(sstableIterator.hasNext())
        {
            SSTableReader sstable = sstableIterator.next();
            if (sstable.isRepaired())
                sstableIterator.remove();
        }
        return unRepairedSSTables;
    }

    public Set<SSTableReader> getRepairedSSTables()
    {
        Set<SSTableReader> repairedSSTables = new HashSet<>(getSSTables());
        Iterator<SSTableReader> sstableIterator = repairedSSTables.iterator();
        while(sstableIterator.hasNext())
        {
            SSTableReader sstable = sstableIterator.next();
            if (!sstable.isRepaired())
                sstableIterator.remove();
        }
        return repairedSSTables;
    }

    private ViewFragment markReferenced(Function<DataTracker.View, List<SSTableReader>> filter)
    {
        List<SSTableReader> sstables;
        DataTracker.View view;

        while (true)
        {
            view = data.getView();

            if (view.intervalTree.isEmpty())
            {
                sstables = Collections.emptyList();
                break;
            }

            sstables = filter.apply(view);
            if (SSTableReader.acquireReferences(sstables))
                break;
            // retry w/ new view
        }

        return new ViewFragment(sstables, view.getAllMemtables());
    }

    /**
     * @return a ViewFragment containing the sstables and memtables that may need to be merged
     * for the given @param key, according to the interval tree
     */
    public ViewFragment markReferenced(final DecoratedKey key)
    {
        assert !key.isMinimum(partitioner);
        return markReferenced(new Function<DataTracker.View, List<SSTableReader>>()
        {
            public List<SSTableReader> apply(DataTracker.View view)
            {
                return compactionStrategy.filterSSTablesForReads(view.intervalTree.search(key));
            }
        });
    }

    /**
     * @return a ViewFragment containing the sstables and memtables that may need to be merged
     * for rows within @param rowBounds, inclusive, according to the interval tree.
     */
    public ViewFragment markReferenced(final AbstractBounds<RowPosition> rowBounds)
    {
        return markReferenced(new Function<DataTracker.View, List<SSTableReader>>()
        {
            public List<SSTableReader> apply(DataTracker.View view)
            {
                return compactionStrategy.filterSSTablesForReads(view.sstablesInBounds(rowBounds));
            }
        });
    }

    /**
     * @return a ViewFragment containing the sstables and memtables that may need to be merged
     * for rows for all of @param rowBoundsCollection, inclusive, according to the interval tree.
     */
    public ViewFragment markReferenced(final Collection<AbstractBounds<RowPosition>> rowBoundsCollection)
    {
        return markReferenced(new Function<DataTracker.View, List<SSTableReader>>()
        {
            public List<SSTableReader> apply(DataTracker.View view)
            {
                Set<SSTableReader> sstables = Sets.newHashSet();
                for (AbstractBounds<RowPosition> rowBounds : rowBoundsCollection)
                    sstables.addAll(view.sstablesInBounds(rowBounds));

                return ImmutableList.copyOf(sstables);
            }
        });
    }

    public List<String> getSSTablesForKey(String key)
    {
        DecoratedKey dk = partitioner.decorateKey(metadata.getKeyValidator().fromString(key));
        ViewFragment view = markReferenced(dk);
        try
        {
            List<String> files = new ArrayList<String>();
            for (SSTableReader sstr : view.sstables)
            {
                // check if the key actually exists in this sstable, without updating cache and stats
                if (sstr.getPosition(dk, SSTableReader.Operator.EQ, false) != null)
                    files.add(sstr.getFilename());
            }
            return files;
        }
        finally
        {
            SSTableReader.releaseReferences(view.sstables);
        }
    }

    public ColumnFamily getTopLevelColumns(QueryFilter filter, int gcBefore)
    {
        Tracing.trace("Executing single-partition query on {}", name);
        CollationController controller = new CollationController(this, filter, gcBefore);
        ColumnFamily columns;
        try (OpOrder.Group op = readOrdering.start())
        {
            columns = controller.getTopLevelColumns(Memtable.memoryPool.needToCopyOnHeap());
        }
        metric.updateSSTableIterated(controller.getSstablesIterated());
        return columns;
    }

    public void cleanupCache()
    {
        Collection<Range<Token>> ranges = StorageService.instance.getLocalRanges(keyspace.getName());

        for (RowCacheKey key : CacheService.instance.rowCache.getKeySet())
        {
            DecoratedKey dk = partitioner.decorateKey(ByteBuffer.wrap(key.key));
            if (key.cfId == metadata.cfId && !Range.isInRanges(dk.token, ranges))
                invalidateCachedRow(dk);
        }

        if (metadata.isCounter())
        {
            for (CounterCacheKey key : CacheService.instance.counterCache.getKeySet())
            {
                DecoratedKey dk = partitioner.decorateKey(ByteBuffer.wrap(key.partitionKey));
                if (key.cfId == metadata.cfId && !Range.isInRanges(dk.token, ranges))
                    CacheService.instance.counterCache.remove(key);
            }
        }
    }

    public static abstract class AbstractScanIterator extends AbstractIterator<Row> implements CloseableIterator<Row>
    {
        public boolean needsFiltering()
        {
            return true;
        }
    }

    /**
      * Iterate over a range of rows and columns from memtables/sstables.
      *
      * @param range The range of keys and columns within those keys to fetch
     */
    private AbstractScanIterator getSequentialIterator(final DataRange range, long now)
    {
        assert !(range.keyRange() instanceof Range) || !((Range)range.keyRange()).isWrapAround() || range.keyRange().right.isMinimum(partitioner) : range.keyRange();

        final ViewFragment view = markReferenced(range.keyRange());
        Tracing.trace("Executing seq scan across {} sstables for {}", view.sstables.size(), range.keyRange().getString(metadata.getKeyValidator()));

        try
        {
            final CloseableIterator<Row> iterator = RowIteratorFactory.getIterator(view.memtables, view.sstables, range, this, now);

            // todo this could be pushed into SSTableScanner
            return new AbstractScanIterator()
            {
                protected Row computeNext()
                {
                    // pull a row out of the iterator
                    if (!iterator.hasNext())
                        return endOfData();

                    Row current = iterator.next();
                    DecoratedKey key = current.key;

                    if (!range.stopKey().isMinimum(partitioner) && range.stopKey().compareTo(key) < 0)
                        return endOfData();

                    // skipping outside of assigned range
                    if (!range.contains(key))
                        return computeNext();

                    if (logger.isTraceEnabled())
                        logger.trace("scanned {}", metadata.getKeyValidator().getString(key.key));

                    return current;
                }

                public void close() throws IOException
                {
                    SSTableReader.releaseReferences(view.sstables);
                    iterator.close();
                }
            };
        }
        catch (RuntimeException e)
        {
            // In case getIterator() throws, otherwise the iteror close method releases the references.
            SSTableReader.releaseReferences(view.sstables);
            throw e;
        }
    }

    @VisibleForTesting
    public List<Row> getRangeSlice(final AbstractBounds<RowPosition> range,
                                   List<IndexExpression> rowFilter,
                                   IDiskAtomFilter columnFilter,
                                   int maxResults)
    {
        return getRangeSlice(range, rowFilter, columnFilter, maxResults, System.currentTimeMillis());
    }

    public List<Row> getRangeSlice(final AbstractBounds<RowPosition> range,
                                   List<IndexExpression> rowFilter,
                                   IDiskAtomFilter columnFilter,
                                   int maxResults,
                                   long now)
    {
        return getRangeSlice(makeExtendedFilter(range, columnFilter, rowFilter, maxResults, false, false, now));
    }

    /**
     * Allows generic range paging with the slice column filter.
     * Typically, suppose we have rows A, B, C ... Z having each some columns in [1, 100].
     * And suppose we want to page throught the query that for all rows returns the columns
     * within [25, 75]. For that, we need to be able to do a range slice starting at (row r, column c)
     * and ending at (row Z, column 75), *but* that only return columns in [25, 75].
     * That is what this method allows. The columnRange is the "window" of  columns we are interested
     * in each row, and columnStart (resp. columnEnd) is the start (resp. end) for the first
     * (resp. end) requested row.
     */
    public ExtendedFilter makeExtendedFilter(AbstractBounds<RowPosition> keyRange,
                                             SliceQueryFilter columnRange,
                                             Composite columnStart,
                                             Composite columnStop,
                                             List<IndexExpression> rowFilter,
                                             int maxResults,
                                             boolean countCQL3Rows,
                                             long now)
    {
        DataRange dataRange = new DataRange.Paging(keyRange, columnRange, columnStart, columnStop, metadata.comparator);
        return ExtendedFilter.create(this, dataRange, rowFilter, maxResults, countCQL3Rows, now);
    }

    public List<Row> getRangeSlice(AbstractBounds<RowPosition> range,
                                   List<IndexExpression> rowFilter,
                                   IDiskAtomFilter columnFilter,
                                   int maxResults,
                                   long now,
                                   boolean countCQL3Rows,
                                   boolean isPaging)
    {
        return getRangeSlice(makeExtendedFilter(range, columnFilter, rowFilter, maxResults, countCQL3Rows, isPaging, now));
    }

    public ExtendedFilter makeExtendedFilter(AbstractBounds<RowPosition> range,
                                             IDiskAtomFilter columnFilter,
                                             List<IndexExpression> rowFilter,
                                             int maxResults,
                                             boolean countCQL3Rows,
                                             boolean isPaging,
                                             long timestamp)
    {
        DataRange dataRange;
        if (isPaging)
        {
            assert columnFilter instanceof SliceQueryFilter;
            SliceQueryFilter sfilter = (SliceQueryFilter)columnFilter;
            assert sfilter.slices.length == 1;
            SliceQueryFilter newFilter = new SliceQueryFilter(ColumnSlice.ALL_COLUMNS_ARRAY, sfilter.isReversed(), sfilter.count);
            dataRange = new DataRange.Paging(range, newFilter, sfilter.start(), sfilter.finish(), metadata.comparator);
        }
        else
        {
            dataRange = new DataRange(range, columnFilter);
        }
        return ExtendedFilter.create(this, dataRange, rowFilter, maxResults, countCQL3Rows, timestamp);
    }

    public List<Row> getRangeSlice(ExtendedFilter filter)
    {
        try (OpOrder.Group op = readOrdering.start())
        {
            return filter(getSequentialIterator(filter.dataRange, filter.timestamp), filter);
        }
    }

    @VisibleForTesting
    public List<Row> search(AbstractBounds<RowPosition> range,
                            List<IndexExpression> clause,
                            IDiskAtomFilter dataFilter,
                            int maxResults)
    {
        return search(range, clause, dataFilter, maxResults, System.currentTimeMillis());
    }

    public List<Row> search(AbstractBounds<RowPosition> range,
                            List<IndexExpression> clause,
                            IDiskAtomFilter dataFilter,
                            int maxResults,
                            long now)
    {
        return search(makeExtendedFilter(range, dataFilter, clause, maxResults, false, false, now));
    }

    public List<Row> search(ExtendedFilter filter)
    {
        Tracing.trace("Executing indexed scan for {}", filter.dataRange.keyRange().getString(metadata.getKeyValidator()));
        return indexManager.search(filter);
    }

    public List<Row> filter(AbstractScanIterator rowIterator, ExtendedFilter filter)
    {
        logger.trace("Filtering {} for rows matching {}", rowIterator, filter);
        List<Row> rows = new ArrayList<Row>();
        int columnsCount = 0;
        int total = 0, matched = 0;

        try
        {
            while (rowIterator.hasNext() && matched < filter.maxRows() && columnsCount < filter.maxColumns())
            {
                // get the raw columns requested, and additional columns for the expressions if necessary
                Row rawRow = rowIterator.next();
                total++;
                ColumnFamily data = rawRow.cf;

                if (rowIterator.needsFiltering())
                {
                    IDiskAtomFilter extraFilter = filter.getExtraFilter(rawRow.key, data);
                    if (extraFilter != null)
                    {
                        ColumnFamily cf = filter.cfs.getColumnFamily(new QueryFilter(rawRow.key, name, extraFilter, filter.timestamp));
                        if (cf != null)
                            data.addAll(cf);
                    }

                    removeDroppedColumns(data);

                    if (!filter.isSatisfiedBy(rawRow.key, data, null, null))
                        continue;

                    logger.trace("{} satisfies all filter expressions", data);
                    // cut the resultset back to what was requested, if necessary
                    data = filter.prune(rawRow.key, data);
                }
                else
                {
                    removeDroppedColumns(data);
                }

                rows.add(new Row(rawRow.key, data));
                matched++;

                if (data != null)
                    columnsCount += filter.lastCounted(data);
                // Update the underlying filter to avoid querying more columns per slice than necessary and to handle paging
                filter.updateFilter(columnsCount);
            }

            return rows;
        }
        finally
        {
            try
            {
                rowIterator.close();
                Tracing.trace("Scanned {} rows and matched {}", total, matched);
            }
            catch (IOException e)
            {
                throw new RuntimeException(e);
            }
        }
    }

    public CellNameType getComparator()
    {
        return metadata.comparator;
    }

    public void snapshotWithoutFlush(String snapshotName)
    {
        snapshotWithoutFlush(snapshotName, null);
    }

    public void snapshotWithoutFlush(String snapshotName, Predicate<SSTableReader> predicate)
    {
        for (ColumnFamilyStore cfs : concatWithIndexes())
        {
            DataTracker.View currentView = cfs.markCurrentViewReferenced();

            try
            {
                for (SSTableReader ssTable : currentView.sstables)
                {
                    if (predicate != null && !predicate.apply(ssTable))
                    {
                        continue;
                    }

                    File snapshotDirectory = Directories.getSnapshotDirectory(ssTable.descriptor, snapshotName);
                    ssTable.createLinks(snapshotDirectory.getPath()); // hard links
                    if (logger.isDebugEnabled())
                        logger.debug("Snapshot for {} keyspace data file {} created in {}", keyspace, ssTable.getFilename(), snapshotDirectory);
                }
            }
            finally
            {
                SSTableReader.releaseReferences(currentView.sstables);
            }
        }
    }

    public List<SSTableReader> getSnapshotSSTableReader(String tag) throws IOException
    {
        Map<Descriptor, Set<Component>> snapshots = directories.sstableLister().snapshots(tag).list();
        List<SSTableReader> readers = new ArrayList<SSTableReader>(snapshots.size());
        for (Map.Entry<Descriptor, Set<Component>> entries : snapshots.entrySet())
            readers.add(SSTableReader.open(entries.getKey(), entries.getValue(), metadata, partitioner));
        return readers;
    }

    /**
     * Take a snap shot of this columnfamily store.
     *
     * @param snapshotName the name of the associated with the snapshot
     */
    public void snapshot(String snapshotName)
    {
        snapshot(snapshotName, null);
    }

    public void snapshot(String snapshotName, Predicate<SSTableReader> predicate)
    {
        forceBlockingFlush();
        snapshotWithoutFlush(snapshotName, predicate);
    }

    public boolean snapshotExists(String snapshotName)
    {
        return directories.snapshotExists(snapshotName);
    }

    public long getSnapshotCreationTime(String snapshotName)
    {
        return directories.snapshotCreationTime(snapshotName);
    }

    /**
     * Clear all the snapshots for a given column family.
     *
     * @param snapshotName the user supplied snapshot name. If left empty,
     *                     all the snapshots will be cleaned.
     */
    public void clearSnapshot(String snapshotName)
    {
        List<File> snapshotDirs = directories.getCFDirectories();
        Directories.clearSnapshot(snapshotName, snapshotDirs);
    }
    /**
     *
     * @return  Return a map of all snapshots to space being used
     * The pair for a snapshot has true size and size on disk.
     */
    public Map<String, Pair<Long,Long>> getSnapshotDetails()
    {
        return directories.getSnapshotDetails();
    }

    public boolean hasUnreclaimedSpace()
    {
        return getLiveDiskSpaceUsed() < getTotalDiskSpaceUsed();
    }

    public long getTotalDiskSpaceUsed()
    {
        return metric.totalDiskSpaceUsed.count();
    }

    public long getLiveDiskSpaceUsed()
    {
        return metric.liveDiskSpaceUsed.count();
    }

    public int getLiveSSTableCount()
    {
        return metric.liveSSTableCount.value();
    }

    /**
     * @return the cached row for @param key if it is already present in the cache.
     * That is, unlike getThroughCache, it will not readAndCache the row if it is not present, nor
     * are these calls counted in cache statistics.
     *
     * Note that this WILL cause deserialization of a SerializingCache row, so if all you
     * need to know is whether a row is present or not, use containsCachedRow instead.
     */
    public ColumnFamily getRawCachedRow(DecoratedKey key)
    {
        if (!isRowCacheEnabled())
            return null;

        IRowCacheEntry cached = CacheService.instance.rowCache.getInternal(new RowCacheKey(metadata.cfId, key));
        return cached == null || cached instanceof RowCacheSentinel ? null : (ColumnFamily)cached;
    }

    private void invalidateCaches()
    {
        CacheService.instance.invalidateRowCacheForCf(metadata.cfId);

        if (metadata.isCounter())
            for (CounterCacheKey key : CacheService.instance.counterCache.getKeySet())
                if (key.cfId == metadata.cfId)
                    CacheService.instance.counterCache.remove(key);
    }


    /**
     * @return true if @param key is contained in the row cache
     */
    public boolean containsCachedRow(DecoratedKey key)
    {
        return CacheService.instance.rowCache.getCapacity() != 0 && CacheService.instance.rowCache.containsKey(new RowCacheKey(metadata.cfId, key));
    }

    public void invalidateCachedRow(RowCacheKey key)
    {
        CacheService.instance.rowCache.remove(key);
    }

    public void invalidateCachedRow(DecoratedKey key)
    {
        UUID cfId = Schema.instance.getId(keyspace.getName(), this.name);
        if (cfId == null)
            return; // secondary index

        invalidateCachedRow(new RowCacheKey(cfId, key));
    }

    public ClockAndCount getCachedCounter(ByteBuffer partitionKey, CellName cellName)
    {
        if (CacheService.instance.counterCache.getCapacity() == 0L) // counter cache disabled.
            return null;
        return CacheService.instance.counterCache.get(CounterCacheKey.create(metadata.cfId, partitionKey, cellName));
    }

    public void putCachedCounter(ByteBuffer partitionKey, CellName cellName, ClockAndCount clockAndCount)
    {
        if (CacheService.instance.counterCache.getCapacity() == 0L) // counter cache disabled.
            return;
        CacheService.instance.counterCache.put(CounterCacheKey.create(metadata.cfId, partitionKey, cellName), clockAndCount);
    }

    public void forceMajorCompaction() throws InterruptedException, ExecutionException
    {
        CompactionManager.instance.performMaximal(this);
    }

    public static Iterable<ColumnFamilyStore> all()
    {
        List<Iterable<ColumnFamilyStore>> stores = new ArrayList<Iterable<ColumnFamilyStore>>(Schema.instance.getKeyspaces().size());
        for (Keyspace keyspace : Keyspace.all())
        {
            stores.add(keyspace.getColumnFamilyStores());
        }
        return Iterables.concat(stores);
    }

    public Iterable<DecoratedKey> keySamples(Range<Token> range)
    {
        Collection<SSTableReader> sstables = markCurrentSSTablesReferenced();
        try
        {
            Iterable<DecoratedKey>[] samples = new Iterable[sstables.size()];
            int i = 0;
            for (SSTableReader sstable: sstables)
            {
                samples[i++] = sstable.getKeySamples(range);
            }
            return Iterables.concat(samples);
        }
        finally
        {
            SSTableReader.releaseReferences(sstables);
        }
    }

    public long estimatedKeysForRange(Range<Token> range)
    {
        Collection<SSTableReader> sstables = markCurrentSSTablesReferenced();
        try
        {
            long count = 0;
            for (SSTableReader sstable : sstables)
                count += sstable.estimatedKeysForRanges(Collections.singleton(range));
            return count;
        }
        finally
        {
            SSTableReader.releaseReferences(sstables);
        }
    }

    /**
     * For testing.  No effort is made to clear historical or even the current memtables, nor for
     * thread safety.  All we do is wipe the sstable containers clean, while leaving the actual
     * data files present on disk.  (This allows tests to easily call loadNewSSTables on them.)
     */
    public void clearUnsafe()
    {
        for (final ColumnFamilyStore cfs : concatWithIndexes())
        {
            cfs.runWithCompactionsDisabled(new Callable<Void>()
            {
                public Void call()
                {
                    cfs.data.init();
                    return null;
                }
            }, true);
        }
    }

    /**
     * Truncate deletes the entire column family's data with no expensive tombstone creation
     */
    public void truncateBlocking()
    {
        // We have two goals here:
        // - truncate should delete everything written before truncate was invoked
        // - but not delete anything that isn't part of the snapshot we create.
        // We accomplish this by first flushing manually, then snapshotting, and
        // recording the timestamp IN BETWEEN those actions. Any sstables created
        // with this timestamp or greater time, will not be marked for delete.
        //
        // Bonus complication: since we store replay position in sstable metadata,
        // truncating those sstables means we will replay any CL segments from the
        // beginning if we restart before they [the CL segments] are discarded for
        // normal reasons post-truncate.  To prevent this, we store truncation
        // position in the System keyspace.
        logger.debug("truncating {}", name);

        if (DatabaseDescriptor.isAutoSnapshot())
        {
            // flush the CF being truncated before forcing the new segment
            forceBlockingFlush();

            // sleep a little to make sure that our truncatedAt comes after any sstable
            // that was part of the flushed we forced; otherwise on a tie, it won't get deleted.
            Uninterruptibles.sleepUninterruptibly(1, TimeUnit.MILLISECONDS);
        }
        else
        {
            // just nuke the memtable data w/o writing to disk first
            synchronized (data)
            {
                final Flush flush = new Flush(true);
                flushExecutor.execute(flush);
                postFlushExecutor.submit(flush.postFlush);
            }
        }

        Runnable truncateRunnable = new Runnable()
        {
            public void run()
            {
                logger.debug("Discarding sstable data for truncated CF + indexes");

                final long truncatedAt = System.currentTimeMillis();
                if (DatabaseDescriptor.isAutoSnapshot())
                    snapshot(Keyspace.getTimestampedSnapshotName(name));

                ReplayPosition replayAfter = discardSSTables(truncatedAt);

                for (SecondaryIndex index : indexManager.getIndexes())
                    index.truncateBlocking(truncatedAt);

                SystemKeyspace.saveTruncationRecord(ColumnFamilyStore.this, truncatedAt, replayAfter);
                logger.debug("cleaning out row cache");
                invalidateCaches();
            }
        };

        runWithCompactionsDisabled(Executors.callable(truncateRunnable), true);
        logger.debug("truncate complete");
    }

    public <V> V runWithCompactionsDisabled(Callable<V> callable, boolean interruptValidation)
    {
        // synchronize so that concurrent invocations don't re-enable compactions partway through unexpectedly,
        // and so we only run one major compaction at a time
        synchronized (this)
        {
            logger.debug("Cancelling in-progress compactions for {}", metadata.cfName);

            Iterable<ColumnFamilyStore> selfWithIndexes = concatWithIndexes();
            for (ColumnFamilyStore cfs : selfWithIndexes)
                cfs.getCompactionStrategy().pause();
            try
            {
                // interrupt in-progress compactions
                Function<ColumnFamilyStore, CFMetaData> f = new Function<ColumnFamilyStore, CFMetaData>()
                {
                    public CFMetaData apply(ColumnFamilyStore cfs)
                    {
                        return cfs.metadata;
                    }
                };
                Iterable<CFMetaData> allMetadata = Iterables.transform(selfWithIndexes, f);
                CompactionManager.instance.interruptCompactionFor(allMetadata, interruptValidation);

                // wait for the interruption to be recognized
                long start = System.nanoTime();
                long delay = TimeUnit.MINUTES.toNanos(1);
                while (System.nanoTime() - start < delay)
                {
                    if (CompactionManager.instance.isCompacting(selfWithIndexes))
                        Uninterruptibles.sleepUninterruptibly(100, TimeUnit.MILLISECONDS);
                    else
                        break;
                }

                // doublecheck that we finished, instead of timing out
                for (ColumnFamilyStore cfs : selfWithIndexes)
                {
                    if (!cfs.getDataTracker().getCompacting().isEmpty())
                    {
                        logger.warn("Unable to cancel in-progress compactions for {}.  Perhaps there is an unusually large row in progress somewhere, or the system is simply overloaded.", metadata.cfName);
                        return null;
                    }
                }
                logger.debug("Compactions successfully cancelled");

                // run our task
                try
                {
                    return callable.call();
                }
                catch (Exception e)
                {
                    throw new RuntimeException(e);
                }
            }
            finally
            {
                for (ColumnFamilyStore cfs : selfWithIndexes)
                    cfs.getCompactionStrategy().resume();
            }
        }
    }

    public Iterable<SSTableReader> markAllCompacting()
    {
        Callable<Iterable<SSTableReader>> callable = new Callable<Iterable<SSTableReader>>()
        {
            public Iterable<SSTableReader> call() throws Exception
            {
                assert data.getCompacting().isEmpty() : data.getCompacting();
                Iterable<SSTableReader> sstables = Lists.newArrayList(AbstractCompactionStrategy.filterSuspectSSTables(getSSTables()));
                if (Iterables.isEmpty(sstables))
                    return Collections.emptyList();
                boolean success = data.markCompacting(sstables);
                assert success : "something marked things compacting while compactions are disabled";
                return sstables;
            }
        };

        return runWithCompactionsDisabled(callable, false);
    }

    public long getBloomFilterFalsePositives()
    {
        return metric.bloomFilterFalsePositives.value();
    }

    public long getRecentBloomFilterFalsePositives()
    {
        return metric.recentBloomFilterFalsePositives.value();
    }

    public double getBloomFilterFalseRatio()
    {
        return metric.bloomFilterFalseRatio.value();
    }

    public double getRecentBloomFilterFalseRatio()
    {
        return metric.recentBloomFilterFalseRatio.value();
    }

    public long getBloomFilterDiskSpaceUsed()
    {
        return metric.bloomFilterDiskSpaceUsed.value();
    }

    @Override
    public String toString()
    {
        return "CFS(" +
               "Keyspace='" + keyspace.getName() + '\'' +
               ", ColumnFamily='" + name + '\'' +
               ')';
    }

    public void disableAutoCompaction()
    {
        // we don't use CompactionStrategy.pause since we don't want users flipping that on and off
        // during runWithCompactionsDisabled
        this.compactionStrategy.disable();
    }

    public void enableAutoCompaction()
    {
        enableAutoCompaction(false);
    }

    /**
     * used for tests - to be able to check things after a minor compaction
     * @param waitForFutures if we should block until autocompaction is done
     */
    @VisibleForTesting
    public void enableAutoCompaction(boolean waitForFutures)
    {
        this.compactionStrategy.enable();
        List<Future<?>> futures = CompactionManager.instance.submitBackground(this);
        if (waitForFutures)
            FBUtilities.waitOnFutures(futures);
    }

    public boolean isAutoCompactionDisabled()
    {
        return !this.compactionStrategy.isEnabled();
    }

    /*
     JMX getters and setters for the Default<T>s.
       - get/set minCompactionThreshold
       - get/set maxCompactionThreshold
       - get     memsize
       - get     memops
       - get/set memtime
     */

    public AbstractCompactionStrategy getCompactionStrategy()
    {
        assert compactionStrategy != null : "No compaction strategy set yet";
        return compactionStrategy;
    }

    public void setCompactionThresholds(int minThreshold, int maxThreshold)
    {
        validateCompactionThresholds(minThreshold, maxThreshold);

        minCompactionThreshold.set(minThreshold);
        maxCompactionThreshold.set(maxThreshold);

        // this is called as part of CompactionStrategy constructor; avoid circular dependency by checking for null
        if (compactionStrategy != null)
            CompactionManager.instance.submitBackground(this);
    }

    public int getMinimumCompactionThreshold()
    {
        return minCompactionThreshold.value();
    }

    public void setMinimumCompactionThreshold(int minCompactionThreshold)
    {
        validateCompactionThresholds(minCompactionThreshold, maxCompactionThreshold.value());
        this.minCompactionThreshold.set(minCompactionThreshold);
    }

    public int getMaximumCompactionThreshold()
    {
        return maxCompactionThreshold.value();
    }

    public void setMaximumCompactionThreshold(int maxCompactionThreshold)
    {
        validateCompactionThresholds(minCompactionThreshold.value(), maxCompactionThreshold);
        this.maxCompactionThreshold.set(maxCompactionThreshold);
    }

    private void validateCompactionThresholds(int minThreshold, int maxThreshold)
    {
        if (minThreshold > maxThreshold)
            throw new RuntimeException(String.format("The min_compaction_threshold cannot be larger than the max_compaction_threshold. " +
                                                     "Min is '%d', Max is '%d'.", minThreshold, maxThreshold));

        if (maxThreshold == 0 || minThreshold == 0)
            throw new RuntimeException("Disabling compaction by setting min_compaction_threshold or max_compaction_threshold to 0 " +
                    "is deprecated, set the compaction strategy option 'enabled' to 'false' instead or use the nodetool command 'disableautocompaction'.");
    }

    public double getTombstonesPerSlice()
    {
        return metric.tombstoneScannedHistogram.getSnapshot().getMedian();
    }

    public double getLiveCellsPerSlice()
    {
        return metric.liveScannedHistogram.getSnapshot().getMedian();
    }

    // End JMX get/set.

    public long estimateKeys()
    {
        return data.estimatedKeys();
    }

    public long[] getEstimatedRowSizeHistogram()
    {
        return metric.estimatedRowSizeHistogram.value();
    }

    public long[] getEstimatedColumnCountHistogram()
    {
        return metric.estimatedColumnCountHistogram.value();
    }

    public double getCompressionRatio()
    {
        return metric.compressionRatio.value();
    }

    /** true if this CFS contains secondary index data */
    public boolean isIndex()
    {
        return partitioner instanceof LocalPartitioner;
    }

    public Iterable<ColumnFamilyStore> concatWithIndexes()
    {
        // we return the main CFS first, which we rely on for simplicity in switchMemtable(), for getting the
        // latest replay position
        return Iterables.concat(Collections.singleton(this), indexManager.getIndexesBackedByCfs());
    }

    public List<String> getBuiltIndexes()
    {
       return indexManager.getBuiltIndexes();
    }

    public int getUnleveledSSTables()
    {
        return this.compactionStrategy instanceof LeveledCompactionStrategy
               ? ((LeveledCompactionStrategy) this.compactionStrategy).getLevelSize(0)
               : 0;
    }

    public int[] getSSTableCountPerLevel()
    {
        return compactionStrategy instanceof LeveledCompactionStrategy
               ? ((LeveledCompactionStrategy) compactionStrategy).getAllLevelSize()
               : null;
    }

    public static class ViewFragment
    {
        public final List<SSTableReader> sstables;
        public final Iterable<Memtable> memtables;

        public ViewFragment(List<SSTableReader> sstables, Iterable<Memtable> memtables)
        {
            this.sstables = sstables;
            this.memtables = memtables;
        }
    }

    /**
     * Returns the creation time of the oldest memtable not fully flushed yet.
     */
    public long oldestUnflushedMemtable()
    {
        return data.getView().getOldestMemtable().creationTime();
    }

    public boolean isEmpty()
    {
        DataTracker.View view = data.getView();
        return view.sstables.isEmpty() && view.getCurrentMemtable().getOperations() == 0 && view.getCurrentMemtable() == view.getOldestMemtable();
    }

    private boolean isRowCacheEnabled()
    {
        return metadata.getCaching().rowCache.isEnabled() && CacheService.instance.rowCache.getCapacity() > 0;
    }

    /**
     * Discard all SSTables that were created before given timestamp.
     *
     * Caller should first ensure that comapctions have quiesced.
     *
     * @param truncatedAt The timestamp of the truncation
     *                    (all SSTables before that timestamp are going be marked as compacted)
     *
     * @return the most recent replay position of the truncated data
     */
    public ReplayPosition discardSSTables(long truncatedAt)
    {
        assert data.getCompacting().isEmpty() : data.getCompacting();

        List<SSTableReader> truncatedSSTables = new ArrayList<SSTableReader>();

        for (SSTableReader sstable : getSSTables())
        {
            if (!sstable.newSince(truncatedAt))
                truncatedSSTables.add(sstable);
        }

        if (truncatedSSTables.isEmpty())
            return ReplayPosition.NONE;

        markObsolete(truncatedSSTables, OperationType.UNKNOWN);
        return ReplayPosition.getReplayPosition(truncatedSSTables);
    }

    public double getDroppableTombstoneRatio()
    {
        return getDataTracker().getDroppableTombstoneRatio();
    }

<<<<<<< HEAD
    public long getTruncationTime()
    {
        Pair<ReplayPosition, Long> truncationRecord = SystemKeyspace.getTruncationRecords().get(metadata.cfId);
        return truncationRecord == null ? Long.MIN_VALUE : truncationRecord.right;
    }

    public long trueSnapshotsSize()
    {
        return directories.trueSnapshotsSize();
    }

=======
>>>>>>> 384de4b8
    @VisibleForTesting
    void resetFileIndexGenerator()
    {
        fileIndexGenerator.set(0);
    }
}<|MERGE_RESOLUTION|>--- conflicted
+++ resolved
@@ -2795,20 +2795,11 @@
         return getDataTracker().getDroppableTombstoneRatio();
     }
 
-<<<<<<< HEAD
-    public long getTruncationTime()
-    {
-        Pair<ReplayPosition, Long> truncationRecord = SystemKeyspace.getTruncationRecords().get(metadata.cfId);
-        return truncationRecord == null ? Long.MIN_VALUE : truncationRecord.right;
-    }
-
     public long trueSnapshotsSize()
     {
         return directories.trueSnapshotsSize();
     }
 
-=======
->>>>>>> 384de4b8
     @VisibleForTesting
     void resetFileIndexGenerator()
     {
