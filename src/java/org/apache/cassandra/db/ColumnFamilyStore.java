/*
 * Licensed to the Apache Software Foundation (ASF) under one
 * or more contributor license agreements.  See the NOTICE file
 * distributed with this work for additional information
 * regarding copyright ownership.  The ASF licenses this file
 * to you under the Apache License, Version 2.0 (the
 * "License"); you may not use this file except in compliance
 * with the License.  You may obtain a copy of the License at
 *
 *     http://www.apache.org/licenses/LICENSE-2.0
 *
 * Unless required by applicable law or agreed to in writing, software
 * distributed under the License is distributed on an "AS IS" BASIS,
 * WITHOUT WARRANTIES OR CONDITIONS OF ANY KIND, either express or implied.
 * See the License for the specific language governing permissions and
 * limitations under the License.
 */
package org.apache.cassandra.db;

import java.io.File;
import java.io.IOException;
import java.io.PrintStream;
import java.lang.reflect.Constructor;
import java.lang.reflect.InvocationTargetException;
import java.nio.ByteBuffer;
import java.nio.file.Files;
import java.util.*;
import java.util.concurrent.*;
import java.util.concurrent.atomic.AtomicInteger;
import java.util.concurrent.atomic.AtomicReference;
import java.util.regex.Pattern;
import javax.management.*;
import javax.management.openmbean.*;

import com.google.common.annotations.VisibleForTesting;
import com.google.common.base.*;
import com.google.common.base.Throwables;
import com.google.common.collect.*;
import com.google.common.util.concurrent.*;
import org.slf4j.Logger;
import org.slf4j.LoggerFactory;

import org.apache.cassandra.cache.*;
import org.apache.cassandra.concurrent.*;
import org.apache.cassandra.config.*;
import org.apache.cassandra.db.commitlog.CommitLog;
import org.apache.cassandra.db.commitlog.CommitLogPosition;
import org.apache.cassandra.db.compaction.*;
import org.apache.cassandra.db.filter.ClusteringIndexFilter;
import org.apache.cassandra.db.filter.DataLimits;
import org.apache.cassandra.db.streaming.CassandraStreamManager;
import org.apache.cassandra.db.repair.CassandraTableRepairManager;
import org.apache.cassandra.db.view.TableViews;
import org.apache.cassandra.db.lifecycle.*;
import org.apache.cassandra.db.partitions.CachedPartition;
import org.apache.cassandra.db.partitions.PartitionUpdate;
import org.apache.cassandra.db.rows.CellPath;
import org.apache.cassandra.dht.*;
import org.apache.cassandra.dht.Range;
import org.apache.cassandra.exceptions.ConfigurationException;
import org.apache.cassandra.exceptions.StartupException;
import org.apache.cassandra.index.SecondaryIndexManager;
import org.apache.cassandra.index.internal.CassandraIndex;
import org.apache.cassandra.index.transactions.UpdateTransaction;
import org.apache.cassandra.io.FSReadError;
import org.apache.cassandra.io.FSWriteError;
import org.apache.cassandra.io.sstable.Component;
import org.apache.cassandra.io.sstable.Descriptor;
import org.apache.cassandra.io.sstable.SSTableMultiWriter;
import org.apache.cassandra.io.sstable.format.*;
import org.apache.cassandra.io.sstable.metadata.MetadataCollector;
import org.apache.cassandra.io.util.FileUtils;
import org.apache.cassandra.metrics.Sampler;
import org.apache.cassandra.metrics.Sampler.Sample;
import org.apache.cassandra.metrics.Sampler.SamplerType;
import org.apache.cassandra.metrics.TableMetrics;
import org.apache.cassandra.repair.TableRepairManager;
import org.apache.cassandra.schema.*;
import org.apache.cassandra.schema.CompactionParams.TombstoneOption;
import org.apache.cassandra.service.CacheService;
import org.apache.cassandra.service.StorageService;
import org.apache.cassandra.streaming.TableStreamManager;
import org.apache.cassandra.utils.*;
import org.apache.cassandra.utils.concurrent.OpOrder;
import org.apache.cassandra.utils.concurrent.Refs;
import org.apache.cassandra.utils.memory.MemtableAllocator;
import org.json.simple.JSONArray;
import org.json.simple.JSONObject;

<<<<<<< HEAD
import static java.util.concurrent.TimeUnit.NANOSECONDS;
import static org.apache.cassandra.utils.ExecutorUtils.*;
import static org.apache.cassandra.utils.ExecutorUtils.awaitTermination;
=======
import static org.apache.cassandra.utils.ExecutorUtils.awaitTermination;
import static org.apache.cassandra.utils.ExecutorUtils.shutdown;
>>>>>>> 3df63ed0
import static org.apache.cassandra.utils.Throwables.maybeFail;

public class ColumnFamilyStore implements ColumnFamilyStoreMBean
{
    private static final Logger logger = LoggerFactory.getLogger(ColumnFamilyStore.class);

    /*
    We keep a pool of threads for each data directory, size of each pool is memtable_flush_writers.
    When flushing we start a Flush runnable in the flushExecutor. Flush calculates how to split the
    memtable ranges over the existing data directories and creates a FlushRunnable for each of the directories.
    The FlushRunnables are executed in the perDiskflushExecutors and the Flush will block until all FlushRunnables
    are finished. By having flushExecutor size the same size as each of the perDiskflushExecutors we make sure we can
    have that many flushes going at the same time.
    */
    private static final ExecutorService flushExecutor = new JMXEnabledThreadPoolExecutor(DatabaseDescriptor.getFlushWriters(),
                                                                                          StageManager.KEEPALIVE,
                                                                                          TimeUnit.SECONDS,
                                                                                          new LinkedBlockingQueue<Runnable>(),
                                                                                          new NamedThreadFactory("MemtableFlushWriter"),
                                                                                          "internal");

    private static final ExecutorService [] perDiskflushExecutors = new ExecutorService[DatabaseDescriptor.getAllDataFileLocations().length];

    static
    {
        for (int i = 0; i < DatabaseDescriptor.getAllDataFileLocations().length; i++)
        {
            perDiskflushExecutors[i] = new JMXEnabledThreadPoolExecutor(DatabaseDescriptor.getFlushWriters(),
                                                                        StageManager.KEEPALIVE,
                                                                        TimeUnit.SECONDS,
                                                                        new LinkedBlockingQueue<Runnable>(),
                                                                        new NamedThreadFactory("PerDiskMemtableFlushWriter_"+i),
                                                                        "internal");
        }
    }

    // post-flush executor is single threaded to provide guarantee that any flush Future on a CF will never return until prior flushes have completed
    private static final ExecutorService postFlushExecutor = new JMXEnabledThreadPoolExecutor(1,
                                                                                              StageManager.KEEPALIVE,
                                                                                              TimeUnit.SECONDS,
                                                                                              new LinkedBlockingQueue<Runnable>(),
                                                                                              new NamedThreadFactory("MemtablePostFlush"),
                                                                                              "internal");

    private static final ExecutorService reclaimExecutor = new JMXEnabledThreadPoolExecutor(1,
                                                                                            StageManager.KEEPALIVE,
                                                                                            TimeUnit.SECONDS,
                                                                                            new LinkedBlockingQueue<Runnable>(),
                                                                                            new NamedThreadFactory("MemtableReclaimMemory"),
                                                                                            "internal");

    private static final String[] COUNTER_NAMES = new String[]{"table", "count", "error", "value"};
    private static final String[] COUNTER_DESCS = new String[]
    { "keyspace.tablename",
      "number of occurances",
      "error bounds",
      "value" };
    private static final CompositeType COUNTER_COMPOSITE_TYPE;

    private static final String SAMPLING_RESULTS_NAME = "SAMPLING_RESULTS";

    public static final String SNAPSHOT_TRUNCATE_PREFIX = "truncated";
    public static final String SNAPSHOT_DROP_PREFIX = "dropped";

    static
    {
        try
        {
            OpenType<?>[] counterTypes = new OpenType[] { SimpleType.STRING, SimpleType.LONG, SimpleType.LONG, SimpleType.STRING };
            COUNTER_COMPOSITE_TYPE = new CompositeType(SAMPLING_RESULTS_NAME, SAMPLING_RESULTS_NAME, COUNTER_NAMES, COUNTER_DESCS, counterTypes);
        } catch (OpenDataException e)
        {
            throw new RuntimeException(e);
        }
    }

    public final Keyspace keyspace;
    public final String name;
    public final TableMetadataRef metadata;
    private final String mbeanName;
    @Deprecated
    private final String oldMBeanName;
    private volatile boolean valid = true;

    /**
     * Memtables and SSTables on disk for this column family.
     *
     * We synchronize on the Tracker to ensure isolation when we want to make sure
     * that the memtable we're acting on doesn't change out from under us.  I.e., flush
     * syncronizes on it to make sure it can submit on both executors atomically,
     * so anyone else who wants to make sure flush doesn't interfere should as well.
     */
    private final Tracker data;

    /* The read order, used to track accesses to off-heap memtable storage */
    public final OpOrder readOrdering = new OpOrder();

    /* This is used to generate the next index for a SSTable */
    private final AtomicInteger fileIndexGenerator = new AtomicInteger(0);

    public final SecondaryIndexManager indexManager;
    public final TableViews viewManager;

    /* These are locally held copies to be changed from the config during runtime */
    private volatile DefaultValue<Integer> minCompactionThreshold;
    private volatile DefaultValue<Integer> maxCompactionThreshold;
    private volatile DefaultValue<Double> crcCheckChance;

    private final CompactionStrategyManager compactionStrategyManager;

    private final Directories directories;

    public final TableMetrics metric;
    public volatile long sampleReadLatencyNanos;
    public volatile long additionalWriteLatencyNanos;

    private final CassandraTableWriteHandler writeHandler;
    private final CassandraStreamManager streamManager;

    private final TableRepairManager repairManager;

    private final SSTableImporter sstableImporter;

    private volatile boolean compactionSpaceCheck = true;

    @VisibleForTesting
    final DiskBoundaryManager diskBoundaryManager = new DiskBoundaryManager();

    private volatile boolean neverPurgeTombstones = false;

    public static void shutdownPostFlushExecutor() throws InterruptedException
    {
        postFlushExecutor.shutdown();
        postFlushExecutor.awaitTermination(60, TimeUnit.SECONDS);
    }

<<<<<<< HEAD
    public static void shutdownExecutorsAndWait(long timeout, TimeUnit units) throws InterruptedException, TimeoutException
    {
        List<ExecutorService> executors = ImmutableList.<ExecutorService>builder()
                                          .add(perDiskflushExecutors)
                                          .add(reclaimExecutor)
                                          .add(postFlushExecutor)
                                          .add(flushExecutor)
                                          .build();
        shutdown(executors);
        awaitTermination(timeout, units, executors);
=======
    public static void shutdownExecutorsAndWait(long timeout, TimeUnit unit) throws InterruptedException, TimeoutException
    {
        List<ExecutorService> executors = new ArrayList<>(perDiskflushExecutors.length + 3);
        Collections.addAll(executors, reclaimExecutor, postFlushExecutor, flushExecutor);
        Collections.addAll(executors, perDiskflushExecutors);
        ExecutorUtils.shutdownAndWait(timeout, unit, executors);
>>>>>>> 3df63ed0
    }

    public void reload()
    {
        // metadata object has been mutated directly. make all the members jibe with new settings.

        // only update these runtime-modifiable settings if they have not been modified.
        if (!minCompactionThreshold.isModified())
            for (ColumnFamilyStore cfs : concatWithIndexes())
                cfs.minCompactionThreshold = new DefaultValue(metadata().params.compaction.minCompactionThreshold());
        if (!maxCompactionThreshold.isModified())
            for (ColumnFamilyStore cfs : concatWithIndexes())
                cfs.maxCompactionThreshold = new DefaultValue(metadata().params.compaction.maxCompactionThreshold());
        if (!crcCheckChance.isModified())
            for (ColumnFamilyStore cfs : concatWithIndexes())
                cfs.crcCheckChance = new DefaultValue(metadata().params.crcCheckChance);

        compactionStrategyManager.maybeReload(metadata());

        scheduleFlush();

        indexManager.reload();

        // If the CF comparator has changed, we need to change the memtable,
        // because the old one still aliases the previous comparator.
        if (data.getView().getCurrentMemtable().initialComparator != metadata().comparator)
            switchMemtable();
    }

    void scheduleFlush()
    {
        int period = metadata().params.memtableFlushPeriodInMs;
        if (period > 0)
        {
            logger.trace("scheduling flush in {} ms", period);
            WrappedRunnable runnable = new WrappedRunnable()
            {
                protected void runMayThrow()
                {
                    synchronized (data)
                    {
                        Memtable current = data.getView().getCurrentMemtable();
                        // if we're not expired, we've been hit by a scheduled flush for an already flushed memtable, so ignore
                        if (current.isExpired())
                        {
                            if (current.isClean())
                            {
                                // if we're still clean, instead of swapping just reschedule a flush for later
                                scheduleFlush();
                            }
                            else
                            {
                                // we'll be rescheduled by the constructor of the Memtable.
                                forceFlush();
                            }
                        }
                    }
                }
            };
            ScheduledExecutors.scheduledTasks.schedule(runnable, period, TimeUnit.MILLISECONDS);
        }
    }

    public static Runnable getBackgroundCompactionTaskSubmitter()
    {
        return new Runnable()
        {
            public void run()
            {
                for (Keyspace keyspace : Keyspace.all())
                    for (ColumnFamilyStore cfs : keyspace.getColumnFamilyStores())
                        CompactionManager.instance.submitBackground(cfs);
            }
        };
    }

    public Map<String, String> getCompactionParameters()
    {
        return compactionStrategyManager.getCompactionParams().asMap();
    }

    public String getCompactionParametersJson()
    {
        return FBUtilities.json(getCompactionParameters());
    }

    public void setCompactionParameters(Map<String, String> options)
    {
        try
        {
            CompactionParams compactionParams = CompactionParams.fromMap(options);
            compactionParams.validate();
            compactionStrategyManager.setNewLocalCompactionStrategy(compactionParams);
        }
        catch (Throwable t)
        {
            logger.error("Could not set new local compaction strategy", t);
            // dont propagate the ConfigurationException over jmx, user will only see a ClassNotFoundException
            throw new IllegalArgumentException("Could not set new local compaction strategy: "+t.getMessage());
        }
    }

    public void setCompactionParametersJson(String options)
    {
        setCompactionParameters(FBUtilities.fromJsonMap(options));
    }

    public Map<String,String> getCompressionParameters()
    {
        return metadata().params.compression.asMap();
    }

    public String getCompressionParametersJson()
    {
        return FBUtilities.json(getCompressionParameters());
    }

    public void setCompressionParameters(Map<String,String> opts)
    {
        try
        {
            CompressionParams params = CompressionParams.fromMap(opts);
            params.validate();
            throw new UnsupportedOperationException(); // TODO FIXME CASSANDRA-12949
        }
        catch (ConfigurationException e)
        {
            throw new IllegalArgumentException(e.getMessage());
        }
    }

    public void setCompressionParametersJson(String options)
    {
        setCompressionParameters(FBUtilities.fromJsonMap(options));
    }

    @VisibleForTesting
    public ColumnFamilyStore(Keyspace keyspace,
                             String columnFamilyName,
                             int generation,
                             TableMetadataRef metadata,
                             Directories directories,
                             boolean loadSSTables,
                             boolean registerBookeeping,
                             boolean offline)
    {
        assert directories != null;
        assert metadata != null : "null metadata for " + keyspace + ":" + columnFamilyName;

        this.keyspace = keyspace;
        this.metadata = metadata;
        this.directories = directories;
        name = columnFamilyName;
        minCompactionThreshold = new DefaultValue<>(metadata.get().params.compaction.minCompactionThreshold());
        maxCompactionThreshold = new DefaultValue<>(metadata.get().params.compaction.maxCompactionThreshold());
        crcCheckChance = new DefaultValue<>(metadata.get().params.crcCheckChance);
        viewManager = keyspace.viewManager.forTable(metadata.id);
        metric = new TableMetrics(this);
        fileIndexGenerator.set(generation);
        sampleReadLatencyNanos = DatabaseDescriptor.getReadRpcTimeout(NANOSECONDS) / 2;
        additionalWriteLatencyNanos = DatabaseDescriptor.getWriteRpcTimeout(NANOSECONDS) / 2;

        logger.info("Initializing {}.{}", keyspace.getName(), name);

        // Create Memtable only on online
        Memtable initialMemtable = null;
        if (DatabaseDescriptor.isDaemonInitialized())
            initialMemtable = new Memtable(new AtomicReference<>(CommitLog.instance.getCurrentPosition()), this);
        data = new Tracker(initialMemtable, loadSSTables);

        // scan for sstables corresponding to this cf and load them
        if (data.loadsstables)
        {
            Directories.SSTableLister sstableFiles = directories.sstableLister(Directories.OnTxnErr.IGNORE).skipTemporary(true);
            Collection<SSTableReader> sstables = SSTableReader.openAll(sstableFiles.list().entrySet(), metadata);
            data.addInitialSSTables(sstables);
        }

        // compaction strategy should be created after the CFS has been prepared
        compactionStrategyManager = new CompactionStrategyManager(this);

        if (maxCompactionThreshold.value() <= 0 || minCompactionThreshold.value() <=0)
        {
            logger.warn("Disabling compaction strategy by setting compaction thresholds to 0 is deprecated, set the compaction option 'enabled' to 'false' instead.");
            this.compactionStrategyManager.disable();
        }

        // create the private ColumnFamilyStores for the secondary column indexes
        indexManager = new SecondaryIndexManager(this);
        for (IndexMetadata info : metadata.get().indexes)
            indexManager.addIndex(info, true);

        if (registerBookeeping)
        {
            // register the mbean
            mbeanName = String.format("org.apache.cassandra.db:type=%s,keyspace=%s,table=%s",
                                         isIndex() ? "IndexTables" : "Tables",
                                         keyspace.getName(), name);
            oldMBeanName = String.format("org.apache.cassandra.db:type=%s,keyspace=%s,columnfamily=%s",
                                         isIndex() ? "IndexColumnFamilies" : "ColumnFamilies",
                                         keyspace.getName(), name);

            String[] objectNames = {mbeanName, oldMBeanName};
            for (String objectName : objectNames)
                MBeanWrapper.instance.registerMBean(this, objectName);
        }
        else
        {
            mbeanName = null;
            oldMBeanName= null;
        }
        writeHandler = new CassandraTableWriteHandler(this);
        streamManager = new CassandraStreamManager(this);
        repairManager = new CassandraTableRepairManager(this);
        sstableImporter = new SSTableImporter(this);
    }

    public void updateSpeculationThreshold()
    {
        try
        {
            sampleReadLatencyNanos = metadata().params.speculativeRetry.calculateThreshold(metric.coordinatorReadLatency.getSnapshot(), sampleReadLatencyNanos);
            additionalWriteLatencyNanos = metadata().params.additionalWritePolicy.calculateThreshold(metric.coordinatorWriteLatency.getSnapshot(), additionalWriteLatencyNanos);
        }
        catch (Throwable e)
        {
            logger.error("Exception caught while calculating speculative retry threshold for {}: {}", metadata(), e);
        }
    }

    public TableWriteHandler getWriteHandler()
    {
        return writeHandler;
    }

    public TableStreamManager getStreamManager()
    {
        return streamManager;
    }

    public TableRepairManager getRepairManager()
    {
        return repairManager;
    }

    public TableMetadata metadata()
    {
        return metadata.get();
    }

    public Directories getDirectories()
    {
        return directories;
    }

    public SSTableMultiWriter createSSTableMultiWriter(Descriptor descriptor, long keyCount, long repairedAt, UUID pendingRepair, boolean isTransient, int sstableLevel, SerializationHeader header, LifecycleNewTracker lifecycleNewTracker)
    {
        MetadataCollector collector = new MetadataCollector(metadata().comparator).sstableLevel(sstableLevel);
        return createSSTableMultiWriter(descriptor, keyCount, repairedAt, pendingRepair, isTransient, collector, header, lifecycleNewTracker);
    }

    public SSTableMultiWriter createSSTableMultiWriter(Descriptor descriptor, long keyCount, long repairedAt, UUID pendingRepair, boolean isTransient, MetadataCollector metadataCollector, SerializationHeader header, LifecycleNewTracker lifecycleNewTracker)
    {
        return getCompactionStrategyManager().createSSTableMultiWriter(descriptor, keyCount, repairedAt, pendingRepair, isTransient, metadataCollector, header, indexManager.listIndexes(), lifecycleNewTracker);
    }

    public boolean supportsEarlyOpen()
    {
        return compactionStrategyManager.supportsEarlyOpen();
    }

    /** call when dropping or renaming a CF. Performs mbean housekeeping and invalidates CFS to other operations */
    public void invalidate()
    {
        invalidate(true);
    }

    public void invalidate(boolean expectMBean)
    {
        // disable and cancel in-progress compactions before invalidating
        valid = false;

        try
        {
            unregisterMBean();
        }
        catch (Exception e)
        {
            if (expectMBean)
            {
                JVMStabilityInspector.inspectThrowable(e);
                // this shouldn't block anything.
                logger.warn("Failed unregistering mbean: {}", mbeanName, e);
            }
        }

        compactionStrategyManager.shutdown();
        SystemKeyspace.removeTruncationRecord(metadata.id);

        data.dropSSTables();
        LifecycleTransaction.waitForDeletions();
        indexManager.dropAllIndexes();

        invalidateCaches();
    }

    /**
     * Removes every SSTable in the directory from the Tracker's view.
     * @param directory the unreadable directory, possibly with SSTables in it, but not necessarily.
     */
    void maybeRemoveUnreadableSSTables(File directory)
    {
        data.removeUnreadableSSTables(directory);
    }

    void unregisterMBean() throws MalformedObjectNameException
    {
        ObjectName[] objectNames = {new ObjectName(mbeanName), new ObjectName(oldMBeanName)};
        for (ObjectName objectName : objectNames)
        {
            if (MBeanWrapper.instance.isRegistered(objectName))
                MBeanWrapper.instance.unregisterMBean(objectName);
        }

        // unregister metrics
        metric.release();
    }


    public static ColumnFamilyStore createColumnFamilyStore(Keyspace keyspace, TableMetadataRef metadata, boolean loadSSTables)
    {
        return createColumnFamilyStore(keyspace, metadata.name, metadata, loadSSTables);
    }

    public static synchronized ColumnFamilyStore createColumnFamilyStore(Keyspace keyspace,
                                                                         String columnFamily,
                                                                         TableMetadataRef metadata,
                                                                         boolean loadSSTables)
    {
        Directories directories = new Directories(metadata.get());
        return createColumnFamilyStore(keyspace, columnFamily, metadata, directories, loadSSTables, true, false);
    }

    /** This is only directly used by offline tools */
    public static synchronized ColumnFamilyStore createColumnFamilyStore(Keyspace keyspace,
                                                                         String columnFamily,
                                                                         TableMetadataRef metadata,
                                                                         Directories directories,
                                                                         boolean loadSSTables,
                                                                         boolean registerBookkeeping,
                                                                         boolean offline)
    {
        // get the max generation number, to prevent generation conflicts
        Directories.SSTableLister lister = directories.sstableLister(Directories.OnTxnErr.IGNORE).includeBackups(true);
        List<Integer> generations = new ArrayList<Integer>();
        for (Map.Entry<Descriptor, Set<Component>> entry : lister.list().entrySet())
        {
            Descriptor desc = entry.getKey();
            generations.add(desc.generation);
            if (!desc.isCompatible())
                throw new RuntimeException(String.format("Incompatible SSTable found. Current version %s is unable to read file: %s. Please run upgradesstables.",
                                                         desc.getFormat().getLatestVersion(), desc));
        }
        Collections.sort(generations);
        int value = (generations.size() > 0) ? (generations.get(generations.size() - 1)) : 0;

        return new ColumnFamilyStore(keyspace, columnFamily, value, metadata, directories, loadSSTables, registerBookkeeping, offline);
    }

    /**
     * Removes unnecessary files from the cf directory at startup: these include temp files, orphans, zero-length files
     * and compacted sstables. Files that cannot be recognized will be ignored.
     */
    public static void  scrubDataDirectories(TableMetadata metadata) throws StartupException
    {
        Directories directories = new Directories(metadata);
        Set<File> cleanedDirectories = new HashSet<>();

         // clear ephemeral snapshots that were not properly cleared last session (CASSANDRA-7357)
        clearEphemeralSnapshots(directories);

        directories.removeTemporaryDirectories();

        logger.trace("Removing temporary or obsoleted files from unfinished operations for table {}", metadata.name);
        if (!LifecycleTransaction.removeUnfinishedLeftovers(metadata))
            throw new StartupException(StartupException.ERR_WRONG_DISK_STATE,
                                       String.format("Cannot remove temporary or obsoleted files for %s due to a problem with transaction " +
                                                     "log files. Please check records with problems in the log messages above and fix them. " +
                                                     "Refer to the 3.0 upgrading instructions in NEWS.txt " +
                                                     "for a description of transaction log files.", metadata.toString()));

        logger.trace("Further extra check for orphan sstable files for {}", metadata.name);
        for (Map.Entry<Descriptor,Set<Component>> sstableFiles : directories.sstableLister(Directories.OnTxnErr.IGNORE).list().entrySet())
        {
            Descriptor desc = sstableFiles.getKey();
            File directory = desc.directory;
            Set<Component> components = sstableFiles.getValue();

            if (!cleanedDirectories.contains(directory))
            {
                cleanedDirectories.add(directory);
                for (File tmpFile : desc.getTemporaryFiles())
                    tmpFile.delete();
            }

            File dataFile = new File(desc.filenameFor(Component.DATA));
            if (components.contains(Component.DATA) && dataFile.length() > 0)
                // everything appears to be in order... moving on.
                continue;

            // missing the DATA file! all components are orphaned
            logger.warn("Removing orphans for {}: {}", desc, components);
            for (Component component : components)
            {
                File file = new File(desc.filenameFor(component));
                if (file.exists())
                    FileUtils.deleteWithConfirm(desc.filenameFor(component));
            }
        }

        // cleanup incomplete saved caches
        Pattern tmpCacheFilePattern = Pattern.compile(metadata.keyspace + "-" + metadata.name + "-(Key|Row)Cache.*\\.tmp$");
        File dir = new File(DatabaseDescriptor.getSavedCachesLocation());

        if (dir.exists())
        {
            assert dir.isDirectory();
            for (File file : dir.listFiles())
                if (tmpCacheFilePattern.matcher(file.getName()).matches())
                    if (!file.delete())
                        logger.warn("could not delete {}", file.getAbsolutePath());
        }

        // also clean out any index leftovers.
        for (IndexMetadata index : metadata.indexes)
            if (!index.isCustom())
            {
                TableMetadata indexMetadata = CassandraIndex.indexCfsMetadata(metadata, index);
                scrubDataDirectories(indexMetadata);
            }
    }

    /**
     * See #{@code StorageService.importNewSSTables} for more info
     *
     * @param ksName The keyspace name
     * @param cfName The columnFamily name
     */
    public static void loadNewSSTables(String ksName, String cfName)
    {
        /** ks/cf existence checks will be done by open and getCFS methods for us */
        Keyspace keyspace = Keyspace.open(ksName);
        keyspace.getColumnFamilyStore(cfName).loadNewSSTables();
    }

    @Deprecated
    public void loadNewSSTables()
    {

        SSTableImporter.Options options = SSTableImporter.Options.options().resetLevel(true).build();
        sstableImporter.importNewSSTables(options);
    }

    /**
     * #{@inheritDoc}
     */
    public synchronized List<String> importNewSSTables(Set<String> srcPaths, boolean resetLevel, boolean clearRepaired, boolean verifySSTables, boolean verifyTokens, boolean invalidateCaches, boolean extendedVerify)
    {
        SSTableImporter.Options options = SSTableImporter.Options.options(srcPaths)
                                                                 .resetLevel(resetLevel)
                                                                 .clearRepaired(clearRepaired)
                                                                 .verifySSTables(verifySSTables)
                                                                 .verifyTokens(verifyTokens)
                                                                 .invalidateCaches(invalidateCaches)
                                                                 .extendedVerify(extendedVerify).build();

        return sstableImporter.importNewSSTables(options);
    }

    Descriptor getUniqueDescriptorFor(Descriptor descriptor, File targetDirectory)
    {
        Descriptor newDescriptor;
        do
        {
            newDescriptor = new Descriptor(descriptor.version,
                                           targetDirectory,
                                           descriptor.ksname,
                                           descriptor.cfname,
                                           // Increment the generation until we find a filename that doesn't exist. This is needed because the new
                                           // SSTables that are being loaded might already use these generation numbers.
                                           fileIndexGenerator.incrementAndGet(),
                                           descriptor.formatType);
        }
        while (new File(newDescriptor.filenameFor(Component.DATA)).exists());
        return newDescriptor;
    }

    public void rebuildSecondaryIndex(String idxName)
    {
        rebuildSecondaryIndex(keyspace.getName(), metadata.name, idxName);
    }

    public static void rebuildSecondaryIndex(String ksName, String cfName, String... idxNames)
    {
        ColumnFamilyStore cfs = Keyspace.open(ksName).getColumnFamilyStore(cfName);

        logger.info("User Requested secondary index re-build for {}/{} indexes: {}", ksName, cfName, Joiner.on(',').join(idxNames));
        cfs.indexManager.rebuildIndexesBlocking(Sets.newHashSet(Arrays.asList(idxNames)));
    }

    public AbstractCompactionStrategy createCompactionStrategyInstance(CompactionParams compactionParams)
    {
        try
        {
            Constructor<? extends AbstractCompactionStrategy> constructor =
                compactionParams.klass().getConstructor(ColumnFamilyStore.class, Map.class);
            return constructor.newInstance(this, compactionParams.options());
        }
        catch (NoSuchMethodException | IllegalAccessException | InvocationTargetException | InstantiationException e)
        {
            throw new RuntimeException(e);
        }
    }

    @Deprecated
    public String getColumnFamilyName()
    {
        return getTableName();
    }

    public String getTableName()
    {
        return name;
    }

    public Descriptor newSSTableDescriptor(File directory)
    {
        return newSSTableDescriptor(directory, SSTableFormat.Type.current().info.getLatestVersion(), SSTableFormat.Type.current());
    }

    public Descriptor newSSTableDescriptor(File directory, SSTableFormat.Type format)
    {
        return newSSTableDescriptor(directory, format.info.getLatestVersion(), format);
    }

    public Descriptor newSSTableDescriptor(File directory, Version version, SSTableFormat.Type format)
    {
        return new Descriptor(version,
                              directory,
                              keyspace.getName(),
                              name,
                              fileIndexGenerator.incrementAndGet(),
                              format);
    }

    /**
     * Switches the memtable iff the live memtable is the one provided
     *
     * @param memtable
     */
    public ListenableFuture<CommitLogPosition> switchMemtableIfCurrent(Memtable memtable)
    {
        synchronized (data)
        {
            if (data.getView().getCurrentMemtable() == memtable)
                return switchMemtable();
        }
        return waitForFlushes();
    }

    /*
     * switchMemtable puts Memtable.getSortedContents on the writer executor.  When the write is complete,
     * we turn the writer into an SSTableReader and add it to ssTables where it is available for reads.
     * This method does not block except for synchronizing on Tracker, but the Future it returns will
     * not complete until the Memtable (and all prior Memtables) have been successfully flushed, and the CL
     * marked clean up to the position owned by the Memtable.
     */
    public ListenableFuture<CommitLogPosition> switchMemtable()
    {
        synchronized (data)
        {
            logFlush();
            Flush flush = new Flush(false);
            flushExecutor.execute(flush);
            postFlushExecutor.execute(flush.postFlushTask);
            return flush.postFlushTask;
        }
    }

    // print out size of all memtables we're enqueuing
    private void logFlush()
    {
        // reclaiming includes that which we are GC-ing;
        float onHeapRatio = 0, offHeapRatio = 0;
        long onHeapTotal = 0, offHeapTotal = 0;
        Memtable memtable = getTracker().getView().getCurrentMemtable();
        onHeapRatio +=  memtable.getAllocator().onHeap().ownershipRatio();
        offHeapRatio += memtable.getAllocator().offHeap().ownershipRatio();
        onHeapTotal += memtable.getAllocator().onHeap().owns();
        offHeapTotal += memtable.getAllocator().offHeap().owns();

        for (ColumnFamilyStore indexCfs : indexManager.getAllIndexColumnFamilyStores())
        {
            MemtableAllocator allocator = indexCfs.getTracker().getView().getCurrentMemtable().getAllocator();
            onHeapRatio += allocator.onHeap().ownershipRatio();
            offHeapRatio += allocator.offHeap().ownershipRatio();
            onHeapTotal += allocator.onHeap().owns();
            offHeapTotal += allocator.offHeap().owns();
        }

        logger.debug("Enqueuing flush of {}: {}",
                     name,
                     String.format("%s (%.0f%%) on-heap, %s (%.0f%%) off-heap",
                                   FBUtilities.prettyPrintMemory(onHeapTotal),
                                   onHeapRatio * 100,
                                   FBUtilities.prettyPrintMemory(offHeapTotal),
                                   offHeapRatio * 100));
    }


    /**
     * Flush if there is unflushed data in the memtables
     *
     * @return a Future yielding the commit log position that can be guaranteed to have been successfully written
     *         to sstables for this table once the future completes
     */
    public ListenableFuture<CommitLogPosition> forceFlush()
    {
        synchronized (data)
        {
            Memtable current = data.getView().getCurrentMemtable();
            for (ColumnFamilyStore cfs : concatWithIndexes())
                if (!cfs.data.getView().getCurrentMemtable().isClean())
                    return switchMemtableIfCurrent(current);
            return waitForFlushes();
        }
    }

    /**
     * Flush if there is unflushed data that was written to the CommitLog before @param flushIfDirtyBefore
     * (inclusive).
     *
     * @return a Future yielding the commit log position that can be guaranteed to have been successfully written
     *         to sstables for this table once the future completes
     */
    public ListenableFuture<?> forceFlush(CommitLogPosition flushIfDirtyBefore)
    {
        // we don't loop through the remaining memtables since here we only care about commit log dirtiness
        // and this does not vary between a table and its table-backed indexes
        Memtable current = data.getView().getCurrentMemtable();
        if (current.mayContainDataBefore(flushIfDirtyBefore))
            return switchMemtableIfCurrent(current);
        return waitForFlushes();
    }

    /**
     * @return a Future yielding the commit log position that can be guaranteed to have been successfully written
     *         to sstables for this table once the future completes
     */
    private ListenableFuture<CommitLogPosition> waitForFlushes()
    {
        // we grab the current memtable; once any preceding memtables have flushed, we know its
        // commitLogLowerBound has been set (as this it is set with the upper bound of the preceding memtable)
        final Memtable current = data.getView().getCurrentMemtable();
        ListenableFutureTask<CommitLogPosition> task = ListenableFutureTask.create(() -> {
            logger.debug("forceFlush requested but everything is clean in {}", name);
            return current.getCommitLogLowerBound();
        });
        postFlushExecutor.execute(task);
        return task;
    }

    public CommitLogPosition forceBlockingFlush()
    {
        return FBUtilities.waitOnFuture(forceFlush());
    }

    /**
     * Both synchronises custom secondary indexes and provides ordering guarantees for futures on switchMemtable/flush
     * etc, which expect to be able to wait until the flush (and all prior flushes) requested have completed.
     */
    private final class PostFlush implements Callable<CommitLogPosition>
    {
        final CountDownLatch latch = new CountDownLatch(1);
        final List<Memtable> memtables;
        volatile Throwable flushFailure = null;

        private PostFlush(List<Memtable> memtables)
        {
            this.memtables = memtables;
        }

        public CommitLogPosition call()
        {
            try
            {
                // we wait on the latch for the commitLogUpperBound to be set, and so that waiters
                // on this task can rely on all prior flushes being complete
                latch.await();
            }
            catch (InterruptedException e)
            {
                throw new IllegalStateException();
            }

            CommitLogPosition commitLogUpperBound = CommitLogPosition.NONE;
            // If a flush errored out but the error was ignored, make sure we don't discard the commit log.
            if (flushFailure == null && !memtables.isEmpty())
            {
                Memtable memtable = memtables.get(0);
                commitLogUpperBound = memtable.getCommitLogUpperBound();
                CommitLog.instance.discardCompletedSegments(metadata.id, memtable.getCommitLogLowerBound(), commitLogUpperBound);
            }

            metric.pendingFlushes.dec();

            if (flushFailure != null)
                throw Throwables.propagate(flushFailure);

            return commitLogUpperBound;
        }
    }

    /**
     * Should only be constructed/used from switchMemtable() or truncate(), with ownership of the Tracker monitor.
     * In the constructor the current memtable(s) are swapped, and a barrier on outstanding writes is issued;
     * when run by the flushWriter the barrier is waited on to ensure all outstanding writes have completed
     * before all memtables are immediately written, and the CL is either immediately marked clean or, if
     * there are custom secondary indexes, the post flush clean up is left to update those indexes and mark
     * the CL clean
     */
    private final class Flush implements Runnable
    {
        final OpOrder.Barrier writeBarrier;
        final List<Memtable> memtables = new ArrayList<>();
        final ListenableFutureTask<CommitLogPosition> postFlushTask;
        final PostFlush postFlush;
        final boolean truncate;

        private Flush(boolean truncate)
        {
            // if true, we won't flush, we'll just wait for any outstanding writes, switch the memtable, and discard
            this.truncate = truncate;

            metric.pendingFlushes.inc();
            /**
             * To ensure correctness of switch without blocking writes, run() needs to wait for all write operations
             * started prior to the switch to complete. We do this by creating a Barrier on the writeOrdering
             * that all write operations register themselves with, and assigning this barrier to the memtables,
             * after which we *.issue()* the barrier. This barrier is used to direct write operations started prior
             * to the barrier.issue() into the memtable we have switched out, and any started after to its replacement.
             * In doing so it also tells the write operations to update the commitLogUpperBound of the memtable, so
             * that we know the CL position we are dirty to, which can be marked clean when we complete.
             */
            writeBarrier = keyspace.writeOrder.newBarrier();

            // submit flushes for the memtable for any indexed sub-cfses, and our own
            AtomicReference<CommitLogPosition> commitLogUpperBound = new AtomicReference<>();
            for (ColumnFamilyStore cfs : concatWithIndexes())
            {
                // switch all memtables, regardless of their dirty status, setting the barrier
                // so that we can reach a coordinated decision about cleanliness once they
                // are no longer possible to be modified
                Memtable newMemtable = new Memtable(commitLogUpperBound, cfs);
                Memtable oldMemtable = cfs.data.switchMemtable(truncate, newMemtable);
                oldMemtable.setDiscarding(writeBarrier, commitLogUpperBound);
                memtables.add(oldMemtable);
            }

            // we then ensure an atomic decision is made about the upper bound of the continuous range of commit log
            // records owned by this memtable
            setCommitLogUpperBound(commitLogUpperBound);

            // we then issue the barrier; this lets us wait for all operations started prior to the barrier to complete;
            // since this happens after wiring up the commitLogUpperBound, we also know all operations with earlier
            // commit log segment position have also completed, i.e. the memtables are done and ready to flush
            writeBarrier.issue();
            postFlush = new PostFlush(memtables);
            postFlushTask = ListenableFutureTask.create(postFlush);
        }

        public void run()
        {
            // mark writes older than the barrier as blocking progress, permitting them to exceed our memory limit
            // if they are stuck waiting on it, then wait for them all to complete
            writeBarrier.markBlocking();
            writeBarrier.await();

            // mark all memtables as flushing, removing them from the live memtable list
            for (Memtable memtable : memtables)
                memtable.cfs.data.markFlushing(memtable);

            metric.memtableSwitchCount.inc();

            try
            {
                // Flush "data" memtable with non-cf 2i first;
                flushMemtable(memtables.get(0), true);
                for (int i = 1; i < memtables.size(); i++)
                    flushMemtable(memtables.get(i), false);
            }
            catch (Throwable t)
            {
                JVMStabilityInspector.inspectThrowable(t);
                postFlush.flushFailure = t;
            }
            // signal the post-flush we've done our work
            postFlush.latch.countDown();
        }

        public Collection<SSTableReader> flushMemtable(Memtable memtable, boolean flushNonCf2i)
        {
            if (memtable.isClean() || truncate)
            {
                memtable.cfs.replaceFlushed(memtable, Collections.emptyList());
                reclaim(memtable);
                return Collections.emptyList();
            }

            List<Future<SSTableMultiWriter>> futures = new ArrayList<>();
            long totalBytesOnDisk = 0;
            long maxBytesOnDisk = 0;
            long minBytesOnDisk = Long.MAX_VALUE;
            List<SSTableReader> sstables = new ArrayList<>();
            try (LifecycleTransaction txn = LifecycleTransaction.offline(OperationType.FLUSH))
            {
                List<Memtable.FlushRunnable> flushRunnables = null;
                List<SSTableMultiWriter> flushResults = null;

                try
                {
                    // flush the memtable
                    flushRunnables = memtable.flushRunnables(txn);

                    for (int i = 0; i < flushRunnables.size(); i++)
                        futures.add(perDiskflushExecutors[i].submit(flushRunnables.get(i)));

                    /**
                     * we can flush 2is as soon as the barrier completes, as they will be consistent with (or ahead of) the
                     * flushed memtables and CL position, which is as good as we can guarantee.
                     * TODO: SecondaryIndex should support setBarrier(), so custom implementations can co-ordinate exactly
                     * with CL as we do with memtables/CFS-backed SecondaryIndexes.
                     */
                    if (flushNonCf2i)
                        indexManager.flushAllNonCFSBackedIndexesBlocking();

                    flushResults = Lists.newArrayList(FBUtilities.waitOnFutures(futures));
                }
                catch (Throwable t)
                {
                    t = memtable.abortRunnables(flushRunnables, t);
                    t = txn.abort(t);
                    throw Throwables.propagate(t);
                }

                try
                {
                    Iterator<SSTableMultiWriter> writerIterator = flushResults.iterator();
                    while (writerIterator.hasNext())
                    {
                        @SuppressWarnings("resource")
                        SSTableMultiWriter writer = writerIterator.next();
                        if (writer.getFilePointer() > 0)
                        {
                            writer.setOpenResult(true).prepareToCommit();
                        }
                        else
                        {
                            maybeFail(writer.abort(null));
                            writerIterator.remove();
                        }
                    }
                }
                catch (Throwable t)
                {
                    for (SSTableMultiWriter writer : flushResults)
                        t = writer.abort(t);
                    t = txn.abort(t);
                    Throwables.propagate(t);
                }

                txn.prepareToCommit();

                Throwable accumulate = null;
                for (SSTableMultiWriter writer : flushResults)
                    accumulate = writer.commit(accumulate);

                maybeFail(txn.commit(accumulate));

                for (SSTableMultiWriter writer : flushResults)
                {
                    Collection<SSTableReader> flushedSSTables = writer.finished();
                    for (SSTableReader sstable : flushedSSTables)
                    {
                        if (sstable != null)
                        {
                            sstables.add(sstable);
                            long size = sstable.bytesOnDisk();
                            totalBytesOnDisk += size;
                            maxBytesOnDisk = Math.max(maxBytesOnDisk, size);
                            minBytesOnDisk = Math.min(minBytesOnDisk, size);
                        }
                    }
                }
            }
            memtable.cfs.replaceFlushed(memtable, sstables);
            reclaim(memtable);
            memtable.cfs.compactionStrategyManager.compactionLogger.flush(sstables);
            logger.debug("Flushed to {} ({} sstables, {}), biggest {}, smallest {}",
                         sstables,
                         sstables.size(),
                         FBUtilities.prettyPrintMemory(totalBytesOnDisk),
                         FBUtilities.prettyPrintMemory(maxBytesOnDisk),
                         FBUtilities.prettyPrintMemory(minBytesOnDisk));
            return sstables;
        }

        private void reclaim(final Memtable memtable)
        {
            // issue a read barrier for reclaiming the memory, and offload the wait to another thread
            final OpOrder.Barrier readBarrier = readOrdering.newBarrier();
            readBarrier.issue();
            postFlushTask.addListener(new WrappedRunnable()
            {
                public void runMayThrow()
                {
                    readBarrier.await();
                    memtable.setDiscarded();
                }
            }, reclaimExecutor);
        }
    }

    // atomically set the upper bound for the commit log
    private static void setCommitLogUpperBound(AtomicReference<CommitLogPosition> commitLogUpperBound)
    {
        // we attempt to set the holder to the current commit log context. at the same time all writes to the memtables are
        // also maintaining this value, so if somebody sneaks ahead of us somehow (should be rare) we simply retry,
        // so that we know all operations prior to the position have not reached it yet
        CommitLogPosition lastReplayPosition;
        while (true)
        {
            lastReplayPosition = new Memtable.LastCommitLogPosition((CommitLog.instance.getCurrentPosition()));
            CommitLogPosition currentLast = commitLogUpperBound.get();
            if ((currentLast == null || currentLast.compareTo(lastReplayPosition) <= 0)
                && commitLogUpperBound.compareAndSet(currentLast, lastReplayPosition))
                break;
        }
    }

    /**
     * Finds the largest memtable, as a percentage of *either* on- or off-heap memory limits, and immediately
     * queues it for flushing. If the memtable selected is flushed before this completes, no work is done.
     */
    public static class FlushLargestColumnFamily implements Runnable
    {
        public void run()
        {
            float largestRatio = 0f;
            Memtable largest = null;
            float liveOnHeap = 0, liveOffHeap = 0;
            for (ColumnFamilyStore cfs : ColumnFamilyStore.all())
            {
                // we take a reference to the current main memtable for the CF prior to snapping its ownership ratios
                // to ensure we have some ordering guarantee for performing the switchMemtableIf(), i.e. we will only
                // swap if the memtables we are measuring here haven't already been swapped by the time we try to swap them
                Memtable current = cfs.getTracker().getView().getCurrentMemtable();

                // find the total ownership ratio for the memtable and all SecondaryIndexes owned by this CF,
                // both on- and off-heap, and select the largest of the two ratios to weight this CF
                float onHeap = 0f, offHeap = 0f;
                onHeap += current.getAllocator().onHeap().ownershipRatio();
                offHeap += current.getAllocator().offHeap().ownershipRatio();

                for (ColumnFamilyStore indexCfs : cfs.indexManager.getAllIndexColumnFamilyStores())
                {
                    MemtableAllocator allocator = indexCfs.getTracker().getView().getCurrentMemtable().getAllocator();
                    onHeap += allocator.onHeap().ownershipRatio();
                    offHeap += allocator.offHeap().ownershipRatio();
                }

                float ratio = Math.max(onHeap, offHeap);
                if (ratio > largestRatio)
                {
                    largest = current;
                    largestRatio = ratio;
                }

                liveOnHeap += onHeap;
                liveOffHeap += offHeap;
            }

            if (largest != null)
            {
                float usedOnHeap = Memtable.MEMORY_POOL.onHeap.usedRatio();
                float usedOffHeap = Memtable.MEMORY_POOL.offHeap.usedRatio();
                float flushingOnHeap = Memtable.MEMORY_POOL.onHeap.reclaimingRatio();
                float flushingOffHeap = Memtable.MEMORY_POOL.offHeap.reclaimingRatio();
                float thisOnHeap = largest.getAllocator().onHeap().ownershipRatio();
                float thisOffHeap = largest.getAllocator().offHeap().ownershipRatio();
                logger.debug("Flushing largest {} to free up room. Used total: {}, live: {}, flushing: {}, this: {}",
                            largest.cfs, ratio(usedOnHeap, usedOffHeap), ratio(liveOnHeap, liveOffHeap),
                            ratio(flushingOnHeap, flushingOffHeap), ratio(thisOnHeap, thisOffHeap));
                largest.cfs.switchMemtableIfCurrent(largest);
            }
        }
    }

    private static String ratio(float onHeap, float offHeap)
    {
        return String.format("%.2f/%.2f", onHeap, offHeap);
    }

    /**
     * Insert/Update the column family for this key.
     * Caller is responsible for acquiring Keyspace.switchLock
     * param @ lock - lock that needs to be used.
     * param @ key - key for update/insert
     * param @ columnFamily - columnFamily changes
     */
    public void apply(PartitionUpdate update, UpdateTransaction indexer, OpOrder.Group opGroup, CommitLogPosition commitLogPosition)

    {
        long start = System.nanoTime();
        try
        {
            Memtable mt = data.getMemtableFor(opGroup, commitLogPosition);
            long timeDelta = mt.put(update, indexer, opGroup);
            DecoratedKey key = update.partitionKey();
            invalidateCachedPartition(key);
            metric.topWritePartitionFrequency.addSample(key.getKey(), 1);
            if (metric.topWritePartitionSize.isEnabled()) // dont compute datasize if not needed
                metric.topWritePartitionSize.addSample(key.getKey(), update.dataSize());
            StorageHook.instance.reportWrite(metadata.id, update);
            metric.writeLatency.addNano(System.nanoTime() - start);
            // CASSANDRA-11117 - certain resolution paths on memtable put can result in very
            // large time deltas, either through a variety of sentinel timestamps (used for empty values, ensuring
            // a minimal write, etc). This limits the time delta to the max value the histogram
            // can bucket correctly. This also filters the Long.MAX_VALUE case where there was no previous value
            // to update.
            if(timeDelta < Long.MAX_VALUE)
                metric.colUpdateTimeDeltaHistogram.update(Math.min(18165375903306L, timeDelta));
        }
        catch (RuntimeException e)
        {
            throw new RuntimeException(e.getMessage()
                                       + " for ks: "
                                       + keyspace.getName() + ", table: " + name, e);
        }
    }

    /**
     * @param sstables
     * @return sstables whose key range overlaps with that of the given sstables, not including itself.
     * (The given sstables may or may not overlap with each other.)
     */
    public Collection<SSTableReader> getOverlappingLiveSSTables(Iterable<SSTableReader> sstables)
    {
        logger.trace("Checking for sstables overlapping {}", sstables);

        // a normal compaction won't ever have an empty sstables list, but we create a skeleton
        // compaction controller for streaming, and that passes an empty list.
        if (!sstables.iterator().hasNext())
            return ImmutableSet.of();

        View view = data.getView();

        List<SSTableReader> sortedByFirst = Lists.newArrayList(sstables);
        Collections.sort(sortedByFirst, (o1, o2) -> o1.first.compareTo(o2.first));

        List<AbstractBounds<PartitionPosition>> bounds = new ArrayList<>();
        DecoratedKey first = null, last = null;
        /*
        normalize the intervals covered by the sstables
        assume we have sstables like this (brackets representing first/last key in the sstable);
        [   ] [   ]    [   ]   [  ]
           [   ]         [       ]
        then we can, instead of searching the interval tree 6 times, normalize the intervals and
        only query the tree 2 times, for these intervals;
        [         ]    [          ]
         */
        for (SSTableReader sstable : sortedByFirst)
        {
            if (first == null)
            {
                first = sstable.first;
                last = sstable.last;
            }
            else
            {
                if (sstable.first.compareTo(last) <= 0) // we do overlap
                {
                    if (sstable.last.compareTo(last) > 0)
                        last = sstable.last;
                }
                else
                {
                    bounds.add(AbstractBounds.bounds(first, true, last, true));
                    first = sstable.first;
                    last = sstable.last;
                }
            }
        }
        bounds.add(AbstractBounds.bounds(first, true, last, true));
        Set<SSTableReader> results = new HashSet<>();

        for (AbstractBounds<PartitionPosition> bound : bounds)
            Iterables.addAll(results, view.liveSSTablesInBounds(bound.left, bound.right));

        return Sets.difference(results, ImmutableSet.copyOf(sstables));
    }

    /**
     * like getOverlappingSSTables, but acquires references before returning
     */
    public Refs<SSTableReader> getAndReferenceOverlappingLiveSSTables(Iterable<SSTableReader> sstables)
    {
        while (true)
        {
            Iterable<SSTableReader> overlapped = getOverlappingLiveSSTables(sstables);
            Refs<SSTableReader> refs = Refs.tryRef(overlapped);
            if (refs != null)
                return refs;
        }
    }

    /*
     * Called after a BinaryMemtable flushes its in-memory data, or we add a file
     * via bootstrap. This information is cached in the ColumnFamilyStore.
     * This is useful for reads because the ColumnFamilyStore first looks in
     * the in-memory store and the into the disk to find the key. If invoked
     * during recoveryMode the onMemtableFlush() need not be invoked.
     *
     * param @ filename - filename just flushed to disk
     */
    public void addSSTable(SSTableReader sstable)
    {
        assert sstable.getColumnFamilyName().equals(name);
        addSSTables(Collections.singletonList(sstable));
    }

    public void addSSTables(Collection<SSTableReader> sstables)
    {
        data.addSSTables(sstables);
        CompactionManager.instance.submitBackground(this);
    }

    /**
     * Calculate expected file size of SSTable after compaction.
     *
     * If operation type is {@code CLEANUP} and we're not dealing with an index sstable,
     * then we calculate expected file size with checking token range to be eliminated.
     *
     * Otherwise, we just add up all the files' size, which is the worst case file
     * size for compaction of all the list of files given.
     *
     * @param sstables SSTables to calculate expected compacted file size
     * @param operation Operation type
     * @return Expected file size of SSTable after compaction
     */
    public long getExpectedCompactedFileSize(Iterable<SSTableReader> sstables, OperationType operation)
    {
        if (operation != OperationType.CLEANUP || isIndex())
        {
            return SSTableReader.getTotalBytes(sstables);
        }

        // cleanup size estimation only counts bytes for keys local to this node
        long expectedFileSize = 0;
        Collection<Range<Token>> ranges = StorageService.instance.getLocalReplicas(keyspace.getName()).ranges();
        for (SSTableReader sstable : sstables)
        {
            List<SSTableReader.PartitionPositionBounds> positions = sstable.getPositionsForRanges(ranges);
            for (SSTableReader.PartitionPositionBounds position : positions)
                expectedFileSize += position.upperPosition - position.lowerPosition;
        }

        double compressionRatio = metric.compressionRatio.getValue();
        if (compressionRatio > 0d)
            expectedFileSize *= compressionRatio;

        return expectedFileSize;
    }

    /*
     *  Find the maximum size file in the list .
     */
    public SSTableReader getMaxSizeFile(Iterable<SSTableReader> sstables)
    {
        long maxSize = 0L;
        SSTableReader maxFile = null;
        for (SSTableReader sstable : sstables)
        {
            if (sstable.onDiskLength() > maxSize)
            {
                maxSize = sstable.onDiskLength();
                maxFile = sstable;
            }
        }
        return maxFile;
    }

    public CompactionManager.AllSSTableOpStatus forceCleanup(int jobs) throws ExecutionException, InterruptedException
    {
        return CompactionManager.instance.performCleanup(ColumnFamilyStore.this, jobs);
    }

    public CompactionManager.AllSSTableOpStatus scrub(boolean disableSnapshot, boolean skipCorrupted, boolean checkData, boolean reinsertOverflowedTTL, int jobs) throws ExecutionException, InterruptedException
    {
        return scrub(disableSnapshot, skipCorrupted, reinsertOverflowedTTL, false, checkData, jobs);
    }

    @VisibleForTesting
    public CompactionManager.AllSSTableOpStatus scrub(boolean disableSnapshot, boolean skipCorrupted, boolean reinsertOverflowedTTL, boolean alwaysFail, boolean checkData, int jobs) throws ExecutionException, InterruptedException
    {
        // skip snapshot creation during scrub, SEE JIRA 5891
        if(!disableSnapshot)
            snapshotWithoutFlush("pre-scrub-" + System.currentTimeMillis());

        try
        {
            return CompactionManager.instance.performScrub(ColumnFamilyStore.this, skipCorrupted, checkData, reinsertOverflowedTTL, jobs);
        }
        catch(Throwable t)
        {
            if (!rebuildOnFailedScrub(t))
                throw t;

            return alwaysFail ? CompactionManager.AllSSTableOpStatus.ABORTED : CompactionManager.AllSSTableOpStatus.SUCCESSFUL;
        }
    }

    /**
     * CASSANDRA-5174 : For an index cfs we may be able to discard everything and just rebuild
     * the index when a scrub fails.
     *
     * @return true if we are an index cfs and we successfully rebuilt the index
     */
    public boolean rebuildOnFailedScrub(Throwable failure)
    {
        if (!isIndex() || !SecondaryIndexManager.isIndexColumnFamilyStore(this))
            return false;

        truncateBlocking();

        logger.warn("Rebuilding index for {} because of <{}>", name, failure.getMessage());

        ColumnFamilyStore parentCfs = SecondaryIndexManager.getParentCfs(this);
        assert parentCfs.indexManager.getAllIndexColumnFamilyStores().contains(this);

        String indexName = SecondaryIndexManager.getIndexName(this);

        parentCfs.rebuildSecondaryIndex(indexName);
        return true;
    }

    public CompactionManager.AllSSTableOpStatus verify(Verifier.Options options) throws ExecutionException, InterruptedException
    {
        return CompactionManager.instance.performVerify(ColumnFamilyStore.this, options);
    }

    public CompactionManager.AllSSTableOpStatus sstablesRewrite(boolean excludeCurrentVersion, int jobs) throws ExecutionException, InterruptedException
    {
        return CompactionManager.instance.performSSTableRewrite(ColumnFamilyStore.this, excludeCurrentVersion, jobs);
    }

    public CompactionManager.AllSSTableOpStatus relocateSSTables(int jobs) throws ExecutionException, InterruptedException
    {
        return CompactionManager.instance.relocateSSTables(this, jobs);
    }

    public CompactionManager.AllSSTableOpStatus garbageCollect(TombstoneOption tombstoneOption, int jobs) throws ExecutionException, InterruptedException
    {
        return CompactionManager.instance.performGarbageCollection(this, tombstoneOption, jobs);
    }

    public void markObsolete(Collection<SSTableReader> sstables, OperationType compactionType)
    {
        assert !sstables.isEmpty();
        maybeFail(data.dropSSTables(Predicates.in(sstables), compactionType, null));
    }

    void replaceFlushed(Memtable memtable, Collection<SSTableReader> sstables)
    {
        data.replaceFlushed(memtable, sstables);
        if (sstables != null && !sstables.isEmpty())
            CompactionManager.instance.submitBackground(this);
    }

    public boolean isValid()
    {
        return valid;
    }

    /**
     * Package protected for access from the CompactionManager.
     */
    public Tracker getTracker()
    {
        return data;
    }

    public Set<SSTableReader> getLiveSSTables()
    {
        return data.getView().liveSSTables();
    }

    public Iterable<SSTableReader> getSSTables(SSTableSet sstableSet)
    {
        return data.getView().select(sstableSet);
    }

    public Iterable<SSTableReader> getUncompactingSSTables()
    {
        return data.getUncompacting();
    }

    public boolean isFilterFullyCoveredBy(ClusteringIndexFilter filter,
                                          DataLimits limits,
                                          CachedPartition cached,
                                          int nowInSec,
                                          boolean enforceStrictLiveness)
    {
        // We can use the cached value only if we know that no data it doesn't contain could be covered
        // by the query filter, that is if:
        //   1) either the whole partition is cached
        //   2) or we can ensure than any data the filter selects is in the cached partition

        // We can guarantee that a partition is fully cached if the number of rows it contains is less than
        // what we're caching. Wen doing that, we should be careful about expiring cells: we should count
        // something expired that wasn't when the partition was cached, or we could decide that the whole
        // partition is cached when it's not. This is why we use CachedPartition#cachedLiveRows.
        if (cached.cachedLiveRows() < metadata().params.caching.rowsPerPartitionToCache())
            return true;

        // If the whole partition isn't cached, then we must guarantee that the filter cannot select data that
        // is not in the cache. We can guarantee that if either the filter is a "head filter" and the cached
        // partition has more live rows that queried (where live rows refers to the rows that are live now),
        // or if we can prove that everything the filter selects is in the cached partition based on its content.
        return (filter.isHeadFilter() && limits.hasEnoughLiveData(cached,
                                                                  nowInSec,
                                                                  filter.selectsAllPartition(),
                                                                  enforceStrictLiveness))
                || filter.isFullyCoveredBy(cached);
    }

    public int gcBefore(int nowInSec)
    {
        return nowInSec - metadata().params.gcGraceSeconds;
    }

    @SuppressWarnings("resource")
    public RefViewFragment selectAndReference(Function<View, Iterable<SSTableReader>> filter)
    {
        long failingSince = -1L;
        while (true)
        {
            ViewFragment view = select(filter);
            Refs<SSTableReader> refs = Refs.tryRef(view.sstables);
            if (refs != null)
                return new RefViewFragment(view.sstables, view.memtables, refs);
            if (failingSince <= 0)
            {
                failingSince = System.nanoTime();
            }
            else if (System.nanoTime() - failingSince > TimeUnit.MILLISECONDS.toNanos(100))
            {
                List<SSTableReader> released = new ArrayList<>();
                for (SSTableReader reader : view.sstables)
                    if (reader.selfRef().globalCount() == 0)
                        released.add(reader);
                NoSpamLogger.log(logger, NoSpamLogger.Level.WARN, 1, TimeUnit.SECONDS,
                                 "Spinning trying to capture readers {}, released: {}, ", view.sstables, released);
                failingSince = System.nanoTime();
            }
        }
    }

    public ViewFragment select(Function<View, Iterable<SSTableReader>> filter)
    {
        View view = data.getView();
        List<SSTableReader> sstables = Lists.newArrayList(filter.apply(view));
        return new ViewFragment(sstables, view.getAllMemtables());
    }

    // WARNING: this returns the set of LIVE sstables only, which may be only partially written
    public List<String> getSSTablesForKey(String key)
    {
        return getSSTablesForKey(key, false);
    }

    public List<String> getSSTablesForKey(String key, boolean hexFormat)
    {
        ByteBuffer keyBuffer = hexFormat ? ByteBufferUtil.hexToBytes(key) : metadata().partitionKeyType.fromString(key);
        DecoratedKey dk = decorateKey(keyBuffer);
        try (OpOrder.Group op = readOrdering.start())
        {
            List<String> files = new ArrayList<>();
            for (SSTableReader sstr : select(View.select(SSTableSet.LIVE, dk)).sstables)
            {
                // check if the key actually exists in this sstable, without updating cache and stats
                if (sstr.getPosition(dk, SSTableReader.Operator.EQ, false) != null)
                    files.add(sstr.getFilename());
            }
            return files;
        }
    }

    public void beginLocalSampling(String sampler, int capacity, int durationMillis)
    {
        metric.samplers.get(SamplerType.valueOf(sampler)).beginSampling(capacity, durationMillis);
    }

    @SuppressWarnings({ "rawtypes", "unchecked" })
    public List<CompositeData> finishLocalSampling(String sampler, int count) throws OpenDataException
    {
        Sampler samplerImpl = metric.samplers.get(SamplerType.valueOf(sampler));
        List<Sample> samplerResults = samplerImpl.finishSampling(count);
        List<CompositeData> result = new ArrayList<>(count);
        for (Sample counter : samplerResults)
        {
            //Not duplicating the buffer for safety because AbstractSerializer and ByteBufferUtil.bytesToHex
            //don't modify position or limit
            result.add(new CompositeDataSupport(COUNTER_COMPOSITE_TYPE, COUNTER_NAMES, new Object[] {
                    keyspace.getName() + "." + name,
                    counter.count,
                    counter.error,
                    samplerImpl.toString(counter.value) })); // string
        }
        return result;
    }

    public boolean isCompactionDiskSpaceCheckEnabled()
    {
        return compactionSpaceCheck;
    }

    public void compactionDiskSpaceCheck(boolean enable)
    {
        compactionSpaceCheck = enable;
    }

    public void cleanupCache()
    {
        Collection<Range<Token>> ranges = StorageService.instance.getLocalReplicas(keyspace.getName()).ranges();

        for (Iterator<RowCacheKey> keyIter = CacheService.instance.rowCache.keyIterator();
             keyIter.hasNext(); )
        {
            RowCacheKey key = keyIter.next();
            DecoratedKey dk = decorateKey(ByteBuffer.wrap(key.key));
            if (key.sameTable(metadata()) && !Range.isInRanges(dk.getToken(), ranges))
                invalidateCachedPartition(dk);
        }

        if (metadata().isCounter())
        {
            for (Iterator<CounterCacheKey> keyIter = CacheService.instance.counterCache.keyIterator();
                 keyIter.hasNext(); )
            {
                CounterCacheKey key = keyIter.next();
                DecoratedKey dk = decorateKey(key.partitionKey());
                if (key.sameTable(metadata()) && !Range.isInRanges(dk.getToken(), ranges))
                    CacheService.instance.counterCache.remove(key);
            }
        }
    }

    public ClusteringComparator getComparator()
    {
        return metadata().comparator;
    }

    public void snapshotWithoutFlush(String snapshotName)
    {
        snapshotWithoutFlush(snapshotName, null, false);
    }

    /**
     * @param ephemeral If this flag is set to true, the snapshot will be cleaned during next startup
     */
    public Set<SSTableReader> snapshotWithoutFlush(String snapshotName, Predicate<SSTableReader> predicate, boolean ephemeral)
    {
        Set<SSTableReader> snapshottedSSTables = new HashSet<>();
        for (ColumnFamilyStore cfs : concatWithIndexes())
        {
            final JSONArray filesJSONArr = new JSONArray();
            try (RefViewFragment currentView = cfs.selectAndReference(View.select(SSTableSet.CANONICAL, (x) -> predicate == null || predicate.apply(x))))
            {
                for (SSTableReader ssTable : currentView.sstables)
                {
                    File snapshotDirectory = Directories.getSnapshotDirectory(ssTable.descriptor, snapshotName);
                    ssTable.createLinks(snapshotDirectory.getPath()); // hard links
                    filesJSONArr.add(ssTable.descriptor.relativeFilenameFor(Component.DATA));

                    if (logger.isTraceEnabled())
                        logger.trace("Snapshot for {} keyspace data file {} created in {}", keyspace, ssTable.getFilename(), snapshotDirectory);
                    snapshottedSSTables.add(ssTable);
                }

                writeSnapshotManifest(filesJSONArr, snapshotName);
                if (!SchemaConstants.isLocalSystemKeyspace(metadata.keyspace) && !SchemaConstants.isReplicatedSystemKeyspace(metadata.keyspace))
                    writeSnapshotSchema(snapshotName);
            }
        }
        if (ephemeral)
            createEphemeralSnapshotMarkerFile(snapshotName);
        return snapshottedSSTables;
    }

    private void writeSnapshotManifest(final JSONArray filesJSONArr, final String snapshotName)
    {
        final File manifestFile = getDirectories().getSnapshotManifestFile(snapshotName);

        try
        {
            if (!manifestFile.getParentFile().exists())
                manifestFile.getParentFile().mkdirs();

            try (PrintStream out = new PrintStream(manifestFile))
            {
                final JSONObject manifestJSON = new JSONObject();
                manifestJSON.put("files", filesJSONArr);
                out.println(manifestJSON.toJSONString());
            }
        }
        catch (IOException e)
        {
            throw new FSWriteError(e, manifestFile);
        }
    }

    private void writeSnapshotSchema(final String snapshotName)
    {
        final File schemaFile = getDirectories().getSnapshotSchemaFile(snapshotName);

        try
        {
            if (!schemaFile.getParentFile().exists())
                schemaFile.getParentFile().mkdirs();

            try (PrintStream out = new PrintStream(schemaFile))
            {
                for (String s: TableCQLHelper.dumpReCreateStatements(metadata()))
                    out.println(s);
            }
        }
        catch (IOException e)
        {
            throw new FSWriteError(e, schemaFile);
        }
    }

    private void createEphemeralSnapshotMarkerFile(final String snapshot)
    {
        final File ephemeralSnapshotMarker = getDirectories().getNewEphemeralSnapshotMarkerFile(snapshot);

        try
        {
            if (!ephemeralSnapshotMarker.getParentFile().exists())
                ephemeralSnapshotMarker.getParentFile().mkdirs();

            Files.createFile(ephemeralSnapshotMarker.toPath());
            if (logger.isTraceEnabled())
                logger.trace("Created ephemeral snapshot marker file on {}.", ephemeralSnapshotMarker.getAbsolutePath());
        }
        catch (IOException e)
        {
            logger.warn(String.format("Could not create marker file %s for ephemeral snapshot %s. " +
                                      "In case there is a failure in the operation that created " +
                                      "this snapshot, you may need to clean it manually afterwards.",
                                      ephemeralSnapshotMarker.getAbsolutePath(), snapshot), e);
        }
    }

    protected static void clearEphemeralSnapshots(Directories directories)
    {
        for (String ephemeralSnapshot : directories.listEphemeralSnapshots())
        {
            logger.trace("Clearing ephemeral snapshot {} leftover from previous session.", ephemeralSnapshot);
            Directories.clearSnapshot(ephemeralSnapshot, directories.getCFDirectories());
        }
    }

    public Refs<SSTableReader> getSnapshotSSTableReaders(String tag) throws IOException
    {
        Map<Integer, SSTableReader> active = new HashMap<>();
        for (SSTableReader sstable : getSSTables(SSTableSet.CANONICAL))
            active.put(sstable.descriptor.generation, sstable);
        Map<Descriptor, Set<Component>> snapshots = getDirectories().sstableLister(Directories.OnTxnErr.IGNORE).snapshots(tag).list();
        Refs<SSTableReader> refs = new Refs<>();
        try
        {
            for (Map.Entry<Descriptor, Set<Component>> entries : snapshots.entrySet())
            {
                // Try acquire reference to an active sstable instead of snapshot if it exists,
                // to avoid opening new sstables. If it fails, use the snapshot reference instead.
                SSTableReader sstable = active.get(entries.getKey().generation);
                if (sstable == null || !refs.tryRef(sstable))
                {
                    if (logger.isTraceEnabled())
                        logger.trace("using snapshot sstable {}", entries.getKey());
                    // open offline so we don't modify components or track hotness.
                    sstable = SSTableReader.open(entries.getKey(), entries.getValue(), metadata, true, true);
                    refs.tryRef(sstable);
                    // release the self ref as we never add the snapshot sstable to DataTracker where it is otherwise released
                    sstable.selfRef().release();
                }
                else if (logger.isTraceEnabled())
                {
                    logger.trace("using active sstable {}", entries.getKey());
                }
            }
        }
        catch (FSReadError | RuntimeException e)
        {
            // In case one of the snapshot sstables fails to open,
            // we must release the references to the ones we opened so far
            refs.release();
            throw e;
        }
        return refs;
    }

    /**
     * Take a snap shot of this columnfamily store.
     *
     * @param snapshotName the name of the associated with the snapshot
     */
    public Set<SSTableReader> snapshot(String snapshotName)
    {
        return snapshot(snapshotName, false);
    }

    /**
     * Take a snap shot of this columnfamily store.
     *
     * @param snapshotName the name of the associated with the snapshot
     * @param skipFlush Skip blocking flush of memtable
     */
    public Set<SSTableReader> snapshot(String snapshotName, boolean skipFlush)
    {
        return snapshot(snapshotName, null, false, skipFlush);
    }


    /**
     * @param ephemeral If this flag is set to true, the snapshot will be cleaned up during next startup
     * @param skipFlush Skip blocking flush of memtable
     */
    public Set<SSTableReader> snapshot(String snapshotName, Predicate<SSTableReader> predicate, boolean ephemeral, boolean skipFlush)
    {
        if (!skipFlush)
        {
            forceBlockingFlush();
        }
        return snapshotWithoutFlush(snapshotName, predicate, ephemeral);
    }

    public boolean snapshotExists(String snapshotName)
    {
        return getDirectories().snapshotExists(snapshotName);
    }

    public long getSnapshotCreationTime(String snapshotName)
    {
        return getDirectories().snapshotCreationTime(snapshotName);
    }

    /**
     * Clear all the snapshots for a given column family.
     *
     * @param snapshotName the user supplied snapshot name. If left empty,
     *                     all the snapshots will be cleaned.
     */
    public void clearSnapshot(String snapshotName)
    {
        List<File> snapshotDirs = getDirectories().getCFDirectories();
        Directories.clearSnapshot(snapshotName, snapshotDirs);
    }
    /**
     *
     * @return  Return a map of all snapshots to space being used
     * The pair for a snapshot has true size and size on disk.
     */
    public Map<String, Directories.SnapshotSizeDetails> getSnapshotDetails()
    {
        return getDirectories().getSnapshotDetails();
    }

    /**
     * @return the cached partition for @param key if it is already present in the cache.
     * Not that this will not readAndCache the parition if it is not present, nor
     * are these calls counted in cache statistics.
     *
     * Note that this WILL cause deserialization of a SerializingCache partition, so if all you
     * need to know is whether a partition is present or not, use containsCachedParition instead.
     */
    public CachedPartition getRawCachedPartition(DecoratedKey key)
    {
        if (!isRowCacheEnabled())
            return null;
        IRowCacheEntry cached = CacheService.instance.rowCache.getInternal(new RowCacheKey(metadata(), key));
        return cached == null || cached instanceof RowCacheSentinel ? null : (CachedPartition)cached;
    }

    private void invalidateCaches()
    {
        CacheService.instance.invalidateKeyCacheForCf(metadata());
        CacheService.instance.invalidateRowCacheForCf(metadata());
        if (metadata().isCounter())
            CacheService.instance.invalidateCounterCacheForCf(metadata());
    }

    public int invalidateRowCache(Collection<Bounds<Token>> boundsToInvalidate)
    {
        int invalidatedKeys = 0;
        for (Iterator<RowCacheKey> keyIter = CacheService.instance.rowCache.keyIterator();
             keyIter.hasNext(); )
        {
            RowCacheKey key = keyIter.next();
            DecoratedKey dk = decorateKey(ByteBuffer.wrap(key.key));
            if (key.sameTable(metadata()) && Bounds.isInBounds(dk.getToken(), boundsToInvalidate))
            {
                invalidateCachedPartition(dk);
                invalidatedKeys++;
            }
        }
        return invalidatedKeys;
    }

    public int invalidateCounterCache(Collection<Bounds<Token>> boundsToInvalidate)
    {
        int invalidatedKeys = 0;
        for (Iterator<CounterCacheKey> keyIter = CacheService.instance.counterCache.keyIterator();
             keyIter.hasNext(); )
        {
            CounterCacheKey key = keyIter.next();
            DecoratedKey dk = decorateKey(key.partitionKey());
            if (key.sameTable(metadata()) && Bounds.isInBounds(dk.getToken(), boundsToInvalidate))
            {
                CacheService.instance.counterCache.remove(key);
                invalidatedKeys++;
            }
        }
        return invalidatedKeys;
    }

    /**
     * @return true if @param key is contained in the row cache
     */
    public boolean containsCachedParition(DecoratedKey key)
    {
        return CacheService.instance.rowCache.getCapacity() != 0 && CacheService.instance.rowCache.containsKey(new RowCacheKey(metadata(), key));
    }

    public void invalidateCachedPartition(RowCacheKey key)
    {
        CacheService.instance.rowCache.remove(key);
    }

    public void invalidateCachedPartition(DecoratedKey key)
    {
        if (!isRowCacheEnabled())
            return;

        invalidateCachedPartition(new RowCacheKey(metadata(), key));
    }

    public ClockAndCount getCachedCounter(ByteBuffer partitionKey, Clustering clustering, ColumnMetadata column, CellPath path)
    {
        if (CacheService.instance.counterCache.getCapacity() == 0L) // counter cache disabled.
            return null;
        return CacheService.instance.counterCache.get(CounterCacheKey.create(metadata(), partitionKey, clustering, column, path));
    }

    public void putCachedCounter(ByteBuffer partitionKey, Clustering clustering, ColumnMetadata column, CellPath path, ClockAndCount clockAndCount)
    {
        if (CacheService.instance.counterCache.getCapacity() == 0L) // counter cache disabled.
            return;
        CacheService.instance.counterCache.put(CounterCacheKey.create(metadata(), partitionKey, clustering, column, path), clockAndCount);
    }

    public void forceMajorCompaction() throws InterruptedException, ExecutionException
    {
        forceMajorCompaction(false);
    }

    public void forceMajorCompaction(boolean splitOutput) throws InterruptedException, ExecutionException
    {
        CompactionManager.instance.performMaximal(this, splitOutput);
    }

    public void forceCompactionForTokenRange(Collection<Range<Token>> tokenRanges) throws ExecutionException, InterruptedException
    {
        CompactionManager.instance.forceCompactionForTokenRange(this, tokenRanges);
    }

    public static Iterable<ColumnFamilyStore> all()
    {
        List<Iterable<ColumnFamilyStore>> stores = new ArrayList<Iterable<ColumnFamilyStore>>(Schema.instance.getKeyspaces().size());
        for (Keyspace keyspace : Keyspace.all())
        {
            stores.add(keyspace.getColumnFamilyStores());
        }
        return Iterables.concat(stores);
    }

    public Iterable<DecoratedKey> keySamples(Range<Token> range)
    {
        try (RefViewFragment view = selectAndReference(View.selectFunction(SSTableSet.CANONICAL)))
        {
            Iterable<DecoratedKey>[] samples = new Iterable[view.sstables.size()];
            int i = 0;
            for (SSTableReader sstable: view.sstables)
            {
                samples[i++] = sstable.getKeySamples(range);
            }
            return Iterables.concat(samples);
        }
    }

    public long estimatedKeysForRange(Range<Token> range)
    {
        try (RefViewFragment view = selectAndReference(View.selectFunction(SSTableSet.CANONICAL)))
        {
            long count = 0;
            for (SSTableReader sstable : view.sstables)
                count += sstable.estimatedKeysForRanges(Collections.singleton(range));
            return count;
        }
    }

    /**
     * For testing.  No effort is made to clear historical or even the current memtables, nor for
     * thread safety.  All we do is wipe the sstable containers clean, while leaving the actual
     * data files present on disk.  (This allows tests to easily call loadNewSSTables on them.)
     */
    @VisibleForTesting
    public void clearUnsafe()
    {
        for (final ColumnFamilyStore cfs : concatWithIndexes())
        {
            cfs.runWithCompactionsDisabled(new Callable<Void>()
            {
                public Void call()
                {
                    cfs.data.reset(new Memtable(new AtomicReference<>(CommitLogPosition.NONE), cfs));
                    return null;
                }
            }, true, false);
        }
    }

    /**
     * Truncate deletes the entire column family's data with no expensive tombstone creation
     */
    public void truncateBlocking()
    {
        // We have two goals here:
        // - truncate should delete everything written before truncate was invoked
        // - but not delete anything that isn't part of the snapshot we create.
        // We accomplish this by first flushing manually, then snapshotting, and
        // recording the timestamp IN BETWEEN those actions. Any sstables created
        // with this timestamp or greater time, will not be marked for delete.
        //
        // Bonus complication: since we store commit log segment position in sstable metadata,
        // truncating those sstables means we will replay any CL segments from the
        // beginning if we restart before they [the CL segments] are discarded for
        // normal reasons post-truncate.  To prevent this, we store truncation
        // position in the System keyspace.
        logger.info("Truncating {}.{}", keyspace.getName(), name);

        final long truncatedAt;
        final CommitLogPosition replayAfter;

        if (keyspace.getMetadata().params.durableWrites || DatabaseDescriptor.isAutoSnapshot())
        {
            replayAfter = forceBlockingFlush();
            viewManager.forceBlockingFlush();
        }
        else
        {
            // just nuke the memtable data w/o writing to disk first
            viewManager.dumpMemtables();
            try
            {
                replayAfter = dumpMemtable().get();
            }
            catch (Exception e)
            {
                throw new RuntimeException(e);
            }
        }

        long now = System.currentTimeMillis();
        // make sure none of our sstables are somehow in the future (clock drift, perhaps)
        for (ColumnFamilyStore cfs : concatWithIndexes())
            for (SSTableReader sstable : cfs.getLiveSSTables())
                now = Math.max(now, sstable.maxDataAge);
        truncatedAt = now;

        Runnable truncateRunnable = new Runnable()
        {
            public void run()
            {
                logger.debug("Discarding sstable data for truncated CF + indexes");
                data.notifyTruncated(truncatedAt);

                if (DatabaseDescriptor.isAutoSnapshot())
                    snapshot(Keyspace.getTimestampedSnapshotNameWithPrefix(name, SNAPSHOT_TRUNCATE_PREFIX));

                discardSSTables(truncatedAt);

                indexManager.truncateAllIndexesBlocking(truncatedAt);
                viewManager.truncateBlocking(replayAfter, truncatedAt);

                SystemKeyspace.saveTruncationRecord(ColumnFamilyStore.this, truncatedAt, replayAfter);
                logger.trace("cleaning out row cache");
                invalidateCaches();
            }
        };

        runWithCompactionsDisabled(Executors.callable(truncateRunnable), true, true);
        logger.info("Truncate of {}.{} is complete", keyspace.getName(), name);
    }

    /**
     * Drops current memtable without flushing to disk. This should only be called when truncating a column family which is not durable.
     */
    public Future<CommitLogPosition> dumpMemtable()
    {
        synchronized (data)
        {
            final Flush flush = new Flush(true);
            flushExecutor.execute(flush);
            postFlushExecutor.execute(flush.postFlushTask);
            return flush.postFlushTask;
        }
    }

    public <V> V runWithCompactionsDisabled(Callable<V> callable, boolean interruptValidation, boolean interruptViews)
    {
        return runWithCompactionsDisabled(callable, (sstable) -> true, interruptValidation, interruptViews, true);
    }

    /**
     * Runs callable with compactions paused and compactions including sstables matching sstablePredicate stopped
     *
     * @param callable what to do when compactions are paused
     * @param sstablesPredicate which sstables should we cancel compactions for
     * @param interruptValidation if we should interrupt validation compactions
     * @param interruptViews if we should interrupt view compactions
     * @param interruptIndexes if we should interrupt compactions on indexes. NOTE: if you set this to true your sstablePredicate
     *                         must be able to handle LocalPartitioner sstables!
     */
    public <V> V runWithCompactionsDisabled(Callable<V> callable, Predicate<SSTableReader> sstablesPredicate, boolean interruptValidation, boolean interruptViews, boolean interruptIndexes)
    {
        // synchronize so that concurrent invocations don't re-enable compactions partway through unexpectedly,
        // and so we only run one major compaction at a time
        synchronized (this)
        {
            logger.trace("Cancelling in-progress compactions for {}", metadata.name);
            Iterable<ColumnFamilyStore> toInterruptFor = interruptIndexes
                                                         ? concatWithIndexes()
                                                         : Collections.singleton(this);

            toInterruptFor = interruptViews
                             ? Iterables.concat(toInterruptFor, viewManager.allViewsCfs())
                             : toInterruptFor;

            for (ColumnFamilyStore cfs : toInterruptFor)
                cfs.getCompactionStrategyManager().pause();
            try
            {
                // interrupt in-progress compactions
                CompactionManager.instance.interruptCompactionForCFs(toInterruptFor, sstablesPredicate, interruptValidation);
                CompactionManager.instance.waitForCessation(toInterruptFor, sstablesPredicate);

                // doublecheck that we finished, instead of timing out
                for (ColumnFamilyStore cfs : toInterruptFor)
                {
                    if (cfs.getTracker().getCompacting().stream().anyMatch(sstablesPredicate))
                    {
                        logger.warn("Unable to cancel in-progress compactions for {}.  Perhaps there is an unusually large row in progress somewhere, or the system is simply overloaded.", metadata.name);
                        return null;
                    }
                }
                logger.trace("Compactions successfully cancelled");

                // run our task
                try
                {
                    return callable.call();
                }
                catch (Exception e)
                {
                    throw new RuntimeException(e);
                }
            }
            finally
            {
                for (ColumnFamilyStore cfs : toInterruptFor)
                    cfs.getCompactionStrategyManager().resume();
            }
        }
    }

    public LifecycleTransaction markAllCompacting(final OperationType operationType)
    {
        Callable<LifecycleTransaction> callable = new Callable<LifecycleTransaction>()
        {
            public LifecycleTransaction call()
            {
                assert data.getCompacting().isEmpty() : data.getCompacting();
                Iterable<SSTableReader> sstables = getLiveSSTables();
                sstables = AbstractCompactionStrategy.filterSuspectSSTables(sstables);
                LifecycleTransaction modifier = data.tryModify(sstables, operationType);
                assert modifier != null: "something marked things compacting while compactions are disabled";
                return modifier;
            }
        };

        return runWithCompactionsDisabled(callable, false, false);
    }


    @Override
    public String toString()
    {
        return "CFS(" +
               "Keyspace='" + keyspace.getName() + '\'' +
               ", ColumnFamily='" + name + '\'' +
               ')';
    }

    public void disableAutoCompaction()
    {
        // we don't use CompactionStrategy.pause since we don't want users flipping that on and off
        // during runWithCompactionsDisabled
        compactionStrategyManager.disable();
    }

    public void enableAutoCompaction()
    {
        enableAutoCompaction(false);
    }

    /**
     * used for tests - to be able to check things after a minor compaction
     * @param waitForFutures if we should block until autocompaction is done
     */
    @VisibleForTesting
    public void enableAutoCompaction(boolean waitForFutures)
    {
        compactionStrategyManager.enable();
        List<Future<?>> futures = CompactionManager.instance.submitBackground(this);
        if (waitForFutures)
            FBUtilities.waitOnFutures(futures);
    }

    public boolean isAutoCompactionDisabled()
    {
        return !this.compactionStrategyManager.isEnabled();
    }

    /*
     JMX getters and setters for the Default<T>s.
       - get/set minCompactionThreshold
       - get/set maxCompactionThreshold
       - get     memsize
       - get     memops
       - get/set memtime
     */

    public CompactionStrategyManager getCompactionStrategyManager()
    {
        return compactionStrategyManager;
    }

    public void setCrcCheckChance(double crcCheckChance)
    {
        try
        {
            TableParams.builder().crcCheckChance(crcCheckChance).build().validate();
            for (ColumnFamilyStore cfs : concatWithIndexes())
            {
                cfs.crcCheckChance.set(crcCheckChance);
                for (SSTableReader sstable : cfs.getSSTables(SSTableSet.LIVE))
                    sstable.setCrcCheckChance(crcCheckChance);
            }
        }
        catch (ConfigurationException e)
        {
            throw new IllegalArgumentException(e.getMessage());
        }
    }


    public Double getCrcCheckChance()
    {
        return crcCheckChance.value();
    }

    public void setCompactionThresholds(int minThreshold, int maxThreshold)
    {
        validateCompactionThresholds(minThreshold, maxThreshold);

        minCompactionThreshold.set(minThreshold);
        maxCompactionThreshold.set(maxThreshold);
        CompactionManager.instance.submitBackground(this);
    }

    public int getMinimumCompactionThreshold()
    {
        return minCompactionThreshold.value();
    }

    public void setMinimumCompactionThreshold(int minCompactionThreshold)
    {
        validateCompactionThresholds(minCompactionThreshold, maxCompactionThreshold.value());
        this.minCompactionThreshold.set(minCompactionThreshold);
    }

    public int getMaximumCompactionThreshold()
    {
        return maxCompactionThreshold.value();
    }

    public void setMaximumCompactionThreshold(int maxCompactionThreshold)
    {
        validateCompactionThresholds(minCompactionThreshold.value(), maxCompactionThreshold);
        this.maxCompactionThreshold.set(maxCompactionThreshold);
    }

    private void validateCompactionThresholds(int minThreshold, int maxThreshold)
    {
        if (minThreshold > maxThreshold)
            throw new RuntimeException(String.format("The min_compaction_threshold cannot be larger than the max_compaction_threshold. " +
                                                     "Min is '%d', Max is '%d'.", minThreshold, maxThreshold));

        if (maxThreshold == 0 || minThreshold == 0)
            throw new RuntimeException("Disabling compaction by setting min_compaction_threshold or max_compaction_threshold to 0 " +
                    "is deprecated, set the compaction strategy option 'enabled' to 'false' instead or use the nodetool command 'disableautocompaction'.");
    }

    // End JMX get/set.

    public int getMeanColumns()
    {
        long sum = 0;
        long count = 0;
        for (SSTableReader sstable : getSSTables(SSTableSet.CANONICAL))
        {
            long n = sstable.getEstimatedColumnCount().count();
            sum += sstable.getEstimatedColumnCount().mean() * n;
            count += n;
        }
        return count > 0 ? (int) (sum / count) : 0;
    }

    public double getMeanPartitionSize()
    {
        long sum = 0;
        long count = 0;
        for (SSTableReader sstable : getSSTables(SSTableSet.CANONICAL))
        {
            long n = sstable.getEstimatedPartitionSize().count();
            sum += sstable.getEstimatedPartitionSize().mean() * n;
            count += n;
        }
        return count > 0 ? sum * 1.0 / count : 0;
    }

    public int getMeanRowCount()
    {
        long totalRows = 0;
        long totalPartitions = 0;
        for (SSTableReader sstable : getSSTables(SSTableSet.CANONICAL))
        {
            totalPartitions += sstable.getEstimatedPartitionSize().count();
            totalRows += sstable.getTotalRows();
        }

        return totalPartitions > 0 ? (int) (totalRows / totalPartitions) : 0;
    }

    public long estimateKeys()
    {
        long n = 0;
        for (SSTableReader sstable : getSSTables(SSTableSet.CANONICAL))
            n += sstable.estimatedKeys();
        return n;
    }

    public IPartitioner getPartitioner()
    {
        return metadata().partitioner;
    }

    public DecoratedKey decorateKey(ByteBuffer key)
    {
        return getPartitioner().decorateKey(key);
    }

    /** true if this CFS contains secondary index data */
    public boolean isIndex()
    {
        return metadata().isIndex();
    }

    public Iterable<ColumnFamilyStore> concatWithIndexes()
    {
        // we return the main CFS first, which we rely on for simplicity in switchMemtable(), for getting the
        // latest commit log segment position
        return Iterables.concat(Collections.singleton(this), indexManager.getAllIndexColumnFamilyStores());
    }

    public List<String> getBuiltIndexes()
    {
       return indexManager.getBuiltIndexNames();
    }

    public int getUnleveledSSTables()
    {
        return compactionStrategyManager.getUnleveledSSTables();
    }

    public int[] getSSTableCountPerLevel()
    {
        return compactionStrategyManager.getSSTableCountPerLevel();
    }

    public int getLevelFanoutSize()
    {
        return compactionStrategyManager.getLevelFanoutSize();
    }

    public static class ViewFragment
    {
        public final List<SSTableReader> sstables;
        public final Iterable<Memtable> memtables;

        public ViewFragment(List<SSTableReader> sstables, Iterable<Memtable> memtables)
        {
            this.sstables = sstables;
            this.memtables = memtables;
        }
    }

    public static class RefViewFragment extends ViewFragment implements AutoCloseable
    {
        public final Refs<SSTableReader> refs;

        public RefViewFragment(List<SSTableReader> sstables, Iterable<Memtable> memtables, Refs<SSTableReader> refs)
        {
            super(sstables, memtables);
            this.refs = refs;
        }

        public void release()
        {
            refs.release();
        }

        public void close()
        {
            refs.release();
        }
    }

    public boolean isEmpty()
    {
        return data.getView().isEmpty();
    }

    public boolean isRowCacheEnabled()
    {

        boolean retval = metadata().params.caching.cacheRows() && CacheService.instance.rowCache.getCapacity() > 0;
        assert(!retval || !isIndex());
        return retval;
    }

    public boolean isCounterCacheEnabled()
    {
        return metadata().isCounter() && CacheService.instance.counterCache.getCapacity() > 0;
    }

    public boolean isKeyCacheEnabled()
    {
        return metadata().params.caching.cacheKeys() && CacheService.instance.keyCache.getCapacity() > 0;
    }

    /**
     * Discard all SSTables that were created before given timestamp.
     *
     * Caller should first ensure that comapctions have quiesced.
     *
     * @param truncatedAt The timestamp of the truncation
     *                    (all SSTables before that timestamp are going be marked as compacted)
     */
    public void discardSSTables(long truncatedAt)
    {
        assert data.getCompacting().isEmpty() : data.getCompacting();

        List<SSTableReader> truncatedSSTables = new ArrayList<>();

        for (SSTableReader sstable : getSSTables(SSTableSet.LIVE))
        {
            if (!sstable.newSince(truncatedAt))
                truncatedSSTables.add(sstable);
        }

        if (!truncatedSSTables.isEmpty())
            markObsolete(truncatedSSTables, OperationType.UNKNOWN);
    }

    public double getDroppableTombstoneRatio()
    {
        double allDroppable = 0;
        long allColumns = 0;
        int localTime = (int)(System.currentTimeMillis()/1000);

        for (SSTableReader sstable : getSSTables(SSTableSet.LIVE))
        {
            allDroppable += sstable.getDroppableTombstonesBefore(localTime - metadata().params.gcGraceSeconds);
            allColumns += sstable.getEstimatedColumnCount().mean() * sstable.getEstimatedColumnCount().count();
        }
        return allColumns > 0 ? allDroppable / allColumns : 0;
    }

    public long trueSnapshotsSize()
    {
        return getDirectories().trueSnapshotsSize();
    }

    /**
     * Returns a ColumnFamilyStore by id if it exists, null otherwise
     * Differently from others, this method does not throw exception if the table does not exist.
     */
    public static ColumnFamilyStore getIfExists(TableId id)
    {
        TableMetadata metadata = Schema.instance.getTableMetadata(id);
        if (metadata == null)
            return null;

        Keyspace keyspace = Keyspace.open(metadata.keyspace);
        if (keyspace == null)
            return null;

        return keyspace.hasColumnFamilyStore(id)
             ? keyspace.getColumnFamilyStore(id)
             : null;
    }

    /**
     * Returns a ColumnFamilyStore by ksname and cfname if it exists, null otherwise
     * Differently from others, this method does not throw exception if the keyspace or table does not exist.
     */
    public static ColumnFamilyStore getIfExists(String ksName, String cfName)
    {
        if (ksName == null || cfName == null)
            return null;

        Keyspace keyspace = Keyspace.open(ksName);
        if (keyspace == null)
            return null;

        TableMetadata table = Schema.instance.getTableMetadata(ksName, cfName);
        if (table == null)
            return null;

        return keyspace.getColumnFamilyStore(table.id);
    }

    public static TableMetrics metricsFor(TableId tableId)
    {
        return getIfExists(tableId).metric;
    }

    public DiskBoundaries getDiskBoundaries()
    {
        return diskBoundaryManager.getDiskBoundaries(this);
    }

    public void invalidateDiskBoundaries()
    {
        diskBoundaryManager.invalidate();
    }

    @Override
    public void setNeverPurgeTombstones(boolean value)
    {
        if (neverPurgeTombstones != value)
            logger.info("Changing neverPurgeTombstones for {}.{} from {} to {}", keyspace.getName(), getTableName(), neverPurgeTombstones, value);
        else
            logger.info("Not changing neverPurgeTombstones for {}.{}, it is {}", keyspace.getName(), getTableName(), neverPurgeTombstones);

        neverPurgeTombstones = value;
    }

    @Override
    public boolean getNeverPurgeTombstones()
    {
        return neverPurgeTombstones;
    }
}<|MERGE_RESOLUTION|>--- conflicted
+++ resolved
@@ -87,14 +87,9 @@
 import org.json.simple.JSONArray;
 import org.json.simple.JSONObject;
 
-<<<<<<< HEAD
 import static java.util.concurrent.TimeUnit.NANOSECONDS;
-import static org.apache.cassandra.utils.ExecutorUtils.*;
-import static org.apache.cassandra.utils.ExecutorUtils.awaitTermination;
-=======
 import static org.apache.cassandra.utils.ExecutorUtils.awaitTermination;
 import static org.apache.cassandra.utils.ExecutorUtils.shutdown;
->>>>>>> 3df63ed0
 import static org.apache.cassandra.utils.Throwables.maybeFail;
 
 public class ColumnFamilyStore implements ColumnFamilyStoreMBean
@@ -231,25 +226,12 @@
         postFlushExecutor.awaitTermination(60, TimeUnit.SECONDS);
     }
 
-<<<<<<< HEAD
-    public static void shutdownExecutorsAndWait(long timeout, TimeUnit units) throws InterruptedException, TimeoutException
-    {
-        List<ExecutorService> executors = ImmutableList.<ExecutorService>builder()
-                                          .add(perDiskflushExecutors)
-                                          .add(reclaimExecutor)
-                                          .add(postFlushExecutor)
-                                          .add(flushExecutor)
-                                          .build();
-        shutdown(executors);
-        awaitTermination(timeout, units, executors);
-=======
     public static void shutdownExecutorsAndWait(long timeout, TimeUnit unit) throws InterruptedException, TimeoutException
     {
         List<ExecutorService> executors = new ArrayList<>(perDiskflushExecutors.length + 3);
         Collections.addAll(executors, reclaimExecutor, postFlushExecutor, flushExecutor);
         Collections.addAll(executors, perDiskflushExecutors);
         ExecutorUtils.shutdownAndWait(timeout, unit, executors);
->>>>>>> 3df63ed0
     }
 
     public void reload()
