/*
 * Licensed to the Apache Software Foundation (ASF) under one
 * or more contributor license agreements.  See the NOTICE file
 * distributed with this work for additional information
 * regarding copyright ownership.  The ASF licenses this file
 * to you under the Apache License, Version 2.0 (the
 * "License"); you may not use this file except in compliance
 * with the License.  You may obtain a copy of the License at
 *
 *     http://www.apache.org/licenses/LICENSE-2.0
 *
 * Unless required by applicable law or agreed to in writing, software
 * distributed under the License is distributed on an "AS IS" BASIS,
 * WITHOUT WARRANTIES OR CONDITIONS OF ANY KIND, either express or implied.
 * See the License for the specific language governing permissions and
 * limitations under the License.
 */
package org.apache.cassandra.db.commitlog;

import java.io.File;
import java.io.FilenameFilter;
import java.io.IOException;
import java.nio.ByteBuffer;
import java.util.ArrayList;
import java.util.Arrays;
import java.util.Collections;
import java.util.Iterator;
import java.util.List;
import java.util.Map;
import java.util.TreeMap;
import java.util.UUID;
import java.util.zip.CRC32;

import com.google.common.annotations.VisibleForTesting;
import org.apache.commons.lang3.StringUtils;
import org.slf4j.Logger;
import org.slf4j.LoggerFactory;

import org.apache.cassandra.config.Config;
import org.apache.cassandra.config.DatabaseDescriptor;
import org.apache.cassandra.config.ParameterizedClass;
<<<<<<< HEAD
import org.apache.cassandra.db.*;
import org.apache.cassandra.exceptions.WriteTimeoutException;
=======
import org.apache.cassandra.db.Mutation;
>>>>>>> f96659c5
import org.apache.cassandra.io.FSWriteError;
import org.apache.cassandra.io.compress.ICompressor;
import org.apache.cassandra.io.util.BufferedDataOutputStreamPlus;
import org.apache.cassandra.io.util.DataOutputBuffer;
import org.apache.cassandra.io.util.DataOutputBufferFixed;
import org.apache.cassandra.io.util.FileUtils;
import org.apache.cassandra.metrics.CommitLogMetrics;
import org.apache.cassandra.net.MessagingService;
import org.apache.cassandra.schema.CompressionParams;
<<<<<<< HEAD
import org.apache.cassandra.security.EncryptionContext;
=======
>>>>>>> f96659c5
import org.apache.cassandra.service.StorageService;
import org.apache.cassandra.utils.FBUtilities;
import org.apache.cassandra.utils.JVMStabilityInspector;
import org.apache.cassandra.utils.MBeanWrapper;

import static org.apache.cassandra.db.commitlog.CommitLogSegment.Allocation;
import static org.apache.cassandra.db.commitlog.CommitLogSegment.CommitLogSegmentFileComparator;
import static org.apache.cassandra.db.commitlog.CommitLogSegment.ENTRY_OVERHEAD_SIZE;
import static org.apache.cassandra.utils.FBUtilities.updateChecksum;
import static org.apache.cassandra.utils.FBUtilities.updateChecksumInt;

/*
 * Commit Log tracks every write operation into the system. The aim of the commit log is to be able to
 * successfully recover data that was not stored to disk via the Memtable.
 */
public class CommitLog implements CommitLogMBean
{
    private static final Logger logger = LoggerFactory.getLogger(CommitLog.class);

    public static final CommitLog instance = CommitLog.construct();

    // we used to try to avoid instantiating commitlog (thus creating an empty segment ready for writes)
    // until after recover was finished.  this turns out to be fragile; it is less error-prone to go
    // ahead and allow writes before recover(), and just skip active segments when we do.
    private static final FilenameFilter unmanagedFilesFilter = (dir, name) -> CommitLogDescriptor.isValid(name) && CommitLogSegment.shouldReplay(name);

    // we only permit records HALF the size of a commit log, to ensure we don't spin allocating many mostly
    // empty segments when writing large records
    final long MAX_MUTATION_SIZE = DatabaseDescriptor.getMaxMutationSize();

    final public AbstractCommitLogSegmentManager segmentManager;

    public final CommitLogArchiver archiver;
    final CommitLogMetrics metrics;
    final AbstractCommitLogService executor;

    volatile Configuration configuration;

    private static CommitLog construct()
    {
        CommitLog log = new CommitLog(CommitLogArchiver.construct());

        MBeanWrapper.instance.registerMBean(log, "org.apache.cassandra.db:type=Commitlog");
        return log.start();
    }

    @VisibleForTesting
    CommitLog(CommitLogArchiver archiver)
    {
        this.configuration = new Configuration(DatabaseDescriptor.getCommitLogCompression(),
                                               DatabaseDescriptor.getEncryptionContext());
        DatabaseDescriptor.createAllDirectories();

        this.archiver = archiver;
        metrics = new CommitLogMetrics();

        executor = DatabaseDescriptor.getCommitLogSync() == Config.CommitLogSync.batch
                ? new BatchCommitLogService(this)
                : new PeriodicCommitLogService(this);

        segmentManager = DatabaseDescriptor.isCDCEnabled()
                         ? new CommitLogSegmentManagerCDC(this, DatabaseDescriptor.getCommitLogLocation())
                         : new CommitLogSegmentManagerStandard(this, DatabaseDescriptor.getCommitLogLocation());

        // register metrics
        metrics.attach(executor, segmentManager);
    }

    CommitLog start()
    {
        segmentManager.start();
        executor.start();
        return this;
    }

    public boolean hasFilesToReplay()
    {
        return getUnmanagedFiles().length > 0;
    }

    private File[] getUnmanagedFiles()
    {
        File[] files = new File(DatabaseDescriptor.getCommitLogLocation()).listFiles(unmanagedFilesFilter);
        if (files == null)
            return new File[0];
        return files;
    }

    /**
     * Perform recovery on commit logs located in the directory specified by the config file.
     *
     * @return the number of mutations replayed
     * @throws IOException
     */
    public int recoverSegmentsOnDisk() throws IOException
    {
<<<<<<< HEAD
        FilenameFilter unmanagedFilesFilter = (dir, name) -> CommitLogDescriptor.isValid(name) && CommitLogSegment.shouldReplay(name);

        // submit all files for this segment manager for archiving prior to recovery - CASSANDRA-6904
        // The files may have already been archived by normal CommitLog operation. This may cause errors in this
        // archiving pass, which we should not treat as serious. 
        for (File file : new File(segmentManager.storageDirectory).listFiles(unmanagedFilesFilter))
=======
        // If createReserveSegments is already flipped, the CLSM is running and recovery has already taken place.
        if (allocator.createReserveSegments)
            return 0;

        // submit all existing files in the commit log dir for archiving prior to recovery - CASSANDRA-6904
        for (File file : getUnmanagedFiles())
>>>>>>> f96659c5
        {
            archiver.maybeArchive(file.getPath(), file.getName());
            archiver.maybeWaitForArchiving(file.getName());
        }

        assert archiver.archivePending.isEmpty() : "Not all commit log archive tasks were completed before restore";
        archiver.maybeRestoreArchive();

<<<<<<< HEAD
        // List the files again as archiver may have added segments.
        File[] files = new File(segmentManager.storageDirectory).listFiles(unmanagedFilesFilter);
=======
        File[] files = getUnmanagedFiles();
>>>>>>> f96659c5
        int replayed = 0;
        if (files.length == 0)
        {
            logger.info("No commitlog files found; skipping replay");
        }
        else
        {
            Arrays.sort(files, new CommitLogSegmentFileComparator());
            logger.info("Replaying {}", StringUtils.join(files, ", "));
            replayed = recoverFiles(files);
            logger.info("Log replay complete, {} replayed mutations", replayed);

            for (File f : files)
                segmentManager.handleReplayedSegment(f);
        }

        return replayed;
    }

    /**
     * Perform recovery on a list of commit log files.
     *
     * @param clogs   the list of commit log files to replay
     * @return the number of mutations replayed
     */
    public int recoverFiles(File... clogs) throws IOException
    {
        CommitLogReplayer replayer = CommitLogReplayer.construct(this, getLocalHostId());
        replayer.replayFiles(clogs);
        return replayer.blockForWrites();
    }

    public void recoverPath(String path) throws IOException
    {
        CommitLogReplayer replayer = CommitLogReplayer.construct(this, getLocalHostId());
        replayer.replayPath(new File(path), false);
        replayer.blockForWrites();
    }

    private static UUID getLocalHostId()
    {
        return StorageService.instance.getLocalHostUUID();
    }

    /**
     * Perform recovery on a single commit log. Kept w/sub-optimal name due to coupling w/MBean / JMX
     */
    public void recover(String path) throws IOException
    {
        recoverPath(path);
    }

    /**
     * @return a CommitLogPosition which, if {@code >= one} returned from add(), implies add() was started
     * (but not necessarily finished) prior to this call
     */
    public CommitLogPosition getCurrentPosition()
    {
        return segmentManager.getCurrentPosition();
    }

    /**
     * Flushes all dirty CFs, waiting for them to free and recycle any segments they were retaining
     */
    public void forceRecycleAllSegments(Iterable<UUID> droppedCfs)
    {
        segmentManager.forceRecycleAll(droppedCfs);
    }

    /**
     * Flushes all dirty CFs, waiting for them to free and recycle any segments they were retaining
     */
    public void forceRecycleAllSegments()
    {
        segmentManager.forceRecycleAll(Collections.<UUID>emptyList());
    }

    /**
     * Forces a disk flush on the commit log files that need it.  Blocking.
     */
    public void sync(boolean flush) throws IOException
    {
        segmentManager.sync(flush);
    }

    /**
     * Preempts the CLExecutor, telling to to sync immediately
     */
    public void requestExtraSync()
    {
        executor.requestExtraSync();
    }

    /**
     * Add a Mutation to the commit log. If CDC is enabled, this can fail.
     *
     * @param mutation the Mutation to add to the log
     * @throws WriteTimeoutException
     */
    public CommitLogPosition add(Mutation mutation) throws WriteTimeoutException
    {
        assert mutation != null;

        try (DataOutputBuffer dob = DataOutputBuffer.scratchBuffer.get())
        {
            Mutation.serializer.serialize(mutation, dob, MessagingService.current_version);
            int size = dob.getLength();

            int totalSize = size + ENTRY_OVERHEAD_SIZE;
            if (totalSize > MAX_MUTATION_SIZE)
            {
                throw new IllegalArgumentException(String.format("Mutation of %s is too large for the maximum size of %s",
                                                                 FBUtilities.prettyPrintMemory(totalSize),
                                                                 FBUtilities.prettyPrintMemory(MAX_MUTATION_SIZE)));
            }

            Allocation alloc = segmentManager.allocate(mutation, totalSize);

            CRC32 checksum = new CRC32();
            final ByteBuffer buffer = alloc.getBuffer();
            try (BufferedDataOutputStreamPlus dos = new DataOutputBufferFixed(buffer))
            {
                // checksummed length
                dos.writeInt(size);
                updateChecksumInt(checksum, size);
                buffer.putInt((int) checksum.getValue());

                // checksummed mutation
                dos.write(dob.getData(), 0, size);
                updateChecksum(checksum, buffer, buffer.position() - size, size);
                buffer.putInt((int) checksum.getValue());
            }
            catch (IOException e)
            {
                throw new FSWriteError(e, alloc.getSegment().getPath());
            }
            finally
            {
                alloc.markWritten();
            }

            executor.finishWriteFor(alloc);
            return alloc.getCommitLogPosition();
        }
        catch (IOException e)
        {
            throw new FSWriteError(e, segmentManager.allocatingFrom().getPath());
        }
    }

    /**
     * Modifies the per-CF dirty cursors of any commit log segments for the column family according to the position
     * given. Discards any commit log segments that are no longer used.
     *
     * @param cfId    the column family ID that was flushed
     * @param lowerBound the lowest covered replay position of the flush
     * @param lowerBound the highest covered replay position of the flush
     */
    public void discardCompletedSegments(final UUID cfId, final CommitLogPosition lowerBound, final CommitLogPosition upperBound)
    {
        logger.trace("discard completed log segments for {}-{}, table {}", lowerBound, upperBound, cfId);

        // Go thru the active segment files, which are ordered oldest to newest, marking the
        // flushed CF as clean, until we reach the segment file containing the CommitLogPosition passed
        // in the arguments. Any segments that become unused after they are marked clean will be
        // recycled or discarded.
        for (Iterator<CommitLogSegment> iter = segmentManager.getActiveSegments().iterator(); iter.hasNext();)
        {
            CommitLogSegment segment = iter.next();
            segment.markClean(cfId, lowerBound, upperBound);

            if (segment.isUnused())
            {
                logger.debug("Commit log segment {} is unused", segment);
                segmentManager.archiveAndDiscard(segment);
            }
            else
            {
                if (logger.isTraceEnabled())
                    logger.trace("Not safe to delete{} commit log segment {}; dirty is {}",
                            (iter.hasNext() ? "" : " active"), segment, segment.dirtyString());
            }

            // Don't mark or try to delete any newer segments once we've reached the one containing the
            // position of the flush.
            if (segment.contains(upperBound))
                break;
        }
    }

    @Override
    public String getArchiveCommand()
    {
        return archiver.archiveCommand;
    }

    @Override
    public String getRestoreCommand()
    {
        return archiver.restoreCommand;
    }

    @Override
    public String getRestoreDirectories()
    {
        return archiver.restoreDirectories;
    }

    @Override
    public long getRestorePointInTime()
    {
        return archiver.restorePointInTime;
    }

    @Override
    public String getRestorePrecision()
    {
        return archiver.precision.toString();
    }

    public List<String> getActiveSegmentNames()
    {
        List<String> segmentNames = new ArrayList<>();
        for (CommitLogSegment seg : segmentManager.getActiveSegments())
            segmentNames.add(seg.getName());
        return segmentNames;
    }

    public List<String> getArchivingSegmentNames()
    {
        return new ArrayList<>(archiver.archivePending.keySet());
    }

    @Override
    public long getActiveContentSize()
    {
        long size = 0;
        for (CommitLogSegment seg : segmentManager.getActiveSegments())
            size += seg.contentSize();
        return size;
    }

    @Override
    public long getActiveOnDiskSize()
    {
        return segmentManager.onDiskSize();
    }

    @Override
    public Map<String, Double> getActiveSegmentCompressionRatios()
    {
        Map<String, Double> segmentRatios = new TreeMap<>();
        for (CommitLogSegment seg : segmentManager.getActiveSegments())
            segmentRatios.put(seg.getName(), 1.0 * seg.onDiskSize() / seg.contentSize());
        return segmentRatios;
    }

    /**
     * Shuts down the threads used by the commit log, blocking until completion.
     * TODO this should accept a timeout, and throw TimeoutException
     */
    public void shutdownBlocking() throws InterruptedException
    {
        executor.shutdown();
        executor.awaitTermination();
        segmentManager.shutdown();
        segmentManager.awaitTermination();
    }

    /**
     * FOR TESTING PURPOSES
     * @return the number of files recovered
     */
    public int resetUnsafe(boolean deleteSegments) throws IOException
    {
        stopUnsafe(deleteSegments);
        resetConfiguration();
        return restartUnsafe();
    }

    /**
     * FOR TESTING PURPOSES.
     */
    public void resetConfiguration()
    {
        configuration = new Configuration(DatabaseDescriptor.getCommitLogCompression(),
                                          DatabaseDescriptor.getEncryptionContext());
    }

    /**
     */
    public void stopUnsafe(boolean deleteSegments)
    {
        executor.shutdown();
        try
        {
            executor.awaitTermination();
        }
        catch (InterruptedException e)
        {
            throw new RuntimeException(e);
        }
        segmentManager.stopUnsafe(deleteSegments);
        CommitLogSegment.resetReplayLimit();
        if (DatabaseDescriptor.isCDCEnabled() && deleteSegments)
            for (File f : new File(DatabaseDescriptor.getCDCLogLocation()).listFiles())
                FileUtils.deleteWithConfirm(f);

    }

    /**
     * FOR TESTING PURPOSES
     */
    public int restartUnsafe() throws IOException
    {
        return start().recoverSegmentsOnDisk();
    }

    public static long freeDiskSpace()
    {
        return FileUtils.getFreeSpace(new File(DatabaseDescriptor.getCommitLogLocation()));
    }

    @VisibleForTesting
    public static boolean handleCommitError(String message, Throwable t)
    {
        JVMStabilityInspector.inspectCommitLogThrowable(t);
        switch (DatabaseDescriptor.getCommitFailurePolicy())
        {
            // Needed here for unit tests to not fail on default assertion
            case die:
            case stop:
                StorageService.instance.stopTransports();
                //$FALL-THROUGH$
            case stop_commit:
                String errorMsg = String.format("%s. Commit disk failure policy is %s; terminating thread.", message, DatabaseDescriptor.getCommitFailurePolicy());
                logger.error(addAdditionalInformationIfPossible(errorMsg), t);
                return false;
            case ignore:
                logger.error(addAdditionalInformationIfPossible(message), t);
                return true;
            default:
                throw new AssertionError(DatabaseDescriptor.getCommitFailurePolicy());
        }
    }

    /**
     * Add additional information to the error message if the commit directory does not have enough free space.
     *
     * @param msg the original error message
     * @return the message with additional information if possible
     */
    private static String addAdditionalInformationIfPossible(String msg)
    {
        long unallocatedSpace = freeDiskSpace();
        int segmentSize = DatabaseDescriptor.getCommitLogSegmentSize();

        if (unallocatedSpace < segmentSize)
        {
            return String.format("%s. %d bytes required for next commitlog segment but only %d bytes available. Check %s to see if not enough free space is the reason for this error.",
                                 msg, segmentSize, unallocatedSpace, DatabaseDescriptor.getCommitLogLocation());
        }
        return msg;
    }

    public static final class Configuration
    {
        /**
         * The compressor class.
         */
        private final ParameterizedClass compressorClass;

        /**
         * The compressor used to compress the segments.
         */
        private final ICompressor compressor;

        /**
         * The encryption context used to encrypt the segments.
         */
        private EncryptionContext encryptionContext;

        public Configuration(ParameterizedClass compressorClass, EncryptionContext encryptionContext)
        {
            this.compressorClass = compressorClass;
            this.compressor = compressorClass != null ? CompressionParams.createCompressor(compressorClass) : null;
            this.encryptionContext = encryptionContext;
        }

        /**
         * Checks if the segments must be compressed.
         * @return <code>true</code> if the segments must be compressed, <code>false</code> otherwise.
         */
        public boolean useCompression()
        {
            return compressor != null;
        }

        /**
         * Checks if the segments must be encrypted.
         * @return <code>true</code> if the segments must be encrypted, <code>false</code> otherwise.
         */
        public boolean useEncryption()
        {
            return encryptionContext.isEnabled();
        }

        /**
         * Returns the compressor used to compress the segments.
         * @return the compressor used to compress the segments
         */
        public ICompressor getCompressor()
        {
            return compressor;
        }

        /**
         * Returns the compressor class.
         * @return the compressor class
         */
        public ParameterizedClass getCompressorClass()
        {
            return compressorClass;
        }

        /**
         * Returns the compressor name.
         * @return the compressor name.
         */
        public String getCompressorName()
        {
            return useCompression() ? compressor.getClass().getSimpleName() : "none";
        }

        /**
         * Returns the encryption context used to encrypt the segments.
         * @return the encryption context used to encrypt the segments
         */
        public EncryptionContext getEncryptionContext()
        {
            return encryptionContext;
        }
    }
}<|MERGE_RESOLUTION|>--- conflicted
+++ resolved
@@ -39,12 +39,8 @@
 import org.apache.cassandra.config.Config;
 import org.apache.cassandra.config.DatabaseDescriptor;
 import org.apache.cassandra.config.ParameterizedClass;
-<<<<<<< HEAD
-import org.apache.cassandra.db.*;
+import org.apache.cassandra.db.Mutation;
 import org.apache.cassandra.exceptions.WriteTimeoutException;
-=======
-import org.apache.cassandra.db.Mutation;
->>>>>>> f96659c5
 import org.apache.cassandra.io.FSWriteError;
 import org.apache.cassandra.io.compress.ICompressor;
 import org.apache.cassandra.io.util.BufferedDataOutputStreamPlus;
@@ -54,10 +50,7 @@
 import org.apache.cassandra.metrics.CommitLogMetrics;
 import org.apache.cassandra.net.MessagingService;
 import org.apache.cassandra.schema.CompressionParams;
-<<<<<<< HEAD
 import org.apache.cassandra.security.EncryptionContext;
-=======
->>>>>>> f96659c5
 import org.apache.cassandra.service.StorageService;
 import org.apache.cassandra.utils.FBUtilities;
 import org.apache.cassandra.utils.JVMStabilityInspector;
@@ -79,9 +72,6 @@
 
     public static final CommitLog instance = CommitLog.construct();
 
-    // we used to try to avoid instantiating commitlog (thus creating an empty segment ready for writes)
-    // until after recover was finished.  this turns out to be fragile; it is less error-prone to go
-    // ahead and allow writes before recover(), and just skip active segments when we do.
     private static final FilenameFilter unmanagedFilesFilter = (dir, name) -> CommitLogDescriptor.isValid(name) && CommitLogSegment.shouldReplay(name);
 
     // we only permit records HALF the size of a commit log, to ensure we don't spin allocating many mostly
@@ -140,7 +130,7 @@
 
     private File[] getUnmanagedFiles()
     {
-        File[] files = new File(DatabaseDescriptor.getCommitLogLocation()).listFiles(unmanagedFilesFilter);
+        File[] files = new File(segmentManager.storageDirectory).listFiles(unmanagedFilesFilter);
         if (files == null)
             return new File[0];
         return files;
@@ -154,21 +144,10 @@
      */
     public int recoverSegmentsOnDisk() throws IOException
     {
-<<<<<<< HEAD
-        FilenameFilter unmanagedFilesFilter = (dir, name) -> CommitLogDescriptor.isValid(name) && CommitLogSegment.shouldReplay(name);
-
         // submit all files for this segment manager for archiving prior to recovery - CASSANDRA-6904
         // The files may have already been archived by normal CommitLog operation. This may cause errors in this
-        // archiving pass, which we should not treat as serious. 
-        for (File file : new File(segmentManager.storageDirectory).listFiles(unmanagedFilesFilter))
-=======
-        // If createReserveSegments is already flipped, the CLSM is running and recovery has already taken place.
-        if (allocator.createReserveSegments)
-            return 0;
-
-        // submit all existing files in the commit log dir for archiving prior to recovery - CASSANDRA-6904
+        // archiving pass, which we should not treat as serious.
         for (File file : getUnmanagedFiles())
->>>>>>> f96659c5
         {
             archiver.maybeArchive(file.getPath(), file.getName());
             archiver.maybeWaitForArchiving(file.getName());
@@ -177,12 +156,8 @@
         assert archiver.archivePending.isEmpty() : "Not all commit log archive tasks were completed before restore";
         archiver.maybeRestoreArchive();
 
-<<<<<<< HEAD
         // List the files again as archiver may have added segments.
-        File[] files = new File(segmentManager.storageDirectory).listFiles(unmanagedFilesFilter);
-=======
         File[] files = getUnmanagedFiles();
->>>>>>> f96659c5
         int replayed = 0;
         if (files.length == 0)
         {
