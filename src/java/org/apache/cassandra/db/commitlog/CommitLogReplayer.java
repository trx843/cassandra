--- conflicted
+++ resolved
@@ -178,13 +178,8 @@
 
     public void recover(File file) throws IOException
     {
-<<<<<<< HEAD
+        final ReplayFilter replayFilter = ReplayFilter.create();
         logger.info("Replaying {}", file.getPath());
-=======
-        final ReplayFilter replayFilter = ReplayFilter.create();
-
-        logger.info("Replaying " + file.getPath());
->>>>>>> 66df206d
         CommitLogDescriptor desc = CommitLogDescriptor.fromFileName(file.getName());
         final long segment = desc.id;
         int version = desc.getMessagingVersion();
