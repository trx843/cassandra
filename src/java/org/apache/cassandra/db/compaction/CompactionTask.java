--- conflicted
+++ resolved
@@ -119,11 +119,7 @@
         long totalkeysWritten = 0;
 
         long estimatedTotalKeys = Math.max(cfs.metadata.getIndexInterval(), SSTableReader.getApproximateKeyCount(actuallyCompact, cfs.metadata));
-<<<<<<< HEAD
-        long estimatedSSTables = Math.max(1, SSTableReader.getTotalBytes(actuallyCompact) / strategy.getMaxSSTableSize());
-=======
-        long estimatedSSTables = Math.max(1, SSTable.getTotalBytes(actuallyCompact) / strategy.getMaxSSTableBytes());
->>>>>>> ecec863d
+        long estimatedSSTables = Math.max(1, SSTableReader.getTotalBytes(actuallyCompact) / strategy.getMaxSSTableBytes());
         long keysPerSSTable = (long) Math.ceil((double) estimatedTotalKeys / estimatedSSTables);
         if (logger.isDebugEnabled())
             logger.debug("Expected bloom filter size : {}", keysPerSSTable);
