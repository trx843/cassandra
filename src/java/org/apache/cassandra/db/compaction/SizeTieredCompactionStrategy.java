--- conflicted
+++ resolved
@@ -35,20 +35,18 @@
 public class SizeTieredCompactionStrategy extends AbstractCompactionStrategy
 {
     private static final Logger logger = LoggerFactory.getLogger(SizeTieredCompactionStrategy.class);
-    
-    private static Comparator<SSTableReader> generationComparator = new Comparator<SSTableReader>()
-    {
-        public int compare(SSTableReader o1, SSTableReader o2)
-        {
-            return o1.descriptor.generation - o2.descriptor.generation;
-        }
-    };
-    
-    private static Comparator<List<SSTableReader>> avgBucketSizeComparator = new Comparator<List<SSTableReader>>()
-    {
-        public int compare(List<SSTableReader> o1, List<SSTableReader> o2)
-        {
-            return Longs.compare(avgSize(o1), avgSize(o2));
+
+    private static final Comparator<Pair<List<SSTableReader>,Double>> bucketsByHotnessComparator = new Comparator<Pair<List<SSTableReader>, Double>>()
+    {
+        public int compare(Pair<List<SSTableReader>, Double> o1, Pair<List<SSTableReader>, Double> o2)
+        {
+            int comparison = Double.compare(o1.right, o2.right);
+            if (comparison != 0)
+                return comparison;
+
+            // break ties by compacting the smallest sstables first (this will probably only happen for
+            // system tables and new/unread sstables)
+            return Long.compare(avgSize(o1.left), avgSize(o2.left));
         }
 
         private long avgSize(List<SSTableReader> sstables)
@@ -167,50 +165,14 @@
         final List<Pair<List<SSTableReader>, Double>> prunedBucketsAndHotness = new ArrayList<>(buckets.size());
         for (List<SSTableReader> bucket : buckets)
         {
-<<<<<<< HEAD
-            if (bucket.size() < minThreshold)
-                continue;
-
-            Collections.sort(bucket, generationComparator);
-            List<SSTableReader> prunedBucket = bucket.subList(0, Math.min(bucket.size(), maxThreshold));
-            prunedBuckets.add(prunedBucket);
-=======
             Pair<List<SSTableReader>, Double> bucketAndHotness = trimToThresholdWithHotness(bucket, maxThreshold);
             if (bucketAndHotness != null && bucketAndHotness.left.size() >= minThreshold)
                 prunedBucketsAndHotness.add(bucketAndHotness);
->>>>>>> 786672ed
         }
         if (prunedBucketsAndHotness.isEmpty())
             return Collections.emptyList();
-<<<<<<< HEAD
-        
-        // prefer compacting buckets with smallest average size; that will yield the fastest improvement for read performance
-        return Collections.min(prunedBuckets, avgBucketSizeComparator);
-=======
-
-        // prefer compacting the hottest bucket
-        Pair<List<SSTableReader>, Double> hottest = Collections.max(prunedBucketsAndHotness, new Comparator<Pair<List<SSTableReader>, Double>>()
-        {
-            public int compare(Pair<List<SSTableReader>, Double> o1, Pair<List<SSTableReader>, Double> o2)
-            {
-                int comparison = Double.compare(o1.right, o2.right);
-                if (comparison != 0)
-                    return comparison;
-
-                // break ties by compacting the smallest sstables first (this will probably only happen for
-                // system tables and new/unread sstables)
-                return Long.compare(avgSize(o1.left), avgSize(o2.left));
-            }
-
-            private long avgSize(List<SSTableReader> sstables)
-            {
-                long n = 0;
-                for (SSTableReader sstable : sstables)
-                    n += sstable.bytesOnDisk();
-                return n / sstables.size();
-            }
-        });
-
+
+        Pair<List<SSTableReader>, Double> hottest = Collections.max(prunedBucketsAndHotness, bucketsByHotnessComparator);
         return hottest.left;
     }
 
@@ -248,7 +210,6 @@
     {
         // system tables don't have read meters, just use 0.0 for the hotness
         return sstr.readMeter == null ? 0.0 : sstr.readMeter.twoHourRate() / sstr.estimatedKeys();
->>>>>>> 786672ed
     }
 
     public synchronized AbstractCompactionTask getNextBackgroundTask(int gcBefore)
