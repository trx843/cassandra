/*
 * Licensed to the Apache Software Foundation (ASF) under one
 * or more contributor license agreements.  See the NOTICE file
 * distributed with this work for additional information
 * regarding copyright ownership.  The ASF licenses this file
 * to you under the Apache License, Version 2.0 (the
 * "License"); you may not use this file except in compliance
 * with the License.  You may obtain a copy of the License at
 *
 *     http://www.apache.org/licenses/LICENSE-2.0
 *
 * Unless required by applicable law or agreed to in writing, software
 * distributed under the License is distributed on an "AS IS" BASIS,
 * WITHOUT WARRANTIES OR CONDITIONS OF ANY KIND, either express or implied.
 * See the License for the specific language governing permissions and
 * limitations under the License.
 */
package org.apache.cassandra.service;

import java.io.*;
import java.lang.management.ManagementFactory;
import java.net.InetAddress;
import java.net.UnknownHostException;
import java.nio.ByteBuffer;
import java.util.*;
import java.util.Map.Entry;
import java.util.concurrent.*;
import java.util.concurrent.atomic.AtomicBoolean;
import java.util.concurrent.atomic.AtomicInteger;
import java.util.regex.MatchResult;
import java.util.regex.Pattern;
import javax.annotation.Nullable;
import javax.management.*;
import javax.management.openmbean.TabularData;
import javax.management.openmbean.TabularDataSupport;

import com.google.common.annotations.VisibleForTesting;
import com.google.common.base.Predicate;
import com.google.common.collect.*;
import com.google.common.util.concurrent.*;
import org.apache.commons.lang3.StringUtils;
import org.slf4j.Logger;
import org.slf4j.LoggerFactory;

import ch.qos.logback.classic.LoggerContext;
import ch.qos.logback.classic.jmx.JMXConfiguratorMBean;
import ch.qos.logback.classic.spi.ILoggingEvent;
import ch.qos.logback.core.Appender;
import org.apache.cassandra.auth.AuthKeyspace;
import org.apache.cassandra.auth.AuthMigrationListener;
import org.apache.cassandra.batchlog.BatchRemoveVerbHandler;
import org.apache.cassandra.batchlog.BatchStoreVerbHandler;
import org.apache.cassandra.batchlog.BatchlogManager;
import org.apache.cassandra.concurrent.ScheduledExecutors;
import org.apache.cassandra.concurrent.Stage;
import org.apache.cassandra.concurrent.StageManager;
import org.apache.cassandra.config.CFMetaData;
import org.apache.cassandra.config.DatabaseDescriptor;
import org.apache.cassandra.config.Schema;
import org.apache.cassandra.config.SchemaConstants;
import org.apache.cassandra.db.*;
import org.apache.cassandra.db.commitlog.CommitLog;
import org.apache.cassandra.db.compaction.CompactionManager;
import org.apache.cassandra.db.lifecycle.LifecycleTransaction;
import org.apache.cassandra.dht.*;
import org.apache.cassandra.dht.Range;
import org.apache.cassandra.dht.Token.TokenFactory;
import org.apache.cassandra.exceptions.*;
import org.apache.cassandra.gms.*;
import org.apache.cassandra.hints.HintVerbHandler;
import org.apache.cassandra.hints.HintsService;
import org.apache.cassandra.io.sstable.SSTableLoader;
import org.apache.cassandra.io.util.FileUtils;
import org.apache.cassandra.locator.*;
import org.apache.cassandra.metrics.StorageMetrics;
import org.apache.cassandra.net.*;
import org.apache.cassandra.repair.*;
import org.apache.cassandra.repair.messages.RepairOption;
import org.apache.cassandra.schema.CompactionParams.TombstoneOption;
import org.apache.cassandra.schema.KeyspaceMetadata;
import org.apache.cassandra.service.paxos.CommitVerbHandler;
import org.apache.cassandra.service.paxos.PrepareVerbHandler;
import org.apache.cassandra.service.paxos.ProposeVerbHandler;
import org.apache.cassandra.streaming.*;
import org.apache.cassandra.thrift.EndpointDetails;
import org.apache.cassandra.thrift.TokenRange;
import org.apache.cassandra.thrift.cassandraConstants;
import org.apache.cassandra.tracing.TraceKeyspace;
import org.apache.cassandra.utils.*;
import org.apache.cassandra.utils.progress.ProgressEvent;
import org.apache.cassandra.utils.progress.ProgressEventType;
import org.apache.cassandra.utils.progress.jmx.JMXProgressSupport;
import org.apache.cassandra.utils.progress.jmx.LegacyJMXProgressSupport;

import static java.util.Arrays.asList;
import static java.util.stream.Collectors.toList;
import static org.apache.cassandra.index.SecondaryIndexManager.getIndexName;
import static org.apache.cassandra.index.SecondaryIndexManager.isIndexColumnFamily;

/**
 * This abstraction contains the token/identifier of this node
 * on the identifier space. This token gets gossiped around.
 * This class will also maintain histograms of the load information
 * of other nodes in the cluster.
 */
public class StorageService extends NotificationBroadcasterSupport implements IEndpointStateChangeSubscriber, StorageServiceMBean
{
    private static final Logger logger = LoggerFactory.getLogger(StorageService.class);

    public static final int RING_DELAY = getRingDelay(); // delay after which we assume ring has stablized

    private final JMXProgressSupport progressSupport = new JMXProgressSupport(this);

    /**
     * @deprecated backward support to previous notification interface
     * Will be removed on 4.0
     */
    @Deprecated
    private final LegacyJMXProgressSupport legacyProgressSupport;

    private static int getRingDelay()
    {
        String newdelay = System.getProperty("cassandra.ring_delay_ms");
        if (newdelay != null)
        {
            logger.info("Overriding RING_DELAY to {}ms", newdelay);
            return Integer.parseInt(newdelay);
        }
        else
            return 30 * 1000;
    }

    /* This abstraction maintains the token/endpoint metadata information */
    private TokenMetadata tokenMetadata = new TokenMetadata();

    public volatile VersionedValue.VersionedValueFactory valueFactory = new VersionedValue.VersionedValueFactory(tokenMetadata.partitioner);

    private Thread drainOnShutdown = null;
    private volatile boolean inShutdownHook = false;

    public static final StorageService instance = new StorageService();

    public boolean isInShutdownHook()
    {
        return inShutdownHook;
    }

    public Collection<Range<Token>> getLocalRanges(String keyspaceName)
    {
        return getRangesForEndpoint(keyspaceName, FBUtilities.getBroadcastAddress());
    }

    public Collection<Range<Token>> getPrimaryRanges(String keyspace)
    {
        return getPrimaryRangesForEndpoint(keyspace, FBUtilities.getBroadcastAddress());
    }

    public Collection<Range<Token>> getPrimaryRangesWithinDC(String keyspace)
    {
        return getPrimaryRangeForEndpointWithinDC(keyspace, FBUtilities.getBroadcastAddress());
    }

    private final Set<InetAddress> replicatingNodes = Collections.synchronizedSet(new HashSet<InetAddress>());
    private CassandraDaemon daemon;

    private InetAddress removingNode;

    /* Are we starting this node in bootstrap mode? */
    private volatile boolean isBootstrapMode;

    /* we bootstrap but do NOT join the ring unless told to do so */
    private boolean isSurveyMode = Boolean.parseBoolean(System.getProperty("cassandra.write_survey", "false"));
    /* true if node is rebuilding and receiving data */
    private final AtomicBoolean isRebuilding = new AtomicBoolean();
    private final AtomicBoolean isDecommissioning = new AtomicBoolean();

    private volatile boolean initialized = false;
    private volatile boolean joined = false;
    private volatile boolean gossipActive = false;
    private volatile boolean authSetupComplete = false;

    /* the probability for tracing any particular request, 0 disables tracing and 1 enables for all */
    private double traceProbability = 0.0;

    private static enum Mode { STARTING, NORMAL, JOINING, LEAVING, DECOMMISSIONED, MOVING, DRAINING, DRAINED }
    private Mode operationMode = Mode.STARTING;

    /* Used for tracking drain progress */
    private volatile int totalCFs, remainingCFs;

    private static final AtomicInteger nextRepairCommand = new AtomicInteger();

    private final List<IEndpointLifecycleSubscriber> lifecycleSubscribers = new CopyOnWriteArrayList<>();

    private final ObjectName jmxObjectName;

    private Collection<Token> bootstrapTokens = null;

    // true when keeping strict consistency while bootstrapping
    private static final boolean useStrictConsistency = Boolean.parseBoolean(System.getProperty("cassandra.consistent.rangemovement", "true"));
    private static final boolean allowSimultaneousMoves = Boolean.parseBoolean(System.getProperty("cassandra.consistent.simultaneousmoves.allow","false"));
    private boolean replacing;
    private UUID replacingId;

    private final StreamStateStore streamStateStore = new StreamStateStore();

    /** This method updates the local token on disk  */
    public void setTokens(Collection<Token> tokens)
    {
        if (logger.isDebugEnabled())
            logger.debug("Setting tokens to {}", tokens);
        SystemKeyspace.updateTokens(tokens);
        Collection<Token> localTokens = getLocalTokens();
        setGossipTokens(localTokens);
        tokenMetadata.updateNormalTokens(tokens, FBUtilities.getBroadcastAddress());
        setMode(Mode.NORMAL, false);
    }

    public void setGossipTokens(Collection<Token> tokens)
    {
        List<Pair<ApplicationState, VersionedValue>> states = new ArrayList<Pair<ApplicationState, VersionedValue>>();
        states.add(Pair.create(ApplicationState.TOKENS, valueFactory.tokens(tokens)));
        states.add(Pair.create(ApplicationState.STATUS, valueFactory.normal(tokens)));
        Gossiper.instance.addLocalApplicationStates(states);
    }

    public StorageService()
    {
        // use dedicated executor for sending JMX notifications
        super(Executors.newSingleThreadExecutor());

        MBeanServer mbs = ManagementFactory.getPlatformMBeanServer();
        try
        {
            jmxObjectName = new ObjectName("org.apache.cassandra.db:type=StorageService");
            mbs.registerMBean(this, jmxObjectName);
            mbs.registerMBean(StreamManager.instance, new ObjectName(StreamManager.OBJECT_NAME));
        }
        catch (Exception e)
        {
            throw new RuntimeException(e);
        }

        legacyProgressSupport = new LegacyJMXProgressSupport(this, jmxObjectName);

        /* register the verb handlers */
        MessagingService.instance().registerVerbHandlers(MessagingService.Verb.MUTATION, new MutationVerbHandler());
        MessagingService.instance().registerVerbHandlers(MessagingService.Verb.READ_REPAIR, new ReadRepairVerbHandler());
        MessagingService.instance().registerVerbHandlers(MessagingService.Verb.READ, new ReadCommandVerbHandler());
        MessagingService.instance().registerVerbHandlers(MessagingService.Verb.RANGE_SLICE, new RangeSliceVerbHandler());
        MessagingService.instance().registerVerbHandlers(MessagingService.Verb.PAGED_RANGE, new RangeSliceVerbHandler());
        MessagingService.instance().registerVerbHandlers(MessagingService.Verb.COUNTER_MUTATION, new CounterMutationVerbHandler());
        MessagingService.instance().registerVerbHandlers(MessagingService.Verb.TRUNCATE, new TruncateVerbHandler());
        MessagingService.instance().registerVerbHandlers(MessagingService.Verb.PAXOS_PREPARE, new PrepareVerbHandler());
        MessagingService.instance().registerVerbHandlers(MessagingService.Verb.PAXOS_PROPOSE, new ProposeVerbHandler());
        MessagingService.instance().registerVerbHandlers(MessagingService.Verb.PAXOS_COMMIT, new CommitVerbHandler());
        MessagingService.instance().registerVerbHandlers(MessagingService.Verb.HINT, new HintVerbHandler());

        // see BootStrapper for a summary of how the bootstrap verbs interact
        MessagingService.instance().registerVerbHandlers(MessagingService.Verb.REPLICATION_FINISHED, new ReplicationFinishedVerbHandler());
        MessagingService.instance().registerVerbHandlers(MessagingService.Verb.REQUEST_RESPONSE, new ResponseVerbHandler());
        MessagingService.instance().registerVerbHandlers(MessagingService.Verb.INTERNAL_RESPONSE, new ResponseVerbHandler());
        MessagingService.instance().registerVerbHandlers(MessagingService.Verb.REPAIR_MESSAGE, new RepairMessageVerbHandler());
        MessagingService.instance().registerVerbHandlers(MessagingService.Verb.GOSSIP_SHUTDOWN, new GossipShutdownVerbHandler());

        MessagingService.instance().registerVerbHandlers(MessagingService.Verb.GOSSIP_DIGEST_SYN, new GossipDigestSynVerbHandler());
        MessagingService.instance().registerVerbHandlers(MessagingService.Verb.GOSSIP_DIGEST_ACK, new GossipDigestAckVerbHandler());
        MessagingService.instance().registerVerbHandlers(MessagingService.Verb.GOSSIP_DIGEST_ACK2, new GossipDigestAck2VerbHandler());

        MessagingService.instance().registerVerbHandlers(MessagingService.Verb.DEFINITIONS_UPDATE, new DefinitionsUpdateVerbHandler());
        MessagingService.instance().registerVerbHandlers(MessagingService.Verb.SCHEMA_CHECK, new SchemaCheckVerbHandler());
        MessagingService.instance().registerVerbHandlers(MessagingService.Verb.MIGRATION_REQUEST, new MigrationRequestVerbHandler());

        MessagingService.instance().registerVerbHandlers(MessagingService.Verb.SNAPSHOT, new SnapshotVerbHandler());
        MessagingService.instance().registerVerbHandlers(MessagingService.Verb.ECHO, new EchoVerbHandler());

        MessagingService.instance().registerVerbHandlers(MessagingService.Verb.BATCH_STORE, new BatchStoreVerbHandler());
        MessagingService.instance().registerVerbHandlers(MessagingService.Verb.BATCH_REMOVE, new BatchRemoveVerbHandler());
    }

    public void registerDaemon(CassandraDaemon daemon)
    {
        this.daemon = daemon;
    }

    public void register(IEndpointLifecycleSubscriber subscriber)
    {
        lifecycleSubscribers.add(subscriber);
    }

    public void unregister(IEndpointLifecycleSubscriber subscriber)
    {
        lifecycleSubscribers.remove(subscriber);
    }

    // should only be called via JMX
    public void stopGossiping()
    {
        if (gossipActive)
        {
            logger.warn("Stopping gossip by operator request");
            Gossiper.instance.stop();
            gossipActive = false;
        }
    }

    // should only be called via JMX
    public void startGossiping()
    {
        if (!gossipActive)
        {
            logger.warn("Starting gossip by operator request");
            setGossipTokens(getLocalTokens());
            Gossiper.instance.forceNewerGeneration();
            Gossiper.instance.start((int) (System.currentTimeMillis() / 1000));
            gossipActive = true;
        }
    }

    // should only be called via JMX
    public boolean isGossipRunning()
    {
        return Gossiper.instance.isEnabled();
    }

    // should only be called via JMX
    public void startRPCServer()
    {
        if (daemon == null)
        {
            throw new IllegalStateException("No configured daemon");
        }
        daemon.thriftServer.start();
    }

    public void stopRPCServer()
    {
        if (daemon == null)
        {
            throw new IllegalStateException("No configured daemon");
        }
        if (daemon.thriftServer != null)
            daemon.thriftServer.stop();
    }

    public boolean isRPCServerRunning()
    {
        if ((daemon == null) || (daemon.thriftServer == null))
        {
            return false;
        }
        return daemon.thriftServer.isRunning();
    }

    public void startNativeTransport()
    {
        if (daemon == null)
        {
            throw new IllegalStateException("No configured daemon");
        }

        try
        {
            daemon.startNativeTransport();
        }
        catch (Exception e)
        {
            throw new RuntimeException("Error starting native transport: " + e.getMessage());
        }
    }

    public void stopNativeTransport()
    {
        if (daemon == null)
        {
            throw new IllegalStateException("No configured daemon");
        }
        daemon.stopNativeTransport();
    }

    public boolean isNativeTransportRunning()
    {
        if (daemon == null)
        {
            return false;
        }
        return daemon.isNativeTransportRunning();
    }

    public void stopTransports()
    {
        if (isGossipActive())
        {
            logger.error("Stopping gossiper");
            stopGossiping();
        }
        if (isRPCServerRunning())
        {
            logger.error("Stopping RPC server");
            stopRPCServer();
        }
        if (isNativeTransportRunning())
        {
            logger.error("Stopping native transport");
            stopNativeTransport();
        }
    }

    private void shutdownClientServers()
    {
        stopRPCServer();
        stopNativeTransport();
    }

    public void stopClient()
    {
        Gossiper.instance.unregister(this);
        Gossiper.instance.stop();
        MessagingService.instance().shutdown();
        // give it a second so that task accepted before the MessagingService shutdown gets submitted to the stage (to avoid RejectedExecutionException)
        Uninterruptibles.sleepUninterruptibly(1, TimeUnit.SECONDS);
        StageManager.shutdownNow();
    }

    public boolean isInitialized()
    {
        return initialized;
    }

    public boolean isGossipActive()
    {
        return gossipActive;
    }

    public boolean isDaemonSetupCompleted()
    {
        return daemon == null
               ? false
               : daemon.setupCompleted();
    }

    public void stopDaemon()
    {
        if (daemon == null)
            throw new IllegalStateException("No configured daemon");
        daemon.deactivate();
    }

    private synchronized UUID prepareReplacementInfo(InetAddress replaceAddress) throws ConfigurationException
    {
        logger.info("Gathering node replacement information for {}", DatabaseDescriptor.getReplaceAddress());
        Gossiper.instance.doShadowRound();
        // as we've completed the shadow round of gossip, we should be able to find the node we're replacing
        if (Gossiper.instance.getEndpointStateForEndpoint(replaceAddress) == null)
            throw new RuntimeException(String.format("Cannot replace_address %s because it doesn't exist in gossip", replaceAddress));

<<<<<<< HEAD
=======
        // now that we've gossiped at least once, we should be able to find the node we're replacing
        if (Gossiper.instance.getEndpointStateForEndpoint(DatabaseDescriptor.getReplaceAddress())== null)
            throw new RuntimeException("Cannot replace_address " + DatabaseDescriptor.getReplaceAddress() + " because it doesn't exist in gossip");
        replacingId = Gossiper.instance.getHostId(DatabaseDescriptor.getReplaceAddress());
>>>>>>> e4a53f4d
        try
        {
            VersionedValue tokensVersionedValue = Gossiper.instance.getEndpointStateForEndpoint(replaceAddress).getApplicationState(ApplicationState.TOKENS);
            if (tokensVersionedValue == null)
                throw new RuntimeException(String.format("Could not find tokens for %s to replace", replaceAddress));

<<<<<<< HEAD
            bootstrapTokens = TokenSerializer.deserialize(tokenMetadata.partitioner, new DataInputStream(new ByteArrayInputStream(tokensVersionedValue.toBytes())));
=======
            if (isReplacingSameAddress())
            {
                SystemKeyspace.setLocalHostId(replacingId); // use the replacee's host Id as our own so we receive hints, etc
            }
            Gossiper.instance.resetEndpointStateMap(); // clean up since we have what we need
            return tokens;
>>>>>>> e4a53f4d
        }
        catch (IOException e)
        {
            throw new RuntimeException(e);
        }

        // we'll use the replacee's host Id as our own so we receive hints, etc
        UUID localHostId = Gossiper.instance.getHostId(replaceAddress);
        SystemKeyspace.setLocalHostId(localHostId);
        Gossiper.instance.resetEndpointStateMap(); // clean up since we have what we need
        return localHostId;
    }

    private synchronized void checkForEndpointCollision(UUID localHostId) throws ConfigurationException
    {
        if (Boolean.getBoolean("cassandra.allow_unsafe_join"))
        {
            logger.warn("Skipping endpoint collision check as cassandra.allow_unsafe_join=true");
            return;
        }

        logger.debug("Starting shadow gossip round to check for endpoint collision");
        Gossiper.instance.doShadowRound();
        // If bootstrapping, check whether any previously known status for the endpoint makes it unsafe to do so.
        // If not bootstrapping, compare the host id for this endpoint learned from gossip (if any) with the local
        // one, which was either read from system.local or generated at startup. If a learned id is present &
        // doesn't match the local, then the node needs replacing
        if (!Gossiper.instance.isSafeForStartup(FBUtilities.getBroadcastAddress(), localHostId, shouldBootstrap()))
        {
            throw new RuntimeException(String.format("A node with address %s already exists, cancelling join. " +
                                                     "Use cassandra.replace_address if you want to replace this node.",
                                                     FBUtilities.getBroadcastAddress()));
        }

        if (shouldBootstrap() && useStrictConsistency && !allowSimultaneousMoves())
        {
            for (Map.Entry<InetAddress, EndpointState> entry : Gossiper.instance.getEndpointStates())
            {
                // ignore local node or empty status
                if (entry.getKey().equals(FBUtilities.getBroadcastAddress()) || entry.getValue().getApplicationState(ApplicationState.STATUS) == null)
                    continue;
                String[] pieces = splitValue(entry.getValue().getApplicationState(ApplicationState.STATUS));
                assert (pieces.length > 0);
                String state = pieces[0];
                if (state.equals(VersionedValue.STATUS_BOOTSTRAPPING) || state.equals(VersionedValue.STATUS_LEAVING) || state.equals(VersionedValue.STATUS_MOVING))
                    throw new UnsupportedOperationException("Other bootstrapping/leaving/moving nodes detected, cannot bootstrap while cassandra.consistent.rangemovement is true");
            }
        }
        logger.debug("Resetting gossip state after shadow round");
        Gossiper.instance.resetEndpointStateMap();
    }

    private boolean allowSimultaneousMoves()
    {
        return allowSimultaneousMoves && DatabaseDescriptor.getNumTokens() == 1;
    }

    // for testing only
    public void unsafeInitialize() throws ConfigurationException
    {
        initialized = true;
        gossipActive = true;
        Gossiper.instance.register(this);
        Gossiper.instance.start((int) (System.currentTimeMillis() / 1000)); // needed for node-ring gathering.
        Gossiper.instance.addLocalApplicationState(ApplicationState.NET_VERSION, valueFactory.networkVersion());
        if (!MessagingService.instance().isListening())
            MessagingService.instance().listen();
    }

    public void populateTokenMetadata()
    {
        if (Boolean.parseBoolean(System.getProperty("cassandra.load_ring_state", "true")))
        {
            logger.info("Populating token metadata from system tables");
            Multimap<InetAddress, Token> loadedTokens = SystemKeyspace.loadTokens();
            if (!shouldBootstrap()) // if we have not completed bootstrapping, we should not add ourselves as a normal token
                loadedTokens.putAll(FBUtilities.getBroadcastAddress(), SystemKeyspace.getSavedTokens());
            for (InetAddress ep : loadedTokens.keySet())
                tokenMetadata.updateNormalTokens(loadedTokens.get(ep), ep);

            logger.info("Token metadata: {}", tokenMetadata);
        }
    }

    public synchronized void initServer() throws ConfigurationException
    {
        initServer(RING_DELAY);
    }

    public synchronized void initServer(int delay) throws ConfigurationException
    {
        logger.info("Cassandra version: {}", FBUtilities.getReleaseVersionString());
        logger.info("Thrift API version: {}", cassandraConstants.VERSION);
        logger.info("CQL supported versions: {} (default: {})",
                StringUtils.join(ClientState.getCQLSupportedVersion(), ","), ClientState.DEFAULT_CQL_VERSION);

        try
        {
            // Ensure StorageProxy is initialized on start-up; see CASSANDRA-3797.
            Class.forName("org.apache.cassandra.service.StorageProxy");
            // also IndexSummaryManager, which is otherwise unreferenced
            Class.forName("org.apache.cassandra.io.sstable.IndexSummaryManager");
        }
        catch (ClassNotFoundException e)
        {
            throw new AssertionError(e);
        }

        // daemon threads, like our executors', continue to run while shutdown hooks are invoked
        drainOnShutdown = new Thread(new WrappedRunnable()
        {
            @Override
            public void runMayThrow() throws InterruptedException, ExecutionException
            {
                inShutdownHook = true;
                ExecutorService viewMutationStage = StageManager.getStage(Stage.VIEW_MUTATION);
                ExecutorService counterMutationStage = StageManager.getStage(Stage.COUNTER_MUTATION);
                ExecutorService mutationStage = StageManager.getStage(Stage.MUTATION);
                if (mutationStage.isShutdown()
                    && counterMutationStage.isShutdown()
                    && viewMutationStage.isShutdown())
                    return; // drained already

                if (daemon != null)
                	shutdownClientServers();
                ScheduledExecutors.optionalTasks.shutdown();
                Gossiper.instance.stop();

                // In-progress writes originating here could generate hints to be written, so shut down MessagingService
                // before mutation stage, so we can get all the hints saved before shutting down
                MessagingService.instance().shutdown();
                viewMutationStage.shutdown();
                BatchlogManager.instance.shutdown();
                HintsService.instance.pauseDispatch();
                counterMutationStage.shutdown();
                mutationStage.shutdown();
                viewMutationStage.awaitTermination(3600, TimeUnit.SECONDS);
                counterMutationStage.awaitTermination(3600, TimeUnit.SECONDS);
                mutationStage.awaitTermination(3600, TimeUnit.SECONDS);
                StorageProxy.instance.verifyNoHintsInProgress();

                List<Future<?>> flushes = new ArrayList<>();
                for (Keyspace keyspace : Keyspace.all())
                {
                    KeyspaceMetadata ksm = Schema.instance.getKSMetaData(keyspace.getName());
                    if (!ksm.params.durableWrites)
                        for (ColumnFamilyStore cfs : keyspace.getColumnFamilyStores())
                            flushes.add(cfs.forceFlush());
                }
                try
                {
                    FBUtilities.waitOnFutures(flushes);
                }
                catch (Throwable t)
                {
                    JVMStabilityInspector.inspectThrowable(t);
                    // don't let this stop us from shutting down the commitlog and other thread pools
                    logger.warn("Caught exception while waiting for memtable flushes during shutdown hook", t);
                }

                CommitLog.instance.shutdownBlocking();

                if (FBUtilities.isWindows)
                    WindowsTimer.endTimerPeriod(DatabaseDescriptor.getWindowsTimerInterval());

                HintsService.instance.shutdownBlocking();

                // wait for miscellaneous tasks like sstable and commitlog segment deletion
                ScheduledExecutors.nonPeriodicTasks.shutdown();
                if (!ScheduledExecutors.nonPeriodicTasks.awaitTermination(1, TimeUnit.MINUTES))
                    logger.warn("Miscellaneous task executor still busy after one minute; proceeding with shutdown");
            }
        }, "StorageServiceShutdownHook");
        Runtime.getRuntime().addShutdownHook(drainOnShutdown);

        replacing = isReplacing();

        if (!Boolean.parseBoolean(System.getProperty("cassandra.start_gossip", "true")))
        {
            logger.info("Not starting gossip as requested.");
            // load ring state in preparation for starting gossip later
            loadRingState();
            initialized = true;
            return;
        }

        prepareToJoin();

        // Has to be called after the host id has potentially changed in prepareToJoin().
        try
        {
            CacheService.instance.counterCache.loadSavedAsync().get();
        }
        catch (Throwable t)
        {
            JVMStabilityInspector.inspectThrowable(t);
            logger.warn("Error loading counter cache", t);
        }

        if (Boolean.parseBoolean(System.getProperty("cassandra.join_ring", "true")))
        {
            joinTokenRing(delay);
        }
        else
        {
            Collection<Token> tokens = SystemKeyspace.getSavedTokens();
            if (!tokens.isEmpty())
            {
                tokenMetadata.updateNormalTokens(tokens, FBUtilities.getBroadcastAddress());
                // order is important here, the gossiper can fire in between adding these two states.  It's ok to send TOKENS without STATUS, but *not* vice versa.
                List<Pair<ApplicationState, VersionedValue>> states = new ArrayList<Pair<ApplicationState, VersionedValue>>();
                states.add(Pair.create(ApplicationState.TOKENS, valueFactory.tokens(tokens)));
                states.add(Pair.create(ApplicationState.STATUS, valueFactory.hibernate(true)));
                Gossiper.instance.addLocalApplicationStates(states);
            }
            logger.info("Not joining ring as requested. Use JMX (StorageService->joinRing()) to initiate ring joining");
        }

        initialized = true;
    }

    private void loadRingState()
    {
        if (Boolean.parseBoolean(System.getProperty("cassandra.load_ring_state", "true")))
        {
            logger.info("Loading persisted ring state");
            Multimap<InetAddress, Token> loadedTokens = SystemKeyspace.loadTokens();
            Map<InetAddress, UUID> loadedHostIds = SystemKeyspace.loadHostIds();
            for (InetAddress ep : loadedTokens.keySet())
            {
                if (ep.equals(FBUtilities.getBroadcastAddress()))
                {
                    // entry has been mistakenly added, delete it
                    SystemKeyspace.removeEndpoint(ep);
                }
                else
                {
                    if (loadedHostIds.containsKey(ep))
                        tokenMetadata.updateHostId(loadedHostIds.get(ep), ep);
                    Gossiper.instance.addSavedEndpoint(ep);
                }
            }
        }
    }

    private boolean isReplacing()
    {
        if (System.getProperty("cassandra.replace_address_first_boot", null) != null && SystemKeyspace.bootstrapComplete())
        {
            logger.info("Replace address on first boot requested; this node is already bootstrapped");
            return false;
        }
        return DatabaseDescriptor.getReplaceAddress() != null;
    }

    /**
     * In the event of forceful termination we need to remove the shutdown hook to prevent hanging (OOM for instance)
     */
    public void removeShutdownHook()
    {
        if (drainOnShutdown != null)
            Runtime.getRuntime().removeShutdownHook(drainOnShutdown);

        if (FBUtilities.isWindows)
            WindowsTimer.endTimerPeriod(DatabaseDescriptor.getWindowsTimerInterval());
    }

    private boolean shouldBootstrap()
    {
        return DatabaseDescriptor.isAutoBootstrap() && !SystemKeyspace.bootstrapComplete() && !DatabaseDescriptor.getSeeds().contains(FBUtilities.getBroadcastAddress());
    }

    private void prepareToJoin() throws ConfigurationException
    {
        if (!joined)
        {
            Map<ApplicationState, VersionedValue> appStates = new EnumMap<>(ApplicationState.class);

            if (SystemKeyspace.wasDecommissioned())
            {
                if (Boolean.getBoolean("cassandra.override_decommission"))
                {
                    logger.warn("This node was decommissioned, but overriding by operator request.");
                    SystemKeyspace.setBootstrapState(SystemKeyspace.BootstrapState.COMPLETED);
                }
                else
                    throw new ConfigurationException("This node was decommissioned and will not rejoin the ring unless cassandra.override_decommission=true has been set, or all existing data is removed and the node is bootstrapped again");
            }

            if (DatabaseDescriptor.getReplaceTokens().size() > 0 || DatabaseDescriptor.getReplaceNode() != null)
                throw new RuntimeException("Replace method removed; use cassandra.replace_address instead");

            if (!MessagingService.instance().isListening())
                MessagingService.instance().listen();

            UUID localHostId = SystemKeyspace.getLocalHostId();

            if (replacing)
            {
                if (SystemKeyspace.bootstrapComplete())
                    throw new RuntimeException("Cannot replace address with a node that is already bootstrapped");
<<<<<<< HEAD

                if (!(Boolean.parseBoolean(System.getProperty("cassandra.join_ring", "true"))))
                    throw new ConfigurationException("Cannot set both join_ring=false and attempt to replace a node");

                if (!DatabaseDescriptor.isAutoBootstrap() && !Boolean.getBoolean("cassandra.allow_unsafe_replace"))
                    throw new RuntimeException("Replacing a node without bootstrapping risks invalidating consistency " +
                                               "guarantees as the expected data may not be present until repair is run. " +
                                               "To perform this operation, please restart with " +
                                               "-Dcassandra.allow_unsafe_replace=true");

                InetAddress replaceAddress = DatabaseDescriptor.getReplaceAddress();
                localHostId = prepareReplacementInfo(replaceAddress);
                appStates.put(ApplicationState.TOKENS, valueFactory.tokens(bootstrapTokens));

                // if want to bootstrap the ranges of the node we're replacing,
                // go into hibernate mode while that happens. Otherwise, persist
                // the tokens we're taking over locally so that they don't get
                // clobbered with auto generated ones in joinTokenRing
                if (DatabaseDescriptor.isAutoBootstrap())
                    appStates.put(ApplicationState.STATUS, valueFactory.hibernate(true));
                else
                    SystemKeyspace.updateTokens(bootstrapTokens);
=======
                if (!DatabaseDescriptor.isAutoBootstrap())
                    throw new RuntimeException("Trying to replace_address with auto_bootstrap disabled will not work, check your configuration");
                bootstrapTokens = prepareReplacementInfo();
                if (isReplacingSameAddress())
                {
                    logger.warn("Writes will not be forwarded to this node during replacement because it has the same address as " +
                                "the node to be replaced ({}). If the previous node has been down for longer than max_hint_window_in_ms, " +
                                "repair must be run after the replacement process in order to make this node consistent.",
                                DatabaseDescriptor.getReplaceAddress());
                    appStates.put(ApplicationState.TOKENS, valueFactory.tokens(bootstrapTokens));
                    appStates.put(ApplicationState.STATUS, valueFactory.hibernate(true));
                }
>>>>>>> e4a53f4d
            }
            else
            {
                checkForEndpointCollision(localHostId);
            }

            // have to start the gossip service before we can see any info on other nodes.  this is necessary
            // for bootstrap to get the load info it needs.
            // (we won't be part of the storage ring though until we add a counterId to our state, below.)
            // Seed the host ID-to-endpoint map with our own ID.
            getTokenMetadata().updateHostId(localHostId, FBUtilities.getBroadcastAddress());
            appStates.put(ApplicationState.NET_VERSION, valueFactory.networkVersion());
            appStates.put(ApplicationState.HOST_ID, valueFactory.hostId(localHostId));
            appStates.put(ApplicationState.RPC_ADDRESS, valueFactory.rpcaddress(FBUtilities.getBroadcastRpcAddress()));
            appStates.put(ApplicationState.RELEASE_VERSION, valueFactory.releaseVersion());

            // load the persisted ring state. This used to be done earlier in the init process,
            // but now we always perform a shadow round when preparing to join and we have to
            // clear endpoint states after doing that.
            loadRingState();

            logger.info("Starting up server gossip");
            Gossiper.instance.register(this);
            Gossiper.instance.start(SystemKeyspace.incrementAndGetGeneration(), appStates); // needed for node-ring gathering.
            gossipActive = true;
            // gossip snitch infos (local DC and rack)
            gossipSnitchInfo();
            // gossip Schema.emptyVersion forcing immediate check for schema updates (see MigrationManager#maybeScheduleSchemaPull)
            Schema.instance.updateVersionAndAnnounce(); // Ensure we know our own actual Schema UUID in preparation for updates
            LoadBroadcaster.instance.startBroadcasting();
            HintsService.instance.startDispatch();
            BatchlogManager.instance.start();
        }
    }

    private void joinTokenRing(int delay) throws ConfigurationException
    {
        joined = true;

        // We bootstrap if we haven't successfully bootstrapped before, as long as we are not a seed.
        // If we are a seed, or if the user manually sets auto_bootstrap to false,
        // we'll skip streaming data from other nodes and jump directly into the ring.
        //
        // The seed check allows us to skip the RING_DELAY sleep for the single-node cluster case,
        // which is useful for both new users and testing.
        //
        // We attempted to replace this with a schema-presence check, but you need a meaningful sleep
        // to get schema info from gossip which defeats the purpose.  See CASSANDRA-4427 for the gory details.
        Set<InetAddress> current = new HashSet<>();
        if (logger.isDebugEnabled())
        {
            logger.debug("Bootstrap variables: {} {} {} {}",
                         DatabaseDescriptor.isAutoBootstrap(),
                         SystemKeyspace.bootstrapInProgress(),
                         SystemKeyspace.bootstrapComplete(),
                         DatabaseDescriptor.getSeeds().contains(FBUtilities.getBroadcastAddress()));
        }
        if (DatabaseDescriptor.isAutoBootstrap() && !SystemKeyspace.bootstrapComplete() && DatabaseDescriptor.getSeeds().contains(FBUtilities.getBroadcastAddress()))
        {
            logger.info("This node will not auto bootstrap because it is configured to be a seed node.");
        }

        boolean dataAvailable = true; // make this to false when bootstrap streaming failed
        if (shouldBootstrap())
        {
            if (SystemKeyspace.bootstrapInProgress())
                logger.warn("Detected previous bootstrap failure; retrying");
            else
                SystemKeyspace.setBootstrapState(SystemKeyspace.BootstrapState.IN_PROGRESS);
            setMode(Mode.JOINING, "waiting for ring information", true);
            // first sleep the delay to make sure we see all our peers
            for (int i = 0; i < delay; i += 1000)
            {
                // if we see schema, we can proceed to the next check directly
                if (!Schema.instance.getVersion().equals(SchemaConstants.emptyVersion))
                {
                    logger.debug("got schema: {}", Schema.instance.getVersion());
                    break;
                }
                Uninterruptibles.sleepUninterruptibly(1, TimeUnit.SECONDS);
            }
            // if our schema hasn't matched yet, wait until it has
            // we do this by waiting for all in-flight migration requests and responses to complete
            // (post CASSANDRA-1391 we don't expect this to be necessary very often, but it doesn't hurt to be careful)
            if (!MigrationManager.isReadyForBootstrap())
            {
                setMode(Mode.JOINING, "waiting for schema information to complete", true);
                MigrationManager.waitUntilReadyForBootstrap();
            }
            setMode(Mode.JOINING, "schema complete, ready to bootstrap", true);
            setMode(Mode.JOINING, "waiting for pending range calculation", true);
            PendingRangeCalculatorService.instance.blockUntilFinished();
            setMode(Mode.JOINING, "calculation complete, ready to bootstrap", true);

            logger.debug("... got ring + schema info");

            if (useStrictConsistency &&
                    (
                        tokenMetadata.getBootstrapTokens().valueSet().size() > 0 ||
                        tokenMetadata.getLeavingEndpoints().size() > 0 ||
                        tokenMetadata.getMovingEndpoints().size() > 0
                    ))
            {
                throw new UnsupportedOperationException("Other bootstrapping/leaving/moving nodes detected, cannot bootstrap while cassandra.consistent.rangemovement is true");
            }

            // get bootstrap tokens
            if (!replacing)
            {
                if (tokenMetadata.isMember(FBUtilities.getBroadcastAddress()))
                {
                    String s = "This node is already a member of the token ring; bootstrap aborted. (If replacing a dead node, remove the old one from the ring first.)";
                    throw new UnsupportedOperationException(s);
                }
                setMode(Mode.JOINING, "getting bootstrap token", true);
                bootstrapTokens = BootStrapper.getBootstrapTokens(tokenMetadata, FBUtilities.getBroadcastAddress());
            }
            else
            {
                if (!isReplacingSameAddress())
                {
                    try
                    {
                        // Sleep additionally to make sure that the server actually is not alive
                        // and giving it more time to gossip if alive.
                        Thread.sleep(LoadBroadcaster.BROADCAST_INTERVAL);
                    }
                    catch (InterruptedException e)
                    {
                        throw new AssertionError(e);
                    }

                    // check for operator errors...
                    for (Token token : bootstrapTokens)
                    {
                        InetAddress existing = tokenMetadata.getEndpoint(token);
                        if (existing != null)
                        {
                            long nanoDelay = delay * 1000000L;
                            if (Gossiper.instance.getEndpointStateForEndpoint(existing).getUpdateTimestamp() > (System.nanoTime() - nanoDelay))
                                throw new UnsupportedOperationException("Cannot replace a live node... ");
                            current.add(existing);
                        }
                        else
                        {
                            throw new UnsupportedOperationException("Cannot replace token " + token + " which does not exist!");
                        }
                    }
                }
                else
                {
                    try
                    {
                        Thread.sleep(RING_DELAY);
                    }
                    catch (InterruptedException e)
                    {
                        throw new AssertionError(e);
                    }

                }
                setMode(Mode.JOINING, "Replacing a node with token(s): " + bootstrapTokens, true);
            }

            dataAvailable = bootstrap(bootstrapTokens);
        }
        else
        {
            bootstrapTokens = SystemKeyspace.getSavedTokens();
            if (bootstrapTokens.isEmpty())
            {
                Collection<String> initialTokens = DatabaseDescriptor.getInitialTokens();
                if (initialTokens.size() < 1)
                {
                    bootstrapTokens = BootStrapper.getRandomTokens(tokenMetadata, DatabaseDescriptor.getNumTokens());
                    if (DatabaseDescriptor.getNumTokens() == 1)
                        logger.warn("Generated random token {}. Random tokens will result in an unbalanced ring; see http://wiki.apache.org/cassandra/Operations", bootstrapTokens);
                    else
                        logger.info("Generated random tokens. tokens are {}", bootstrapTokens);
                }
                else
                {
                    bootstrapTokens = new ArrayList<>(initialTokens.size());
                    for (String token : initialTokens)
                        bootstrapTokens.add(getTokenFactory().fromString(token));
                    logger.info("Saved tokens not found. Using configuration value: {}", bootstrapTokens);
                }
            }
            else
            {
                if (bootstrapTokens.size() != DatabaseDescriptor.getNumTokens())
                    throw new ConfigurationException("Cannot change the number of tokens from " + bootstrapTokens.size() + " to " + DatabaseDescriptor.getNumTokens());
                else
                    logger.info("Using saved tokens {}", bootstrapTokens);
            }
        }

        // if we don't have system_traces keyspace at this point, then create it manually
        maybeAddOrUpdateKeyspace(TraceKeyspace.metadata());
        maybeAddOrUpdateKeyspace(SystemDistributedKeyspace.metadata());

        if (!isSurveyMode)
        {
            if (dataAvailable)
            {
                finishJoiningRing();

                // remove the existing info about the replaced node.
                if (!current.isEmpty())
                {
                    for (InetAddress existing : current)
                        Gossiper.instance.replacedEndpoint(existing);
                }
            }
            else
            {
                logger.warn("Some data streaming failed. Use nodetool to check bootstrap state and resume. For more, see `nodetool help bootstrap`. {}", SystemKeyspace.getBootstrapState());
            }
        }
        else
        {
            logger.info("Startup complete, but write survey mode is active, not becoming an active ring member. Use JMX (StorageService->joinRing()) to finalize ring joining.");
        }
    }

    public static boolean isReplacingSameAddress()
    {
        return DatabaseDescriptor.getReplaceAddress().equals(FBUtilities.getBroadcastAddress());
    }

    public void gossipSnitchInfo()
    {
        IEndpointSnitch snitch = DatabaseDescriptor.getEndpointSnitch();
        String dc = snitch.getDatacenter(FBUtilities.getBroadcastAddress());
        String rack = snitch.getRack(FBUtilities.getBroadcastAddress());
        Gossiper.instance.addLocalApplicationState(ApplicationState.DC, StorageService.instance.valueFactory.datacenter(dc));
        Gossiper.instance.addLocalApplicationState(ApplicationState.RACK, StorageService.instance.valueFactory.rack(rack));
    }

    public synchronized void joinRing() throws IOException
    {
        if (!joined)
        {
            logger.info("Joining ring by operator request");
            try
            {
                joinTokenRing(0);
            }
            catch (ConfigurationException e)
            {
                throw new IOException(e.getMessage());
            }
        }
        else if (isSurveyMode)
        {
            isSurveyMode = false;
            logger.info("Leaving write survey mode and joining ring at operator request");
            finishJoiningRing();
        }
    }

    private void finishJoiningRing()
    {
        // start participating in the ring.
        SystemKeyspace.setBootstrapState(SystemKeyspace.BootstrapState.COMPLETED);
        setTokens(bootstrapTokens);

        assert tokenMetadata.sortedTokens().size() > 0;
        doAuthSetup();
    }

    private void doAuthSetup()
    {
        maybeAddOrUpdateKeyspace(AuthKeyspace.metadata());

        DatabaseDescriptor.getRoleManager().setup();
        DatabaseDescriptor.getAuthenticator().setup();
        DatabaseDescriptor.getAuthorizer().setup();
        MigrationManager.instance.register(new AuthMigrationListener());
        authSetupComplete = true;
    }

    public boolean isAuthSetupComplete()
    {
        return authSetupComplete;
    }

    private void maybeAddKeyspace(KeyspaceMetadata ksm)
    {
        try
        {
            MigrationManager.announceNewKeyspace(ksm, 0, false);
        }
        catch (AlreadyExistsException e)
        {
            logger.debug("Attempted to create new keyspace {}, but it already exists", ksm.name);
        }
    }

    /**
     * Ensure the schema of a pseudo-system keyspace (a distributed system keyspace: traces, auth and the so-called distributedKeyspace),
     * is up to date with what we expected (creating it if it doesn't exist and updating tables that may have been upgraded).
     */
    private void maybeAddOrUpdateKeyspace(KeyspaceMetadata expected)
    {
        // Note that want to deal with the keyspace and its table a bit differently: for the keyspace definition
        // itself, we want to create it if it doesn't exist yet, but if it does exist, we don't want to modify it,
        // because user can modify the definition to change the replication factor (#6016) and we don't want to
        // override it. For the tables however, we have to deal with the fact that new version can add new columns
        // (#8162 being an example), so even if the table definition exists, we still need to force the "current"
        // version of the schema, the one the node will be expecting.

        KeyspaceMetadata defined = Schema.instance.getKSMetaData(expected.name);
        // If the keyspace doesn't exist, create it
        if (defined == null)
        {
            maybeAddKeyspace(expected);
            defined = Schema.instance.getKSMetaData(expected.name);
        }

        // While the keyspace exists, it might miss table or have outdated one
        // There is also the potential for a race, as schema migrations add the bare
        // keyspace into Schema.instance before adding its tables, so double check that
        // all the expected tables are present
        for (CFMetaData expectedTable : expected.tables)
        {
            CFMetaData definedTable = defined.tables.get(expectedTable.cfName).orElse(null);
            if (definedTable == null || !definedTable.equals(expectedTable))
                MigrationManager.forceAnnounceNewColumnFamily(expectedTable);
        }
    }

    public boolean isJoined()
    {
        return tokenMetadata.isMember(FBUtilities.getBroadcastAddress()) && !isSurveyMode;
    }

    public void rebuild(String sourceDc)
    {
        rebuild(sourceDc, null, null, null);
    }

    public void rebuild(String sourceDc, String keyspace, String tokens, String specificSources)
    {
        // check on going rebuild
        if (!isRebuilding.compareAndSet(false, true))
        {
            throw new IllegalStateException("Node is still rebuilding. Check nodetool netstats.");
        }

        // check the arguments
        if (keyspace == null && tokens != null)
        {
            throw new IllegalArgumentException("Cannot specify tokens without keyspace.");
        }

        logger.info("rebuild from dc: {}, {}, {}", sourceDc == null ? "(any dc)" : sourceDc,
                    keyspace == null ? "(All keyspaces)" : keyspace,
                    tokens == null ? "(All tokens)" : tokens);

        try
        {
            RangeStreamer streamer = new RangeStreamer(tokenMetadata,
                                                       null,
                                                       FBUtilities.getBroadcastAddress(),
                                                       "Rebuild",
                                                       useStrictConsistency && !replacing,
                                                       DatabaseDescriptor.getEndpointSnitch(),
                                                       streamStateStore,
                                                       false);
            streamer.addSourceFilter(new RangeStreamer.FailureDetectorSourceFilter(FailureDetector.instance));
            if (sourceDc != null)
                streamer.addSourceFilter(new RangeStreamer.SingleDatacenterFilter(DatabaseDescriptor.getEndpointSnitch(), sourceDc));

            if (keyspace == null)
            {
                for (String keyspaceName : Schema.instance.getNonLocalStrategyKeyspaces())
                    streamer.addRanges(keyspaceName, getLocalRanges(keyspaceName));
            }
            else if (tokens == null)
            {
                streamer.addRanges(keyspace, getLocalRanges(keyspace));
            }
            else
            {
                Token.TokenFactory factory = getTokenFactory();
                List<Range<Token>> ranges = new ArrayList<>();
                Pattern rangePattern = Pattern.compile("\\(\\s*(-?\\w+)\\s*,\\s*(-?\\w+)\\s*\\]");
                try (Scanner tokenScanner = new Scanner(tokens))
                {
                    while (tokenScanner.findInLine(rangePattern) != null)
                    {
                        MatchResult range = tokenScanner.match();
                        Token startToken = factory.fromString(range.group(1));
                        Token endToken = factory.fromString(range.group(2));
                        logger.info(String.format("adding range: (%s,%s]", startToken, endToken));
                        ranges.add(new Range<>(startToken, endToken));
                    }
                    if (tokenScanner.hasNext())
                        throw new IllegalArgumentException("Unexpected string: " + tokenScanner.next());
                }

                // Ensure all specified ranges are actually ranges owned by this host
                Collection<Range<Token>> localRanges = getLocalRanges(keyspace);
                for (Range<Token> specifiedRange : ranges)
                {
                    boolean foundParentRange = false;
                    for (Range<Token> localRange : localRanges)
                    {
                        if (localRange.contains(specifiedRange))
                        {
                            foundParentRange = true;
                            break;
                        }
                    }
                    if (!foundParentRange)
                    {
                        throw new IllegalArgumentException(String.format("The specified range %s is not a range that is owned by this node. Please ensure that all token ranges specified to be rebuilt belong to this node.", specifiedRange.toString()));
                    }
                }

                if (specificSources != null)
                {
                    String[] stringHosts = specificSources.split(",");
                    Set<InetAddress> sources = new HashSet<>(stringHosts.length);
                    for (String stringHost : stringHosts)
                    {
                        try
                        {
                            InetAddress endpoint = InetAddress.getByName(stringHost);
                            if (FBUtilities.getBroadcastAddress().equals(endpoint))
                            {
                                throw new IllegalArgumentException("This host was specified as a source for rebuilding. Sources for a rebuild can only be other nodes in the cluster.");
                            }
                            sources.add(endpoint);
                        }
                        catch (UnknownHostException ex)
                        {
                            throw new IllegalArgumentException("Unknown host specified " + stringHost, ex);
                        }
                    }
                    streamer.addSourceFilter(new RangeStreamer.WhitelistedSourcesFilter(sources));
                }

                streamer.addRanges(keyspace, ranges);
            }

            StreamResultFuture resultFuture = streamer.fetchAsync();
            // wait for result
            resultFuture.get();
        }
        catch (InterruptedException e)
        {
            throw new RuntimeException("Interrupted while waiting on rebuild streaming");
        }
        catch (ExecutionException e)
        {
            // This is used exclusively through JMX, so log the full trace but only throw a simple RTE
            logger.error("Error while rebuilding node", e.getCause());
            throw new RuntimeException("Error while rebuilding node: " + e.getCause().getMessage());
        }
        finally
        {
            // rebuild is done (successfully or not)
            isRebuilding.set(false);
        }
    }

    public void setRpcTimeout(long value)
    {
        DatabaseDescriptor.setRpcTimeout(value);
        logger.info("set rpc timeout to {} ms", value);
    }

    public long getRpcTimeout()
    {
        return DatabaseDescriptor.getRpcTimeout();
    }

    public void setReadRpcTimeout(long value)
    {
        DatabaseDescriptor.setReadRpcTimeout(value);
        logger.info("set read rpc timeout to {} ms", value);
    }

    public long getReadRpcTimeout()
    {
        return DatabaseDescriptor.getReadRpcTimeout();
    }

    public void setRangeRpcTimeout(long value)
    {
        DatabaseDescriptor.setRangeRpcTimeout(value);
        logger.info("set range rpc timeout to {} ms", value);
    }

    public long getRangeRpcTimeout()
    {
        return DatabaseDescriptor.getRangeRpcTimeout();
    }

    public void setWriteRpcTimeout(long value)
    {
        DatabaseDescriptor.setWriteRpcTimeout(value);
        logger.info("set write rpc timeout to {} ms", value);
    }

    public long getWriteRpcTimeout()
    {
        return DatabaseDescriptor.getWriteRpcTimeout();
    }

    public void setCounterWriteRpcTimeout(long value)
    {
        DatabaseDescriptor.setCounterWriteRpcTimeout(value);
        logger.info("set counter write rpc timeout to {} ms", value);
    }

    public long getCounterWriteRpcTimeout()
    {
        return DatabaseDescriptor.getCounterWriteRpcTimeout();
    }

    public void setCasContentionTimeout(long value)
    {
        DatabaseDescriptor.setCasContentionTimeout(value);
        logger.info("set cas contention rpc timeout to {} ms", value);
    }

    public long getCasContentionTimeout()
    {
        return DatabaseDescriptor.getCasContentionTimeout();
    }

    public void setTruncateRpcTimeout(long value)
    {
        DatabaseDescriptor.setTruncateRpcTimeout(value);
        logger.info("set truncate rpc timeout to {} ms", value);
    }

    public long getTruncateRpcTimeout()
    {
        return DatabaseDescriptor.getTruncateRpcTimeout();
    }

    public void setStreamingSocketTimeout(int value)
    {
        DatabaseDescriptor.setStreamingSocketTimeout(value);
        logger.info("set streaming socket timeout to {} ms", value);
    }

    public int getStreamingSocketTimeout()
    {
        return DatabaseDescriptor.getStreamingSocketTimeout();
    }

    public void setStreamThroughputMbPerSec(int value)
    {
        DatabaseDescriptor.setStreamThroughputOutboundMegabitsPerSec(value);
        logger.info("setstreamthroughput: throttle set to {}", value);
    }

    public int getStreamThroughputMbPerSec()
    {
        return DatabaseDescriptor.getStreamThroughputOutboundMegabitsPerSec();
    }

    public void setInterDCStreamThroughputMbPerSec(int value)
    {
        DatabaseDescriptor.setInterDCStreamThroughputOutboundMegabitsPerSec(value);
        logger.info("setinterdcstreamthroughput: throttle set to {}", value);
    }

    public int getInterDCStreamThroughputMbPerSec()
    {
        return DatabaseDescriptor.getInterDCStreamThroughputOutboundMegabitsPerSec();
    }


    public int getCompactionThroughputMbPerSec()
    {
        return DatabaseDescriptor.getCompactionThroughputMbPerSec();
    }

    public void setCompactionThroughputMbPerSec(int value)
    {
        DatabaseDescriptor.setCompactionThroughputMbPerSec(value);
        CompactionManager.instance.setRate(value);
    }

    public boolean isIncrementalBackupsEnabled()
    {
        return DatabaseDescriptor.isIncrementalBackupsEnabled();
    }

    public void setIncrementalBackupsEnabled(boolean value)
    {
        DatabaseDescriptor.setIncrementalBackupsEnabled(value);
    }

    private void setMode(Mode m, boolean log)
    {
        setMode(m, null, log);
    }

    private void setMode(Mode m, String msg, boolean log)
    {
        operationMode = m;
        String logMsg = msg == null ? m.toString() : String.format("%s: %s", m, msg);
        if (log)
            logger.info(logMsg);
        else
            logger.debug(logMsg);
    }

    /**
     * Bootstrap node by fetching data from other nodes.
     * If node is bootstrapping as a new node, then this also announces bootstrapping to the cluster.
     *
     * This blocks until streaming is done.
     *
     * @param tokens bootstrapping tokens
     * @return true if bootstrap succeeds.
     */
    private boolean bootstrap(final Collection<Token> tokens)
    {
        isBootstrapMode = true;
        SystemKeyspace.updateTokens(tokens); // DON'T use setToken, that makes us part of the ring locally which is incorrect until we are done bootstrapping

        if (!replacing || !isReplacingSameAddress())
        {
            // if not an existing token then bootstrap
            List<Pair<ApplicationState, VersionedValue>> states = new ArrayList<>();
            states.add(Pair.create(ApplicationState.TOKENS, valueFactory.tokens(tokens)));
            states.add(Pair.create(ApplicationState.STATUS, replacing?
                                                            valueFactory.bootReplacing(DatabaseDescriptor.getReplaceAddress()) :
                                                            valueFactory.bootstrapping(tokens)));
            Gossiper.instance.addLocalApplicationStates(states);
            setMode(Mode.JOINING, "sleeping " + RING_DELAY + " ms for pending range setup", true);
            Uninterruptibles.sleepUninterruptibly(RING_DELAY, TimeUnit.MILLISECONDS);
        }
        else
        {
            // Dont set any state for the node which is bootstrapping the existing token...
            tokenMetadata.updateNormalTokens(tokens, FBUtilities.getBroadcastAddress());
            SystemKeyspace.removeEndpoint(DatabaseDescriptor.getReplaceAddress());
        }
        if (!Gossiper.instance.seenAnySeed())
            throw new IllegalStateException("Unable to contact any seeds!");

        if (Boolean.getBoolean("cassandra.reset_bootstrap_progress"))
        {
            logger.info("Resetting bootstrap progress to start fresh");
            SystemKeyspace.resetAvailableRanges();
        }

        setMode(Mode.JOINING, "Starting to bootstrap...", true);
        BootStrapper bootstrapper = new BootStrapper(FBUtilities.getBroadcastAddress(), tokens, tokenMetadata);
        bootstrapper.addProgressListener(progressSupport);
        ListenableFuture<StreamState> bootstrapStream = bootstrapper.bootstrap(streamStateStore, useStrictConsistency && !replacing); // handles token update
        Futures.addCallback(bootstrapStream, new FutureCallback<StreamState>()
        {
            @Override
            public void onSuccess(StreamState streamState)
            {
                isBootstrapMode = false;
                logger.info("Bootstrap completed! for the tokens {}", tokens);
            }

            @Override
            public void onFailure(Throwable e)
            {
                logger.warn("Error during bootstrap.", e);
            }
        });
        try
        {
            bootstrapStream.get();
            return true;
        }
        catch (Throwable e)
        {
            logger.error("Error while waiting on bootstrap to complete. Bootstrap will have to be restarted.", e);
            return false;
        }
    }

    public boolean resumeBootstrap()
    {
        if (isBootstrapMode && SystemKeyspace.bootstrapInProgress())
        {
            logger.info("Resuming bootstrap...");

            // get bootstrap tokens saved in system keyspace
            final Collection<Token> tokens = SystemKeyspace.getSavedTokens();
            // already bootstrapped ranges are filtered during bootstrap
            BootStrapper bootstrapper = new BootStrapper(FBUtilities.getBroadcastAddress(), tokens, tokenMetadata);
            bootstrapper.addProgressListener(progressSupport);
            ListenableFuture<StreamState> bootstrapStream = bootstrapper.bootstrap(streamStateStore, useStrictConsistency && !replacing); // handles token update
            Futures.addCallback(bootstrapStream, new FutureCallback<StreamState>()
            {
                @Override
                public void onSuccess(StreamState streamState)
                {
                    isBootstrapMode = false;
                    // start participating in the ring.
                    // pretend we are in survey mode so we can use joinRing() here
                    isSurveyMode = true;
                    try
                    {
                        progressSupport.progress("bootstrap", ProgressEvent.createNotification("Joining ring..."));
                        joinRing();
                    }
                    catch (IOException ignore)
                    {
                        // joinRing with survey mode does not throw IOException
                    }
                    progressSupport.progress("bootstrap", new ProgressEvent(ProgressEventType.COMPLETE, 1, 1, "Resume bootstrap complete"));
                    logger.info("Resume complete");
                }

                @Override
                public void onFailure(Throwable e)
                {
                    String message = "Error during bootstrap: " + e.getCause().getMessage();
                    logger.error(message, e.getCause());
                    progressSupport.progress("bootstrap", new ProgressEvent(ProgressEventType.ERROR, 1, 1, message));
                    progressSupport.progress("bootstrap", new ProgressEvent(ProgressEventType.COMPLETE, 1, 1, "Resume bootstrap complete"));
                }
            });
            return true;
        }
        else
        {
            logger.info("Resuming bootstrap is requested, but the node is already bootstrapped.");
            return false;
        }
    }

    public boolean isBootstrapMode()
    {
        return isBootstrapMode;
    }

    public TokenMetadata getTokenMetadata()
    {
        return tokenMetadata;
    }

    /**
     * for a keyspace, return the ranges and corresponding listen addresses.
     * @param keyspace
     * @return the endpoint map
     */
    public Map<List<String>, List<String>> getRangeToEndpointMap(String keyspace)
    {
        /* All the ranges for the tokens */
        Map<List<String>, List<String>> map = new HashMap<>();
        for (Map.Entry<Range<Token>,List<InetAddress>> entry : getRangeToAddressMap(keyspace).entrySet())
        {
            map.put(entry.getKey().asList(), stringify(entry.getValue()));
        }
        return map;
    }

    /**
     * Return the rpc address associated with an endpoint as a string.
     * @param endpoint The endpoint to get rpc address for
     * @return the rpc address
     */
    public String getRpcaddress(InetAddress endpoint)
    {
        if (endpoint.equals(FBUtilities.getBroadcastAddress()))
            return FBUtilities.getBroadcastRpcAddress().getHostAddress();
        else if (Gossiper.instance.getEndpointStateForEndpoint(endpoint).getApplicationState(ApplicationState.RPC_ADDRESS) == null)
            return endpoint.getHostAddress();
        else
            return Gossiper.instance.getEndpointStateForEndpoint(endpoint).getApplicationState(ApplicationState.RPC_ADDRESS).value;
    }

    /**
     * for a keyspace, return the ranges and corresponding RPC addresses for a given keyspace.
     * @param keyspace
     * @return the endpoint map
     */
    public Map<List<String>, List<String>> getRangeToRpcaddressMap(String keyspace)
    {
        /* All the ranges for the tokens */
        Map<List<String>, List<String>> map = new HashMap<>();
        for (Map.Entry<Range<Token>, List<InetAddress>> entry : getRangeToAddressMap(keyspace).entrySet())
        {
            List<String> rpcaddrs = new ArrayList<>(entry.getValue().size());
            for (InetAddress endpoint: entry.getValue())
            {
                rpcaddrs.add(getRpcaddress(endpoint));
            }
            map.put(entry.getKey().asList(), rpcaddrs);
        }
        return map;
    }

    public Map<List<String>, List<String>> getPendingRangeToEndpointMap(String keyspace)
    {
        // some people just want to get a visual representation of things. Allow null and set it to the first
        // non-system keyspace.
        if (keyspace == null)
            keyspace = Schema.instance.getNonLocalStrategyKeyspaces().get(0);

        Map<List<String>, List<String>> map = new HashMap<>();
        for (Map.Entry<Range<Token>, Collection<InetAddress>> entry : tokenMetadata.getPendingRangesMM(keyspace).asMap().entrySet())
        {
            List<InetAddress> l = new ArrayList<>(entry.getValue());
            map.put(entry.getKey().asList(), stringify(l));
        }
        return map;
    }

    public Map<Range<Token>, List<InetAddress>> getRangeToAddressMap(String keyspace)
    {
        return getRangeToAddressMap(keyspace, tokenMetadata.sortedTokens());
    }

    public Map<Range<Token>, List<InetAddress>> getRangeToAddressMapInLocalDC(String keyspace)
    {
        Predicate<InetAddress> isLocalDC = new Predicate<InetAddress>()
        {
            public boolean apply(InetAddress address)
            {
                return isLocalDC(address);
            }
        };

        Map<Range<Token>, List<InetAddress>> origMap = getRangeToAddressMap(keyspace, getTokensInLocalDC());
        Map<Range<Token>, List<InetAddress>> filteredMap = Maps.newHashMap();
        for (Map.Entry<Range<Token>, List<InetAddress>> entry : origMap.entrySet())
        {
            List<InetAddress> endpointsInLocalDC = Lists.newArrayList(Collections2.filter(entry.getValue(), isLocalDC));
            filteredMap.put(entry.getKey(), endpointsInLocalDC);
        }

        return filteredMap;
    }

    private List<Token> getTokensInLocalDC()
    {
        List<Token> filteredTokens = Lists.newArrayList();
        for (Token token : tokenMetadata.sortedTokens())
        {
            InetAddress endpoint = tokenMetadata.getEndpoint(token);
            if (isLocalDC(endpoint))
                filteredTokens.add(token);
        }
        return filteredTokens;
    }

    private boolean isLocalDC(InetAddress targetHost)
    {
        String remoteDC = DatabaseDescriptor.getEndpointSnitch().getDatacenter(targetHost);
        String localDC = DatabaseDescriptor.getEndpointSnitch().getDatacenter(FBUtilities.getBroadcastAddress());
        return remoteDC.equals(localDC);
    }

    private Map<Range<Token>, List<InetAddress>> getRangeToAddressMap(String keyspace, List<Token> sortedTokens)
    {
        // some people just want to get a visual representation of things. Allow null and set it to the first
        // non-system keyspace.
        if (keyspace == null)
            keyspace = Schema.instance.getNonLocalStrategyKeyspaces().get(0);

        List<Range<Token>> ranges = getAllRanges(sortedTokens);
        return constructRangeToEndpointMap(keyspace, ranges);
    }


    /**
     * The same as {@code describeRing(String)} but converts TokenRange to the String for JMX compatibility
     *
     * @param keyspace The keyspace to fetch information about
     *
     * @return a List of TokenRange(s) converted to String for the given keyspace
     */
    public List<String> describeRingJMX(String keyspace) throws IOException
    {
        List<TokenRange> tokenRanges;
        try
        {
            tokenRanges = describeRing(keyspace);
        }
        catch (InvalidRequestException e)
        {
            throw new IOException(e.getMessage());
        }
        List<String> result = new ArrayList<>(tokenRanges.size());

        for (TokenRange tokenRange : tokenRanges)
            result.add(tokenRange.toString());

        return result;
    }

    /**
     * The TokenRange for a given keyspace.
     *
     * @param keyspace The keyspace to fetch information about
     *
     * @return a List of TokenRange(s) for the given keyspace
     *
     * @throws InvalidRequestException if there is no ring information available about keyspace
     */
    public List<TokenRange> describeRing(String keyspace) throws InvalidRequestException
    {
        return describeRing(keyspace, false);
    }

    /**
     * The same as {@code describeRing(String)} but considers only the part of the ring formed by nodes in the local DC.
     */
    public List<TokenRange> describeLocalRing(String keyspace) throws InvalidRequestException
    {
        return describeRing(keyspace, true);
    }

    private List<TokenRange> describeRing(String keyspace, boolean includeOnlyLocalDC) throws InvalidRequestException
    {
        if (!Schema.instance.getKeyspaces().contains(keyspace))
            throw new InvalidRequestException("No such keyspace: " + keyspace);

        if (keyspace == null || Keyspace.open(keyspace).getReplicationStrategy() instanceof LocalStrategy)
            throw new InvalidRequestException("There is no ring for the keyspace: " + keyspace);

        List<TokenRange> ranges = new ArrayList<>();
        Token.TokenFactory tf = getTokenFactory();

        Map<Range<Token>, List<InetAddress>> rangeToAddressMap =
                includeOnlyLocalDC
                        ? getRangeToAddressMapInLocalDC(keyspace)
                        : getRangeToAddressMap(keyspace);

        for (Map.Entry<Range<Token>, List<InetAddress>> entry : rangeToAddressMap.entrySet())
        {
            Range<Token> range = entry.getKey();
            List<InetAddress> addresses = entry.getValue();
            List<String> endpoints = new ArrayList<>(addresses.size());
            List<String> rpc_endpoints = new ArrayList<>(addresses.size());
            List<EndpointDetails> epDetails = new ArrayList<>(addresses.size());

            for (InetAddress endpoint : addresses)
            {
                EndpointDetails details = new EndpointDetails();
                details.host = endpoint.getHostAddress();
                details.datacenter = DatabaseDescriptor.getEndpointSnitch().getDatacenter(endpoint);
                details.rack = DatabaseDescriptor.getEndpointSnitch().getRack(endpoint);

                endpoints.add(details.host);
                rpc_endpoints.add(getRpcaddress(endpoint));

                epDetails.add(details);
            }

            TokenRange tr = new TokenRange(tf.toString(range.left.getToken()), tf.toString(range.right.getToken()), endpoints)
                                    .setEndpoint_details(epDetails)
                                    .setRpc_endpoints(rpc_endpoints);

            ranges.add(tr);
        }

        return ranges;
    }

    public Map<String, String> getTokenToEndpointMap()
    {
        Map<Token, InetAddress> mapInetAddress = tokenMetadata.getNormalAndBootstrappingTokenToEndpointMap();
        // in order to preserve tokens in ascending order, we use LinkedHashMap here
        Map<String, String> mapString = new LinkedHashMap<>(mapInetAddress.size());
        List<Token> tokens = new ArrayList<>(mapInetAddress.keySet());
        Collections.sort(tokens);
        for (Token token : tokens)
        {
            mapString.put(token.toString(), mapInetAddress.get(token).getHostAddress());
        }
        return mapString;
    }

    public String getLocalHostId()
    {
        return getTokenMetadata().getHostId(FBUtilities.getBroadcastAddress()).toString();
    }

    public UUID getLocalHostUUID()
    {
        return getTokenMetadata().getHostId(FBUtilities.getBroadcastAddress());
    }

    public Map<String, String> getHostIdMap()
    {
        return getEndpointToHostId();
    }

    public Map<String, String> getEndpointToHostId()
    {
        Map<String, String> mapOut = new HashMap<>();
        for (Map.Entry<InetAddress, UUID> entry : getTokenMetadata().getEndpointToHostIdMapForReading().entrySet())
            mapOut.put(entry.getKey().getHostAddress(), entry.getValue().toString());
        return mapOut;
    }

    public Map<String, String> getHostIdToEndpoint()
    {
        Map<String, String> mapOut = new HashMap<>();
        for (Map.Entry<InetAddress, UUID> entry : getTokenMetadata().getEndpointToHostIdMapForReading().entrySet())
            mapOut.put(entry.getValue().toString(), entry.getKey().getHostAddress());
        return mapOut;
    }

    /**
     * Construct the range to endpoint mapping based on the true view
     * of the world.
     * @param ranges
     * @return mapping of ranges to the replicas responsible for them.
    */
    private Map<Range<Token>, List<InetAddress>> constructRangeToEndpointMap(String keyspace, List<Range<Token>> ranges)
    {
        Map<Range<Token>, List<InetAddress>> rangeToEndpointMap = new HashMap<>(ranges.size());
        for (Range<Token> range : ranges)
        {
            rangeToEndpointMap.put(range, Keyspace.open(keyspace).getReplicationStrategy().getNaturalEndpoints(range.right));
        }
        return rangeToEndpointMap;
    }

    public void beforeChange(InetAddress endpoint, EndpointState currentState, ApplicationState newStateKey, VersionedValue newValue)
    {
        // no-op
    }

    /*
     * Handle the reception of a new particular ApplicationState for a particular endpoint. Note that the value of the
     * ApplicationState has not necessarily "changed" since the last known value, if we already received the same update
     * from somewhere else.
     *
     * onChange only ever sees one ApplicationState piece change at a time (even if many ApplicationState updates were
     * received at the same time), so we perform a kind of state machine here. We are concerned with two events: knowing
     * the token associated with an endpoint, and knowing its operation mode. Nodes can start in either bootstrap or
     * normal mode, and from bootstrap mode can change mode to normal. A node in bootstrap mode needs to have
     * pendingranges set in TokenMetadata; a node in normal mode should instead be part of the token ring.
     *
     * Normal progression of ApplicationState.STATUS values for a node should be like this:
     * STATUS_BOOTSTRAPPING,token
     *   if bootstrapping. stays this way until all files are received.
     * STATUS_NORMAL,token
     *   ready to serve reads and writes.
     * STATUS_LEAVING,token
     *   get ready to leave the cluster as part of a decommission
     * STATUS_LEFT,token
     *   set after decommission is completed.
     *
     * Other STATUS values that may be seen (possibly anywhere in the normal progression):
     * STATUS_MOVING,newtoken
     *   set if node is currently moving to a new token in the ring
     * REMOVING_TOKEN,deadtoken
     *   set if the node is dead and is being removed by its REMOVAL_COORDINATOR
     * REMOVED_TOKEN,deadtoken
     *   set if the node is dead and has been removed by its REMOVAL_COORDINATOR
     *
     * Note: Any time a node state changes from STATUS_NORMAL, it will not be visible to new nodes. So it follows that
     * you should never bootstrap a new node during a removenode, decommission or move.
     */
    public void onChange(InetAddress endpoint, ApplicationState state, VersionedValue value)
    {
        if (state == ApplicationState.STATUS)
        {
            String[] pieces = splitValue(value);
            assert (pieces.length > 0);

            String moveName = pieces[0];

            switch (moveName)
            {
                case VersionedValue.STATUS_BOOTSTRAPPING_REPLACE:
                    handleStateBootreplacing(endpoint, pieces);
                    break;
                case VersionedValue.STATUS_BOOTSTRAPPING:
                    handleStateBootstrap(endpoint);
                    break;
                case VersionedValue.STATUS_NORMAL:
                    handleStateNormal(endpoint, VersionedValue.STATUS_NORMAL);
                    break;
                case VersionedValue.SHUTDOWN:
                    handleStateNormal(endpoint, VersionedValue.SHUTDOWN);
                    break;
                case VersionedValue.REMOVING_TOKEN:
                case VersionedValue.REMOVED_TOKEN:
                    handleStateRemoving(endpoint, pieces);
                    break;
                case VersionedValue.STATUS_LEAVING:
                    handleStateLeaving(endpoint);
                    break;
                case VersionedValue.STATUS_LEFT:
                    handleStateLeft(endpoint, pieces);
                    break;
                case VersionedValue.STATUS_MOVING:
                    handleStateMoving(endpoint, pieces);
                    break;
            }
        }
        else
        {
            EndpointState epState = Gossiper.instance.getEndpointStateForEndpoint(endpoint);
            if (epState == null || Gossiper.instance.isDeadState(epState))
            {
                logger.debug("Ignoring state change for dead or unknown endpoint: {}", endpoint);
                return;
            }

            if (getTokenMetadata().isMember(endpoint))
            {
                switch (state)
                {
                    case RELEASE_VERSION:
                        SystemKeyspace.updatePeerInfo(endpoint, "release_version", value.value);
                        break;
                    case DC:
                        updateTopology(endpoint);
                        SystemKeyspace.updatePeerInfo(endpoint, "data_center", value.value);
                        break;
                    case RACK:
                        updateTopology(endpoint);
                        SystemKeyspace.updatePeerInfo(endpoint, "rack", value.value);
                        break;
                    case RPC_ADDRESS:
                        try
                        {
                            SystemKeyspace.updatePeerInfo(endpoint, "rpc_address", InetAddress.getByName(value.value));
                        }
                        catch (UnknownHostException e)
                        {
                            throw new RuntimeException(e);
                        }
                        break;
                    case SCHEMA:
                        SystemKeyspace.updatePeerInfo(endpoint, "schema_version", UUID.fromString(value.value));
                        MigrationManager.instance.scheduleSchemaPull(endpoint, epState);
                        break;
                    case HOST_ID:
                        SystemKeyspace.updatePeerInfo(endpoint, "host_id", UUID.fromString(value.value));
                        break;
                    case RPC_READY:
                        notifyRpcChange(endpoint, epState.isRpcReady());
                        break;
                    case NET_VERSION:
                        updateNetVersion(endpoint, value);
                        break;
                }
            }
        }
    }

    private static String[] splitValue(VersionedValue value)
    {
        return value.value.split(VersionedValue.DELIMITER_STR, -1);
    }

    private void updateNetVersion(InetAddress endpoint, VersionedValue value)
    {
        try
        {
            MessagingService.instance().setVersion(endpoint, Integer.parseInt(value.value));
        }
        catch (NumberFormatException e)
        {
            throw new AssertionError("Got invalid value for NET_VERSION application state: " + value.value);
        }
    }

    public void updateTopology(InetAddress endpoint)
    {
        if (getTokenMetadata().isMember(endpoint))
        {
            getTokenMetadata().updateTopology(endpoint);
        }
    }

    public void updateTopology()
    {
        getTokenMetadata().updateTopology();
    }

    private void updatePeerInfo(InetAddress endpoint)
    {
        EndpointState epState = Gossiper.instance.getEndpointStateForEndpoint(endpoint);
        for (Map.Entry<ApplicationState, VersionedValue> entry : epState.states())
        {
            switch (entry.getKey())
            {
                case RELEASE_VERSION:
                    SystemKeyspace.updatePeerInfo(endpoint, "release_version", entry.getValue().value);
                    break;
                case DC:
                    SystemKeyspace.updatePeerInfo(endpoint, "data_center", entry.getValue().value);
                    break;
                case RACK:
                    SystemKeyspace.updatePeerInfo(endpoint, "rack", entry.getValue().value);
                    break;
                case RPC_ADDRESS:
                    try
                    {
                        SystemKeyspace.updatePeerInfo(endpoint, "rpc_address", InetAddress.getByName(entry.getValue().value));
                    }
                    catch (UnknownHostException e)
                    {
                        throw new RuntimeException(e);
                    }
                    break;
                case SCHEMA:
                    SystemKeyspace.updatePeerInfo(endpoint, "schema_version", UUID.fromString(entry.getValue().value));
                    break;
                case HOST_ID:
                    SystemKeyspace.updatePeerInfo(endpoint, "host_id", UUID.fromString(entry.getValue().value));
                    break;
            }
        }
    }

    private void notifyRpcChange(InetAddress endpoint, boolean ready)
    {
        if (ready)
            notifyUp(endpoint);
        else
            notifyDown(endpoint);
    }

    private void notifyUp(InetAddress endpoint)
    {
        if (!isRpcReady(endpoint) || !Gossiper.instance.isAlive(endpoint))
            return;

        for (IEndpointLifecycleSubscriber subscriber : lifecycleSubscribers)
            subscriber.onUp(endpoint);
    }

    private void notifyDown(InetAddress endpoint)
    {
        for (IEndpointLifecycleSubscriber subscriber : lifecycleSubscribers)
            subscriber.onDown(endpoint);
    }

    private void notifyJoined(InetAddress endpoint)
    {
        if (!isStatus(endpoint, VersionedValue.STATUS_NORMAL))
            return;

        for (IEndpointLifecycleSubscriber subscriber : lifecycleSubscribers)
            subscriber.onJoinCluster(endpoint);
    }

    private void notifyMoved(InetAddress endpoint)
    {
        for (IEndpointLifecycleSubscriber subscriber : lifecycleSubscribers)
            subscriber.onMove(endpoint);
    }

    private void notifyLeft(InetAddress endpoint)
    {
        for (IEndpointLifecycleSubscriber subscriber : lifecycleSubscribers)
            subscriber.onLeaveCluster(endpoint);
    }

    private boolean isStatus(InetAddress endpoint, String status)
    {
        return Gossiper.instance.getEndpointStateForEndpoint(endpoint).getStatus().equals(status);
    }

    public boolean isRpcReady(InetAddress endpoint)
    {
        return MessagingService.instance().getVersion(endpoint) < MessagingService.VERSION_22 ||
                Gossiper.instance.getEndpointStateForEndpoint(endpoint).isRpcReady();
    }

    public void setRpcReady(boolean value)
    {
        Gossiper.instance.addLocalApplicationState(ApplicationState.RPC_READY, valueFactory.rpcReady(value));
    }

    private Collection<Token> getTokensFor(InetAddress endpoint)
    {
        try
        {
            EndpointState state = Gossiper.instance.getEndpointStateForEndpoint(endpoint);
            if (state == null)
                return Collections.emptyList();

            VersionedValue versionedValue = state.getApplicationState(ApplicationState.TOKENS);
            if (versionedValue == null)
                return Collections.emptyList();

            return TokenSerializer.deserialize(tokenMetadata.partitioner, new DataInputStream(new ByteArrayInputStream(versionedValue.toBytes())));
        }
        catch (IOException e)
        {
            throw new RuntimeException(e);
        }
    }

    /**
     * Handle node bootstrap
     *
     * @param endpoint bootstrapping node
     */
    private void handleStateBootstrap(InetAddress endpoint)
    {
        Collection<Token> tokens;
        // explicitly check for TOKENS, because a bootstrapping node might be bootstrapping in legacy mode; that is, not using vnodes and no token specified
        tokens = getTokensFor(endpoint);

        if (logger.isDebugEnabled())
            logger.debug("Node {} state bootstrapping, token {}", endpoint, tokens);

        // if this node is present in token metadata, either we have missed intermediate states
        // or the node had crashed. Print warning if needed, clear obsolete stuff and
        // continue.
        if (tokenMetadata.isMember(endpoint))
        {
            // If isLeaving is false, we have missed both LEAVING and LEFT. However, if
            // isLeaving is true, we have only missed LEFT. Waiting time between completing
            // leave operation and rebootstrapping is relatively short, so the latter is quite
            // common (not enough time for gossip to spread). Therefore we report only the
            // former in the log.
            if (!tokenMetadata.isLeaving(endpoint))
                logger.info("Node {} state jump to bootstrap", endpoint);
            tokenMetadata.removeEndpoint(endpoint);
        }

        tokenMetadata.addBootstrapTokens(tokens, endpoint);
        PendingRangeCalculatorService.instance.update();

        tokenMetadata.updateHostId(Gossiper.instance.getHostId(endpoint), endpoint);
    }

    private void handleStateBootreplacing(InetAddress newNode, String[] pieces)
    {
        InetAddress oldNode;
        try
        {
            oldNode = InetAddress.getByName(pieces[1]);
        }
        catch (Exception e)
        {
            logger.error("Node {} tried to replace malformed endpoint {}.", newNode, pieces[1], e);
            return;
        }

        if (FailureDetector.instance.isAlive(oldNode))
        {
            throw new RuntimeException(String.format("Node %s is trying to replace alive node %s.", newNode, oldNode));
        }

        Optional<InetAddress> replacingNode = tokenMetadata.getReplacingNode(newNode);
        if (replacingNode.isPresent() && !replacingNode.get().equals(oldNode))
        {
            throw new RuntimeException(String.format("Node %s is already replacing %s but is trying to replace %s.",
                                                     newNode, replacingNode.get(), oldNode));
        }

        Collection<Token> tokens = getTokensFor(newNode);

        if (logger.isDebugEnabled())
            logger.debug("Node {} is replacing {}, tokens {}", newNode, oldNode, tokens);

        tokenMetadata.addReplaceTokens(tokens, newNode, oldNode);
        PendingRangeCalculatorService.instance.update();

        tokenMetadata.updateHostId(Gossiper.instance.getHostId(newNode), newNode);
    }

    /**
     * Handle node move to normal state. That is, node is entering token ring and participating
     * in reads.
     *
     * @param endpoint node
     */
    private void handleStateNormal(final InetAddress endpoint, final String status)
    {
        Collection<Token> tokens = getTokensFor(endpoint);
        Set<Token> tokensToUpdateInMetadata = new HashSet<>();
        Set<Token> tokensToUpdateInSystemKeyspace = new HashSet<>();
        Set<InetAddress> endpointsToRemove = new HashSet<>();

        if (logger.isDebugEnabled())
            logger.debug("Node {} state {}, token {}", endpoint, status, tokens);

        if (tokenMetadata.isMember(endpoint))
            logger.info("Node {} state jump to {}", endpoint, status);

        if (tokens.isEmpty() && status.equals(VersionedValue.STATUS_NORMAL))
            logger.error("Node {} is in state normal but it has no tokens, state: {}",
                         endpoint,
                         Gossiper.instance.getEndpointStateForEndpoint(endpoint));

        Optional<InetAddress> replacingNode = tokenMetadata.getReplacingNode(endpoint);
        if (replacingNode.isPresent())
        {
            assert !endpoint.equals(replacingNode.get()) : "Pending replacement endpoint with same address is not supported";
            logger.info("Node {} will complete replacement of {} for tokens {}", endpoint, replacingNode.get(), tokens);
            if (FailureDetector.instance.isAlive(replacingNode.get()))
            {
                logger.error("Node {} cannot complete replacement of alive node {}.", endpoint, replacingNode.get());
                return;
            }
            endpointsToRemove.add(replacingNode.get());
        }

        Optional<InetAddress> replacementNode = tokenMetadata.getReplacementNode(endpoint);
        if (replacementNode.isPresent())
        {
            logger.warn("Node {} is currently being replaced by node {}.", endpoint, replacementNode.get());
        }

        updatePeerInfo(endpoint);
        // Order Matters, TM.updateHostID() should be called before TM.updateNormalToken(), (see CASSANDRA-4300).
        UUID hostId = Gossiper.instance.getHostId(endpoint);
        InetAddress existing = tokenMetadata.getEndpointForHostId(hostId);
        if (replacing && isReplacingSameAddress() && Gossiper.instance.getEndpointStateForEndpoint(DatabaseDescriptor.getReplaceAddress()) != null
            && (hostId.equals(Gossiper.instance.getHostId(DatabaseDescriptor.getReplaceAddress()))))
            logger.warn("Not updating token metadata for {} because I am replacing it", endpoint);
        else
        {
            if (existing != null && !existing.equals(endpoint))
            {
                if (existing.equals(FBUtilities.getBroadcastAddress()))
                {
                    logger.warn("Not updating host ID {} for {} because it's mine", hostId, endpoint);
                    tokenMetadata.removeEndpoint(endpoint);
                    endpointsToRemove.add(endpoint);
                }
                else if (Gossiper.instance.compareEndpointStartup(endpoint, existing) > 0)
                {
                    logger.warn("Host ID collision for {} between {} and {}; {} is the new owner", hostId, existing, endpoint, endpoint);
                    tokenMetadata.removeEndpoint(existing);
                    endpointsToRemove.add(existing);
                    tokenMetadata.updateHostId(hostId, endpoint);
                }
                else
                {
                    logger.warn("Host ID collision for {} between {} and {}; ignored {}", hostId, existing, endpoint, endpoint);
                    tokenMetadata.removeEndpoint(endpoint);
                    endpointsToRemove.add(endpoint);
                }
            }
            else
                tokenMetadata.updateHostId(hostId, endpoint);
        }

        for (final Token token : tokens)
        {
            // we don't want to update if this node is responsible for the token and it has a later startup time than endpoint.
            InetAddress currentOwner = tokenMetadata.getEndpoint(token);
            if (currentOwner == null)
            {
                logger.debug("New node {} at token {}", endpoint, token);
                tokensToUpdateInMetadata.add(token);
                tokensToUpdateInSystemKeyspace.add(token);
            }
            else if (endpoint.equals(currentOwner))
            {
                // set state back to normal, since the node may have tried to leave, but failed and is now back up
                tokensToUpdateInMetadata.add(token);
                tokensToUpdateInSystemKeyspace.add(token);
            }
            else if (Gossiper.instance.compareEndpointStartup(endpoint, currentOwner) > 0)
            {
                tokensToUpdateInMetadata.add(token);
                tokensToUpdateInSystemKeyspace.add(token);

                // currentOwner is no longer current, endpoint is.  Keep track of these moves, because when
                // a host no longer has any tokens, we'll want to remove it.
                Multimap<InetAddress, Token> epToTokenCopy = getTokenMetadata().getEndpointToTokenMapForReading();
                epToTokenCopy.get(currentOwner).remove(token);
                if (epToTokenCopy.get(currentOwner).size() < 1)
                    endpointsToRemove.add(currentOwner);

                logger.info(String.format("Nodes %s and %s have the same token %s.  %s is the new owner",
                                          endpoint,
                                          currentOwner,
                                          token,
                                          endpoint));
            }
            else
            {
                logger.info(String.format("Nodes %s and %s have the same token %s.  Ignoring %s",
                                           endpoint,
                                           currentOwner,
                                           token,
                                           endpoint));
            }
        }

        // capture because updateNormalTokens clears moving and member status
        boolean isMember = tokenMetadata.isMember(endpoint);
        boolean isMoving = tokenMetadata.isMoving(endpoint);
        tokenMetadata.updateNormalTokens(tokensToUpdateInMetadata, endpoint);
        for (InetAddress ep : endpointsToRemove)
        {
            removeEndpoint(ep);
            if (replacing && DatabaseDescriptor.getReplaceAddress().equals(ep))
                Gossiper.instance.replacementQuarantine(ep); // quarantine locally longer than normally; see CASSANDRA-8260
        }
        if (!tokensToUpdateInSystemKeyspace.isEmpty())
            SystemKeyspace.updateTokens(endpoint, tokensToUpdateInSystemKeyspace);

        if (isMoving || operationMode == Mode.MOVING)
        {
            tokenMetadata.removeFromMoving(endpoint);
            notifyMoved(endpoint);
        }
        else if (!isMember) // prior to this, the node was not a member
        {
            notifyJoined(endpoint);
        }

        PendingRangeCalculatorService.instance.update();
    }

    /**
     * Handle node preparing to leave the ring
     *
     * @param endpoint node
     */
    private void handleStateLeaving(InetAddress endpoint)
    {
        Collection<Token> tokens = getTokensFor(endpoint);

        if (logger.isDebugEnabled())
            logger.debug("Node {} state leaving, tokens {}", endpoint, tokens);

        // If the node is previously unknown or tokens do not match, update tokenmetadata to
        // have this node as 'normal' (it must have been using this token before the
        // leave). This way we'll get pending ranges right.
        if (!tokenMetadata.isMember(endpoint))
        {
            logger.info("Node {} state jump to leaving", endpoint);
            tokenMetadata.updateNormalTokens(tokens, endpoint);
        }
        else if (!tokenMetadata.getTokens(endpoint).containsAll(tokens))
        {
            logger.warn("Node {} 'leaving' token mismatch. Long network partition?", endpoint);
            tokenMetadata.updateNormalTokens(tokens, endpoint);
        }

        // at this point the endpoint is certainly a member with this token, so let's proceed
        // normally
        tokenMetadata.addLeavingEndpoint(endpoint);
        PendingRangeCalculatorService.instance.update();
    }

    /**
     * Handle node leaving the ring. This will happen when a node is decommissioned
     *
     * @param endpoint If reason for leaving is decommission, endpoint is the leaving node.
     * @param pieces STATE_LEFT,token
     */
    private void handleStateLeft(InetAddress endpoint, String[] pieces)
    {
        assert pieces.length >= 2;
        Collection<Token> tokens = getTokensFor(endpoint);

        if (logger.isDebugEnabled())
            logger.debug("Node {} state left, tokens {}", endpoint, tokens);

        excise(tokens, endpoint, extractExpireTime(pieces));
    }

    /**
     * Handle node moving inside the ring.
     *
     * @param endpoint moving endpoint address
     * @param pieces STATE_MOVING, token
     */
    private void handleStateMoving(InetAddress endpoint, String[] pieces)
    {
        assert pieces.length >= 2;
        Token token = getTokenFactory().fromString(pieces[1]);

        if (logger.isDebugEnabled())
            logger.debug("Node {} state moving, new token {}", endpoint, token);

        tokenMetadata.addMovingEndpoint(token, endpoint);

        PendingRangeCalculatorService.instance.update();
    }

    /**
     * Handle notification that a node being actively removed from the ring via 'removenode'
     *
     * @param endpoint node
     * @param pieces either REMOVED_TOKEN (node is gone) or REMOVING_TOKEN (replicas need to be restored)
     */
    private void handleStateRemoving(InetAddress endpoint, String[] pieces)
    {
        assert (pieces.length > 0);

        if (endpoint.equals(FBUtilities.getBroadcastAddress()))
        {
            logger.info("Received removenode gossip about myself. Is this node rejoining after an explicit removenode?");
            try
            {
                drain();
            }
            catch (Exception e)
            {
                throw new RuntimeException(e);
            }
            return;
        }
        if (tokenMetadata.isMember(endpoint))
        {
            String state = pieces[0];
            Collection<Token> removeTokens = tokenMetadata.getTokens(endpoint);

            if (VersionedValue.REMOVED_TOKEN.equals(state))
            {
                excise(removeTokens, endpoint, extractExpireTime(pieces));
            }
            else if (VersionedValue.REMOVING_TOKEN.equals(state))
            {
                if (logger.isDebugEnabled())
                    logger.debug("Tokens {} removed manually (endpoint was {})", removeTokens, endpoint);

                // Note that the endpoint is being removed
                tokenMetadata.addLeavingEndpoint(endpoint);
                PendingRangeCalculatorService.instance.update();

                // find the endpoint coordinating this removal that we need to notify when we're done
                String[] coordinator = splitValue(Gossiper.instance.getEndpointStateForEndpoint(endpoint).getApplicationState(ApplicationState.REMOVAL_COORDINATOR));
                UUID hostId = UUID.fromString(coordinator[1]);
                // grab any data we are now responsible for and notify responsible node
                restoreReplicaCount(endpoint, tokenMetadata.getEndpointForHostId(hostId));
            }
        }
        else // now that the gossiper has told us about this nonexistent member, notify the gossiper to remove it
        {
            if (VersionedValue.REMOVED_TOKEN.equals(pieces[0]))
                addExpireTimeIfFound(endpoint, extractExpireTime(pieces));
            removeEndpoint(endpoint);
        }
    }

    private void excise(Collection<Token> tokens, InetAddress endpoint)
    {
        logger.info("Removing tokens {} for {}", tokens, endpoint);

        if (tokenMetadata.isMember(endpoint))
            HintsService.instance.excise(tokenMetadata.getHostId(endpoint));

        removeEndpoint(endpoint);
        tokenMetadata.removeEndpoint(endpoint);
        if (!tokens.isEmpty())
            tokenMetadata.removeBootstrapTokens(tokens);
        notifyLeft(endpoint);
        PendingRangeCalculatorService.instance.update();
    }

    private void excise(Collection<Token> tokens, InetAddress endpoint, long expireTime)
    {
        addExpireTimeIfFound(endpoint, expireTime);
        excise(tokens, endpoint);
    }

    /** unlike excise we just need this endpoint gone without going through any notifications **/
    private void removeEndpoint(InetAddress endpoint)
    {
        Gossiper.instance.removeEndpoint(endpoint);
        SystemKeyspace.removeEndpoint(endpoint);
    }

    protected void addExpireTimeIfFound(InetAddress endpoint, long expireTime)
    {
        if (expireTime != 0L)
        {
            Gossiper.instance.addExpireTimeForEndpoint(endpoint, expireTime);
        }
    }

    protected long extractExpireTime(String[] pieces)
    {
        return Long.parseLong(pieces[2]);
    }

    /**
     * Finds living endpoints responsible for the given ranges
     *
     * @param keyspaceName the keyspace ranges belong to
     * @param ranges the ranges to find sources for
     * @return multimap of addresses to ranges the address is responsible for
     */
    private Multimap<InetAddress, Range<Token>> getNewSourceRanges(String keyspaceName, Set<Range<Token>> ranges)
    {
        InetAddress myAddress = FBUtilities.getBroadcastAddress();
        Multimap<Range<Token>, InetAddress> rangeAddresses = Keyspace.open(keyspaceName).getReplicationStrategy().getRangeAddresses(tokenMetadata.cloneOnlyTokenMap());
        Multimap<InetAddress, Range<Token>> sourceRanges = HashMultimap.create();
        IFailureDetector failureDetector = FailureDetector.instance;

        // find alive sources for our new ranges
        for (Range<Token> range : ranges)
        {
            Collection<InetAddress> possibleRanges = rangeAddresses.get(range);
            IEndpointSnitch snitch = DatabaseDescriptor.getEndpointSnitch();
            List<InetAddress> sources = snitch.getSortedListByProximity(myAddress, possibleRanges);

            assert (!sources.contains(myAddress));

            for (InetAddress source : sources)
            {
                if (failureDetector.isAlive(source))
                {
                    sourceRanges.put(source, range);
                    break;
                }
            }
        }
        return sourceRanges;
    }

    /**
     * Sends a notification to a node indicating we have finished replicating data.
     *
     * @param remote node to send notification to
     */
    private void sendReplicationNotification(InetAddress remote)
    {
        // notify the remote token
        MessageOut msg = new MessageOut(MessagingService.Verb.REPLICATION_FINISHED);
        IFailureDetector failureDetector = FailureDetector.instance;
        if (logger.isDebugEnabled())
            logger.debug("Notifying {} of replication completion\n", remote);
        while (failureDetector.isAlive(remote))
        {
            AsyncOneResponse iar = MessagingService.instance().sendRR(msg, remote);
            try
            {
                iar.get(DatabaseDescriptor.getRpcTimeout(), TimeUnit.MILLISECONDS);
                return; // done
            }
            catch(TimeoutException e)
            {
                // try again
            }
        }
    }

    /**
     * Called when an endpoint is removed from the ring. This function checks
     * whether this node becomes responsible for new ranges as a
     * consequence and streams data if needed.
     *
     * This is rather ineffective, but it does not matter so much
     * since this is called very seldom
     *
     * @param endpoint the node that left
     */
    private void restoreReplicaCount(InetAddress endpoint, final InetAddress notifyEndpoint)
    {
        Multimap<String, Map.Entry<InetAddress, Collection<Range<Token>>>> rangesToFetch = HashMultimap.create();

        InetAddress myAddress = FBUtilities.getBroadcastAddress();

        for (String keyspaceName : Schema.instance.getNonLocalStrategyKeyspaces())
        {
            Multimap<Range<Token>, InetAddress> changedRanges = getChangedRangesForLeaving(keyspaceName, endpoint);
            Set<Range<Token>> myNewRanges = new HashSet<>();
            for (Map.Entry<Range<Token>, InetAddress> entry : changedRanges.entries())
            {
                if (entry.getValue().equals(myAddress))
                    myNewRanges.add(entry.getKey());
            }
            Multimap<InetAddress, Range<Token>> sourceRanges = getNewSourceRanges(keyspaceName, myNewRanges);
            for (Map.Entry<InetAddress, Collection<Range<Token>>> entry : sourceRanges.asMap().entrySet())
            {
                rangesToFetch.put(keyspaceName, entry);
            }
        }

        StreamPlan stream = new StreamPlan("Restore replica count");
        for (String keyspaceName : rangesToFetch.keySet())
        {
            for (Map.Entry<InetAddress, Collection<Range<Token>>> entry : rangesToFetch.get(keyspaceName))
            {
                InetAddress source = entry.getKey();
                InetAddress preferred = SystemKeyspace.getPreferredIP(source);
                Collection<Range<Token>> ranges = entry.getValue();
                if (logger.isDebugEnabled())
                    logger.debug("Requesting from {} ranges {}", source, StringUtils.join(ranges, ", "));
                stream.requestRanges(source, preferred, keyspaceName, ranges);
            }
        }
        StreamResultFuture future = stream.execute();
        Futures.addCallback(future, new FutureCallback<StreamState>()
        {
            public void onSuccess(StreamState finalState)
            {
                sendReplicationNotification(notifyEndpoint);
            }

            public void onFailure(Throwable t)
            {
                logger.warn("Streaming to restore replica count failed", t);
                // We still want to send the notification
                sendReplicationNotification(notifyEndpoint);
            }
        });
    }

    // needs to be modified to accept either a keyspace or ARS.
    private Multimap<Range<Token>, InetAddress> getChangedRangesForLeaving(String keyspaceName, InetAddress endpoint)
    {
        // First get all ranges the leaving endpoint is responsible for
        Collection<Range<Token>> ranges = getRangesForEndpoint(keyspaceName, endpoint);

        if (logger.isDebugEnabled())
            logger.debug("Node {} ranges [{}]", endpoint, StringUtils.join(ranges, ", "));

        Map<Range<Token>, List<InetAddress>> currentReplicaEndpoints = new HashMap<>(ranges.size());

        // Find (for each range) all nodes that store replicas for these ranges as well
        TokenMetadata metadata = tokenMetadata.cloneOnlyTokenMap(); // don't do this in the loop! #7758
        for (Range<Token> range : ranges)
            currentReplicaEndpoints.put(range, Keyspace.open(keyspaceName).getReplicationStrategy().calculateNaturalEndpoints(range.right, metadata));

        TokenMetadata temp = tokenMetadata.cloneAfterAllLeft();

        // endpoint might or might not be 'leaving'. If it was not leaving (that is, removenode
        // command was used), it is still present in temp and must be removed.
        if (temp.isMember(endpoint))
            temp.removeEndpoint(endpoint);

        Multimap<Range<Token>, InetAddress> changedRanges = HashMultimap.create();

        // Go through the ranges and for each range check who will be
        // storing replicas for these ranges when the leaving endpoint
        // is gone. Whoever is present in newReplicaEndpoints list, but
        // not in the currentReplicaEndpoints list, will be needing the
        // range.
        for (Range<Token> range : ranges)
        {
            Collection<InetAddress> newReplicaEndpoints = Keyspace.open(keyspaceName).getReplicationStrategy().calculateNaturalEndpoints(range.right, temp);
            newReplicaEndpoints.removeAll(currentReplicaEndpoints.get(range));
            if (logger.isDebugEnabled())
                if (newReplicaEndpoints.isEmpty())
                    logger.debug("Range {} already in all replicas", range);
                else
                    logger.debug("Range {} will be responsibility of {}", range, StringUtils.join(newReplicaEndpoints, ", "));
            changedRanges.putAll(range, newReplicaEndpoints);
        }

        return changedRanges;
    }

    public void onJoin(InetAddress endpoint, EndpointState epState)
    {
        for (Map.Entry<ApplicationState, VersionedValue> entry : epState.states())
        {
            onChange(endpoint, entry.getKey(), entry.getValue());
        }
        MigrationManager.instance.scheduleSchemaPull(endpoint, epState);
    }

    public void onAlive(InetAddress endpoint, EndpointState state)
    {
        MigrationManager.instance.scheduleSchemaPull(endpoint, state);

        if (tokenMetadata.isMember(endpoint))
            notifyUp(endpoint);
    }

    public void onRemove(InetAddress endpoint)
    {
        tokenMetadata.removeEndpoint(endpoint);
        PendingRangeCalculatorService.instance.update();
    }

    public void onDead(InetAddress endpoint, EndpointState state)
    {
        MessagingService.instance().convict(endpoint);
        notifyDown(endpoint);
    }

    public void onRestart(InetAddress endpoint, EndpointState state)
    {
        // If we have restarted before the node was even marked down, we need to reset the connection pool
        if (state.isAlive())
            onDead(endpoint, state);

        // Then, the node may have been upgraded and changed its messaging protocol version. If so, we
        // want to update that before we mark the node live again to avoid problems like CASSANDRA-11128.
        VersionedValue netVersion = state.getApplicationState(ApplicationState.NET_VERSION);
        if (netVersion != null)
            updateNetVersion(endpoint, netVersion);
    }


    public String getLoadString()
    {
        return FileUtils.stringifyFileSize(StorageMetrics.load.getCount());
    }

    public Map<String, String> getLoadMap()
    {
        Map<String, String> map = new HashMap<>();
        for (Map.Entry<InetAddress,Double> entry : LoadBroadcaster.instance.getLoadInfo().entrySet())
        {
            map.put(entry.getKey().getHostAddress(), FileUtils.stringifyFileSize(entry.getValue()));
        }
        // gossiper doesn't see its own updates, so we need to special-case the local node
        map.put(FBUtilities.getBroadcastAddress().getHostAddress(), getLoadString());
        return map;
    }

    // TODO
    public final void deliverHints(String host)
    {
        throw new UnsupportedOperationException();
    }

    public Collection<Token> getLocalTokens()
    {
        Collection<Token> tokens = SystemKeyspace.getSavedTokens();
        assert tokens != null && !tokens.isEmpty(); // should not be called before initServer sets this
        return tokens;
    }

    @Nullable
    public InetAddress getEndpointForHostId(UUID hostId)
    {
        return tokenMetadata.getEndpointForHostId(hostId);
    }

    @Nullable
    public UUID getHostIdForEndpoint(InetAddress address)
    {
        return tokenMetadata.getHostId(address);
    }

    /* These methods belong to the MBean interface */

    public List<String> getTokens()
    {
        return getTokens(FBUtilities.getBroadcastAddress());
    }

    public List<String> getTokens(String endpoint) throws UnknownHostException
    {
        return getTokens(InetAddress.getByName(endpoint));
    }

    private List<String> getTokens(InetAddress endpoint)
    {
        List<String> strTokens = new ArrayList<>();
        for (Token tok : getTokenMetadata().getTokens(endpoint))
            strTokens.add(tok.toString());
        return strTokens;
    }

    public String getReleaseVersion()
    {
        return FBUtilities.getReleaseVersionString();
    }

    public String getSchemaVersion()
    {
        return Schema.instance.getVersion().toString();
    }

    public List<String> getLeavingNodes()
    {
        return stringify(tokenMetadata.getLeavingEndpoints());
    }

    public List<String> getMovingNodes()
    {
        List<String> endpoints = new ArrayList<>();

        for (Pair<Token, InetAddress> node : tokenMetadata.getMovingEndpoints())
        {
            endpoints.add(node.right.getHostAddress());
        }

        return endpoints;
    }

    public List<String> getJoiningNodes()
    {
        return stringify(tokenMetadata.getBootstrapTokens().valueSet());
    }

    public List<String> getLiveNodes()
    {
        return stringify(Gossiper.instance.getLiveMembers());
    }

    public Set<InetAddress> getLiveRingMembers()
    {
        return getLiveRingMembers(false);
    }

    public Set<InetAddress> getLiveRingMembers(boolean excludeDeadStates)
    {
        Set<InetAddress> ret = new HashSet<>();
        for (InetAddress ep : Gossiper.instance.getLiveMembers())
        {
            if (excludeDeadStates)
            {
                EndpointState epState = Gossiper.instance.getEndpointStateForEndpoint(ep);
                if (epState == null || Gossiper.instance.isDeadState(epState))
                    continue;
            }

            if (tokenMetadata.isMember(ep))
                ret.add(ep);
        }
        return ret;
    }


    public List<String> getUnreachableNodes()
    {
        return stringify(Gossiper.instance.getUnreachableMembers());
    }

    public String[] getAllDataFileLocations()
    {
        String[] locations = DatabaseDescriptor.getAllDataFileLocations();
        for (int i = 0; i < locations.length; i++)
            locations[i] = FileUtils.getCanonicalPath(locations[i]);
        return locations;
    }

    public String getCommitLogLocation()
    {
        return FileUtils.getCanonicalPath(DatabaseDescriptor.getCommitLogLocation());
    }

    public String getSavedCachesLocation()
    {
        return FileUtils.getCanonicalPath(DatabaseDescriptor.getSavedCachesLocation());
    }

    private List<String> stringify(Iterable<InetAddress> endpoints)
    {
        List<String> stringEndpoints = new ArrayList<>();
        for (InetAddress ep : endpoints)
        {
            stringEndpoints.add(ep.getHostAddress());
        }
        return stringEndpoints;
    }

    public int getCurrentGenerationNumber()
    {
        return Gossiper.instance.getCurrentGenerationNumber(FBUtilities.getBroadcastAddress());
    }

    public int forceKeyspaceCleanup(String keyspaceName, String... tables) throws IOException, ExecutionException, InterruptedException
    {
        return forceKeyspaceCleanup(0, keyspaceName, tables);
    }

    public int forceKeyspaceCleanup(int jobs, String keyspaceName, String... tables) throws IOException, ExecutionException, InterruptedException
    {
        if (SchemaConstants.isSystemKeyspace(keyspaceName))
            throw new RuntimeException("Cleanup of the system keyspace is neither necessary nor wise");

        CompactionManager.AllSSTableOpStatus status = CompactionManager.AllSSTableOpStatus.SUCCESSFUL;
        for (ColumnFamilyStore cfStore : getValidColumnFamilies(false, false, keyspaceName, tables))
        {
            CompactionManager.AllSSTableOpStatus oneStatus = cfStore.forceCleanup(jobs);
            if (oneStatus != CompactionManager.AllSSTableOpStatus.SUCCESSFUL)
                status = oneStatus;
        }
        return status.statusCode;
    }

    public int scrub(boolean disableSnapshot, boolean skipCorrupted, String keyspaceName, String... tables) throws IOException, ExecutionException, InterruptedException
    {
        return scrub(disableSnapshot, skipCorrupted, true, 0, keyspaceName, tables);
    }

    public int scrub(boolean disableSnapshot, boolean skipCorrupted, boolean checkData, String keyspaceName, String... tables) throws IOException, ExecutionException, InterruptedException
    {
        return scrub(disableSnapshot, skipCorrupted, checkData, 0, keyspaceName, tables);
    }

    public int scrub(boolean disableSnapshot, boolean skipCorrupted, boolean checkData, int jobs, String keyspaceName, String... tables) throws IOException, ExecutionException, InterruptedException
    {
        CompactionManager.AllSSTableOpStatus status = CompactionManager.AllSSTableOpStatus.SUCCESSFUL;
        for (ColumnFamilyStore cfStore : getValidColumnFamilies(true, false, keyspaceName, tables))
        {
            CompactionManager.AllSSTableOpStatus oneStatus = cfStore.scrub(disableSnapshot, skipCorrupted, checkData, jobs);
            if (oneStatus != CompactionManager.AllSSTableOpStatus.SUCCESSFUL)
                status = oneStatus;
        }
        return status.statusCode;
    }

    public int verify(boolean extendedVerify, String keyspaceName, String... tableNames) throws IOException, ExecutionException, InterruptedException
    {
        CompactionManager.AllSSTableOpStatus status = CompactionManager.AllSSTableOpStatus.SUCCESSFUL;
        for (ColumnFamilyStore cfStore : getValidColumnFamilies(false, false, keyspaceName, tableNames))
        {
            CompactionManager.AllSSTableOpStatus oneStatus = cfStore.verify(extendedVerify);
            if (oneStatus != CompactionManager.AllSSTableOpStatus.SUCCESSFUL)
                status = oneStatus;
        }
        return status.statusCode;
    }

    public int upgradeSSTables(String keyspaceName, boolean excludeCurrentVersion, String... tableNames) throws IOException, ExecutionException, InterruptedException
    {
        return upgradeSSTables(keyspaceName, excludeCurrentVersion, 0, tableNames);
    }

    public int upgradeSSTables(String keyspaceName, boolean excludeCurrentVersion, int jobs, String... tableNames) throws IOException, ExecutionException, InterruptedException
    {
        CompactionManager.AllSSTableOpStatus status = CompactionManager.AllSSTableOpStatus.SUCCESSFUL;
        for (ColumnFamilyStore cfStore : getValidColumnFamilies(true, true, keyspaceName, tableNames))
        {
            CompactionManager.AllSSTableOpStatus oneStatus = cfStore.sstablesRewrite(excludeCurrentVersion, jobs);
            if (oneStatus != CompactionManager.AllSSTableOpStatus.SUCCESSFUL)
                status = oneStatus;
        }
        return status.statusCode;
    }

    public void forceKeyspaceCompaction(boolean splitOutput, String keyspaceName, String... tableNames) throws IOException, ExecutionException, InterruptedException
    {
        for (ColumnFamilyStore cfStore : getValidColumnFamilies(true, false, keyspaceName, tableNames))
        {
            cfStore.forceMajorCompaction(splitOutput);
        }
    }

    public int relocateSSTables(String keyspaceName, String ... columnFamilies) throws IOException, ExecutionException, InterruptedException
    {
        return relocateSSTables(0, keyspaceName, columnFamilies);
    }

    public int relocateSSTables(int jobs, String keyspaceName, String ... columnFamilies) throws IOException, ExecutionException, InterruptedException
    {
        CompactionManager.AllSSTableOpStatus status = CompactionManager.AllSSTableOpStatus.SUCCESSFUL;
        for (ColumnFamilyStore cfs : getValidColumnFamilies(false, false, keyspaceName, columnFamilies))
        {
            CompactionManager.AllSSTableOpStatus oneStatus = cfs.relocateSSTables(jobs);
            if (oneStatus != CompactionManager.AllSSTableOpStatus.SUCCESSFUL)
                status = oneStatus;
        }
        return status.statusCode;
    }

    public int garbageCollect(String tombstoneOptionString, int jobs, String keyspaceName, String ... columnFamilies) throws IOException, ExecutionException, InterruptedException
    {
        TombstoneOption tombstoneOption = TombstoneOption.valueOf(tombstoneOptionString);
        CompactionManager.AllSSTableOpStatus status = CompactionManager.AllSSTableOpStatus.SUCCESSFUL;
        for (ColumnFamilyStore cfs : getValidColumnFamilies(false, false, keyspaceName, columnFamilies))
        {
            CompactionManager.AllSSTableOpStatus oneStatus = cfs.garbageCollect(tombstoneOption, jobs);
            if (oneStatus != CompactionManager.AllSSTableOpStatus.SUCCESSFUL)
                status = oneStatus;
        }
        return status.statusCode;
    }

    /**
     * Takes the snapshot of a multiple column family from different keyspaces. A snapshot name must be specified.
     *
     * @param tag
     *            the tag given to the snapshot; may not be null or empty
     * @param options
     *            Map of options (skipFlush is the only supported option for now)
     * @param entities
     *            list of keyspaces / tables in the form of empty | ks1 ks2 ... | ks1.cf1,ks2.cf2,...
     */
    @Override
    public void takeSnapshot(String tag, Map<String, String> options, String... entities) throws IOException
    {
        boolean skipFlush = Boolean.parseBoolean(options.getOrDefault("skipFlush", "false"));

        if (entities != null && entities.length > 0 && entities[0].contains("."))
        {
            takeMultipleTableSnapshot(tag, skipFlush, entities);
        }
        else
        {
            takeSnapshot(tag, skipFlush, entities);
        }
    }

    /**
     * Takes the snapshot of a specific table. A snapshot name must be
     * specified.
     *
     * @param keyspaceName
     *            the keyspace which holds the specified table
     * @param tableName
     *            the table to snapshot
     * @param tag
     *            the tag given to the snapshot; may not be null or empty
     */
    public void takeTableSnapshot(String keyspaceName, String tableName, String tag)
            throws IOException
    {
        takeMultipleTableSnapshot(tag, false, keyspaceName + "." + tableName);
    }

    public void forceKeyspaceCompactionForTokenRange(String keyspaceName, String startToken, String endToken, String... tableNames) throws IOException, ExecutionException, InterruptedException
    {
        Collection<Range<Token>> tokenRanges = createRepairRangeFrom(startToken, endToken);

        for (ColumnFamilyStore cfStore : getValidColumnFamilies(true, false, keyspaceName, tableNames))
        {
            cfStore.forceCompactionForTokenRange(tokenRanges);
        }
    }

    /**
     * Takes the snapshot for the given keyspaces. A snapshot name must be specified.
     *
     * @param tag the tag given to the snapshot; may not be null or empty
     * @param keyspaceNames the names of the keyspaces to snapshot; empty means "all."
     */
    public void takeSnapshot(String tag, String... keyspaceNames) throws IOException
    {
        takeSnapshot(tag, false, keyspaceNames);
    }

    /**
     * Takes the snapshot of a multiple column family from different keyspaces. A snapshot name must be specified.
     *
     * @param tag
     *            the tag given to the snapshot; may not be null or empty
     * @param tableList
     *            list of tables from different keyspace in the form of ks1.cf1 ks2.cf2
     */
    public void takeMultipleTableSnapshot(String tag, String... tableList)
            throws IOException
    {
        takeMultipleTableSnapshot(tag, false, tableList);
    }

    /**
     * Takes the snapshot for the given keyspaces. A snapshot name must be specified.
     *
     * @param tag the tag given to the snapshot; may not be null or empty
     * @param skipFlush Skip blocking flush of memtable
     * @param keyspaceNames the names of the keyspaces to snapshot; empty means "all."
     */
    private void takeSnapshot(String tag, boolean skipFlush, String... keyspaceNames) throws IOException
    {
        if (operationMode == Mode.JOINING)
            throw new IOException("Cannot snapshot until bootstrap completes");
        if (tag == null || tag.equals(""))
            throw new IOException("You must supply a snapshot name.");

        Iterable<Keyspace> keyspaces;
        if (keyspaceNames.length == 0)
        {
            keyspaces = Keyspace.all();
        }
        else
        {
            ArrayList<Keyspace> t = new ArrayList<>(keyspaceNames.length);
            for (String keyspaceName : keyspaceNames)
                t.add(getValidKeyspace(keyspaceName));
            keyspaces = t;
        }

        // Do a check to see if this snapshot exists before we actually snapshot
        for (Keyspace keyspace : keyspaces)
            if (keyspace.snapshotExists(tag))
                throw new IOException("Snapshot " + tag + " already exists.");


        for (Keyspace keyspace : keyspaces)
            keyspace.snapshot(tag, null, skipFlush);
    }

    /**
     * Takes the snapshot of a multiple column family from different keyspaces. A snapshot name must be specified.
     *
     *
     * @param tag
     *            the tag given to the snapshot; may not be null or empty
     * @param skipFlush
     *            Skip blocking flush of memtable
     * @param tableList
     *            list of tables from different keyspace in the form of ks1.cf1 ks2.cf2
     */
    private void takeMultipleTableSnapshot(String tag, boolean skipFlush, String... tableList)
            throws IOException
    {
        Map<Keyspace, List<String>> keyspaceColumnfamily = new HashMap<Keyspace, List<String>>();
        for (String table : tableList)
        {
            String splittedString[] = StringUtils.split(table, '.');
            if (splittedString.length == 2)
            {
                String keyspaceName = splittedString[0];
                String tableName = splittedString[1];

                if (keyspaceName == null)
                    throw new IOException("You must supply a keyspace name");
                if (operationMode.equals(Mode.JOINING))
                    throw new IOException("Cannot snapshot until bootstrap completes");

                if (tableName == null)
                    throw new IOException("You must supply a table name");
                if (tag == null || tag.equals(""))
                    throw new IOException("You must supply a snapshot name.");

                Keyspace keyspace = getValidKeyspace(keyspaceName);
                ColumnFamilyStore columnFamilyStore = keyspace.getColumnFamilyStore(tableName);
                // As there can be multiple column family from same keyspace check if snapshot exist for that specific
                // columnfamily and not for whole keyspace

                if (columnFamilyStore.snapshotExists(tag))
                    throw new IOException("Snapshot " + tag + " already exists.");
                if (!keyspaceColumnfamily.containsKey(keyspace))
                {
                    keyspaceColumnfamily.put(keyspace, new ArrayList<String>());
                }

                // Add Keyspace columnfamily to map in order to support atomicity for snapshot process.
                // So no snapshot should happen if any one of the above conditions fail for any keyspace or columnfamily
                keyspaceColumnfamily.get(keyspace).add(tableName);

            }
            else
            {
                throw new IllegalArgumentException(
                        "Cannot take a snapshot on secondary index or invalid column family name. You must supply a column family name in the form of keyspace.columnfamily");
            }
        }

        for (Entry<Keyspace, List<String>> entry : keyspaceColumnfamily.entrySet())
        {
            for (String table : entry.getValue())
                entry.getKey().snapshot(tag, table, skipFlush);
        }

    }

    private Keyspace getValidKeyspace(String keyspaceName) throws IOException
    {
        if (!Schema.instance.getKeyspaces().contains(keyspaceName))
        {
            throw new IOException("Keyspace " + keyspaceName + " does not exist");
        }
        return Keyspace.open(keyspaceName);
    }

    /**
     * Remove the snapshot with the given name from the given keyspaces.
     * If no tag is specified we will remove all snapshots.
     */
    public void clearSnapshot(String tag, String... keyspaceNames) throws IOException
    {
        if(tag == null)
            tag = "";

        Set<String> keyspaces = new HashSet<>();
        for (String dataDir : DatabaseDescriptor.getAllDataFileLocations())
        {
            for(String keyspaceDir : new File(dataDir).list())
            {
                // Only add a ks if it has been specified as a param, assuming params were actually provided.
                if (keyspaceNames.length > 0 && !Arrays.asList(keyspaceNames).contains(keyspaceDir))
                    continue;
                keyspaces.add(keyspaceDir);
            }
        }

        for (String keyspace : keyspaces)
            Keyspace.clearSnapshot(tag, keyspace);

        if (logger.isDebugEnabled())
            logger.debug("Cleared out snapshot directories");
    }

    public Map<String, TabularData> getSnapshotDetails()
    {
        Map<String, TabularData> snapshotMap = new HashMap<>();
        for (Keyspace keyspace : Keyspace.all())
        {
            if (SchemaConstants.isSystemKeyspace(keyspace.getName()))
                continue;

            for (ColumnFamilyStore cfStore : keyspace.getColumnFamilyStores())
            {
                for (Map.Entry<String, Pair<Long,Long>> snapshotDetail : cfStore.getSnapshotDetails().entrySet())
                {
                    TabularDataSupport data = (TabularDataSupport)snapshotMap.get(snapshotDetail.getKey());
                    if (data == null)
                    {
                        data = new TabularDataSupport(SnapshotDetailsTabularData.TABULAR_TYPE);
                        snapshotMap.put(snapshotDetail.getKey(), data);
                    }

                    SnapshotDetailsTabularData.from(snapshotDetail.getKey(), keyspace.getName(), cfStore.getColumnFamilyName(), snapshotDetail, data);
                }
            }
        }
        return snapshotMap;
    }

    public long trueSnapshotsSize()
    {
        long total = 0;
        for (Keyspace keyspace : Keyspace.all())
        {
            if (SchemaConstants.isSystemKeyspace(keyspace.getName()))
                continue;

            for (ColumnFamilyStore cfStore : keyspace.getColumnFamilyStores())
            {
                total += cfStore.trueSnapshotsSize();
            }
        }

        return total;
    }

    public void refreshSizeEstimates() throws ExecutionException
    {
        FBUtilities.waitOnFuture(ScheduledExecutors.optionalTasks.submit(SizeEstimatesRecorder.instance));
    }

    /**
     * @param allowIndexes Allow index CF names to be passed in
     * @param autoAddIndexes Automatically add secondary indexes if a CF has them
     * @param keyspaceName keyspace
     * @param cfNames CFs
     * @throws java.lang.IllegalArgumentException when given CF name does not exist
     */
    public Iterable<ColumnFamilyStore> getValidColumnFamilies(boolean allowIndexes, boolean autoAddIndexes, String keyspaceName, String... cfNames) throws IOException
    {
        Keyspace keyspace = getValidKeyspace(keyspaceName);
        return keyspace.getValidColumnFamilies(allowIndexes, autoAddIndexes, cfNames);
    }

    /**
     * Flush all memtables for a keyspace and column families.
     * @param keyspaceName
     * @param tableNames
     * @throws IOException
     */
    public void forceKeyspaceFlush(String keyspaceName, String... tableNames) throws IOException
    {
        for (ColumnFamilyStore cfStore : getValidColumnFamilies(true, false, keyspaceName, tableNames))
        {
            logger.debug("Forcing flush on keyspace {}, CF {}", keyspaceName, cfStore.name);
            cfStore.forceBlockingFlush();
        }
    }

    public int repairAsync(String keyspace, Map<String, String> repairSpec)
    {
        RepairOption option = RepairOption.parse(repairSpec, tokenMetadata.partitioner);
        // if ranges are not specified
        if (option.getRanges().isEmpty())
        {
            if (option.isPrimaryRange())
            {
                // when repairing only primary range, neither dataCenters nor hosts can be set
                if (option.getDataCenters().isEmpty() && option.getHosts().isEmpty())
                    option.getRanges().addAll(getPrimaryRanges(keyspace));
                    // except dataCenters only contain local DC (i.e. -local)
                else if (option.isInLocalDCOnly())
                    option.getRanges().addAll(getPrimaryRangesWithinDC(keyspace));
                else
                    throw new IllegalArgumentException("You need to run primary range repair on all nodes in the cluster.");
            }
            else
            {
                option.getRanges().addAll(getLocalRanges(keyspace));
            }
        }
        return forceRepairAsync(keyspace, option, false);
    }

    @Deprecated
    public int forceRepairAsync(String keyspace,
                                boolean isSequential,
                                Collection<String> dataCenters,
                                Collection<String> hosts,
                                boolean primaryRange,
                                boolean fullRepair,
                                String... tableNames)
    {
        return forceRepairAsync(keyspace, isSequential ? RepairParallelism.SEQUENTIAL.ordinal() : RepairParallelism.PARALLEL.ordinal(), dataCenters, hosts, primaryRange, fullRepair, tableNames);
    }

    @Deprecated
    public int forceRepairAsync(String keyspace,
                                int parallelismDegree,
                                Collection<String> dataCenters,
                                Collection<String> hosts,
                                boolean primaryRange,
                                boolean fullRepair,
                                String... tableNames)
    {
        if (parallelismDegree < 0 || parallelismDegree > RepairParallelism.values().length - 1)
        {
            throw new IllegalArgumentException("Invalid parallelism degree specified: " + parallelismDegree);
        }
        RepairParallelism parallelism = RepairParallelism.values()[parallelismDegree];
        if (FBUtilities.isWindows && parallelism != RepairParallelism.PARALLEL)
        {
            logger.warn("Snapshot-based repair is not yet supported on Windows.  Reverting to parallel repair.");
            parallelism = RepairParallelism.PARALLEL;
        }

        RepairOption options = new RepairOption(parallelism, primaryRange, !fullRepair, false, 1, Collections.<Range<Token>>emptyList(), false, false);
        if (dataCenters != null)
        {
            options.getDataCenters().addAll(dataCenters);
        }
        if (hosts != null)
        {
            options.getHosts().addAll(hosts);
        }
        if (primaryRange)
        {
            // when repairing only primary range, neither dataCenters nor hosts can be set
            if (options.getDataCenters().isEmpty() && options.getHosts().isEmpty())
                options.getRanges().addAll(getPrimaryRanges(keyspace));
                // except dataCenters only contain local DC (i.e. -local)
            else if (options.getDataCenters().size() == 1 && options.getDataCenters().contains(DatabaseDescriptor.getLocalDataCenter()))
                options.getRanges().addAll(getPrimaryRangesWithinDC(keyspace));
            else
                throw new IllegalArgumentException("You need to run primary range repair on all nodes in the cluster.");
        }
        else
        {
            options.getRanges().addAll(getLocalRanges(keyspace));
        }
        if (tableNames != null)
        {
            for (String table : tableNames)
            {
                options.getColumnFamilies().add(table);
            }
        }
        return forceRepairAsync(keyspace, options, true);
    }

    @Deprecated
    public int forceRepairAsync(String keyspace,
                                boolean isSequential,
                                boolean isLocal,
                                boolean primaryRange,
                                boolean fullRepair,
                                String... tableNames)
    {
        Set<String> dataCenters = null;
        if (isLocal)
        {
            dataCenters = Sets.newHashSet(DatabaseDescriptor.getLocalDataCenter());
        }
        return forceRepairAsync(keyspace, isSequential, dataCenters, null, primaryRange, fullRepair, tableNames);
    }

    @Deprecated
    public int forceRepairRangeAsync(String beginToken,
                                     String endToken,
                                     String keyspaceName,
                                     boolean isSequential,
                                     Collection<String> dataCenters,
                                     Collection<String> hosts,
                                     boolean fullRepair,
                                     String... tableNames)
    {
        return forceRepairRangeAsync(beginToken, endToken, keyspaceName,
                                     isSequential ? RepairParallelism.SEQUENTIAL.ordinal() : RepairParallelism.PARALLEL.ordinal(),
                                     dataCenters, hosts, fullRepair, tableNames);
    }

    @Deprecated
    public int forceRepairRangeAsync(String beginToken,
                                     String endToken,
                                     String keyspaceName,
                                     int parallelismDegree,
                                     Collection<String> dataCenters,
                                     Collection<String> hosts,
                                     boolean fullRepair,
                                     String... tableNames)
    {
        if (parallelismDegree < 0 || parallelismDegree > RepairParallelism.values().length - 1)
        {
            throw new IllegalArgumentException("Invalid parallelism degree specified: " + parallelismDegree);
        }
        RepairParallelism parallelism = RepairParallelism.values()[parallelismDegree];
        if (FBUtilities.isWindows && parallelism != RepairParallelism.PARALLEL)
        {
            logger.warn("Snapshot-based repair is not yet supported on Windows.  Reverting to parallel repair.");
            parallelism = RepairParallelism.PARALLEL;
        }

        if (!fullRepair)
            logger.warn("Incremental repair can't be requested with subrange repair " +
                        "because each subrange repair would generate an anti-compacted table. " +
                        "The repair will occur but without anti-compaction.");
        Collection<Range<Token>> repairingRange = createRepairRangeFrom(beginToken, endToken);

        RepairOption options = new RepairOption(parallelism, false, !fullRepair, false, 1, repairingRange, true, false);
        if (dataCenters != null)
        {
            options.getDataCenters().addAll(dataCenters);
        }
        if (hosts != null)
        {
            options.getHosts().addAll(hosts);
        }
        if (tableNames != null)
        {
            for (String table : tableNames)
            {
                options.getColumnFamilies().add(table);
            }
        }

        logger.info("starting user-requested repair of range {} for keyspace {} and column families {}",
                    repairingRange, keyspaceName, tableNames);
        return forceRepairAsync(keyspaceName, options, true);
    }

    @Deprecated
    public int forceRepairRangeAsync(String beginToken,
                                     String endToken,
                                     String keyspaceName,
                                     boolean isSequential,
                                     boolean isLocal,
                                     boolean fullRepair,
                                     String... tableNames)
    {
        Set<String> dataCenters = null;
        if (isLocal)
        {
            dataCenters = Sets.newHashSet(DatabaseDescriptor.getLocalDataCenter());
        }
        return forceRepairRangeAsync(beginToken, endToken, keyspaceName, isSequential, dataCenters, null, fullRepair, tableNames);
    }

    /**
     * Create collection of ranges that match ring layout from given tokens.
     *
     * @param beginToken beginning token of the range
     * @param endToken end token of the range
     * @return collection of ranges that match ring layout in TokenMetadata
     */
    @VisibleForTesting
    Collection<Range<Token>> createRepairRangeFrom(String beginToken, String endToken)
    {
        Token parsedBeginToken = getTokenFactory().fromString(beginToken);
        Token parsedEndToken = getTokenFactory().fromString(endToken);

        // Break up given range to match ring layout in TokenMetadata
        ArrayList<Range<Token>> repairingRange = new ArrayList<>();

        ArrayList<Token> tokens = new ArrayList<>(tokenMetadata.sortedTokens());
        if (!tokens.contains(parsedBeginToken))
        {
            tokens.add(parsedBeginToken);
        }
        if (!tokens.contains(parsedEndToken))
        {
            tokens.add(parsedEndToken);
        }
        // tokens now contain all tokens including our endpoints
        Collections.sort(tokens);

        int start = tokens.indexOf(parsedBeginToken), end = tokens.indexOf(parsedEndToken);
        for (int i = start; i != end; i = (i+1) % tokens.size())
        {
            Range<Token> range = new Range<>(tokens.get(i), tokens.get((i+1) % tokens.size()));
            repairingRange.add(range);
        }

        return repairingRange;
    }

    public TokenFactory getTokenFactory()
    {
        return tokenMetadata.partitioner.getTokenFactory();
    }

    public int forceRepairAsync(String keyspace, RepairOption options, boolean legacy)
    {
        if (options.getRanges().isEmpty() || Keyspace.open(keyspace).getReplicationStrategy().getReplicationFactor() < 2)
            return 0;

        int cmd = nextRepairCommand.incrementAndGet();
        new Thread(createRepairTask(cmd, keyspace, options, legacy)).start();
        return cmd;
    }

    private FutureTask<Object> createRepairTask(final int cmd, final String keyspace, final RepairOption options, boolean legacy)
    {
        if (!options.getDataCenters().isEmpty() && !options.getDataCenters().contains(DatabaseDescriptor.getLocalDataCenter()))
        {
            throw new IllegalArgumentException("the local data center must be part of the repair");
        }

        RepairRunnable task = new RepairRunnable(this, cmd, options, keyspace);
        task.addProgressListener(progressSupport);
        if (legacy)
            task.addProgressListener(legacyProgressSupport);
        return new FutureTask<>(task, null);
    }

    public void forceTerminateAllRepairSessions()
    {
        ActiveRepairService.instance.terminateSessions();
    }

    /* End of MBean interface methods */

    /**
     * Get the "primary ranges" for the specified keyspace and endpoint.
     * "Primary ranges" are the ranges that the node is responsible for storing replica primarily.
     * The node that stores replica primarily is defined as the first node returned
     * by {@link AbstractReplicationStrategy#calculateNaturalEndpoints}.
     *
     * @param keyspace Keyspace name to check primary ranges
     * @param ep endpoint we are interested in.
     * @return primary ranges for the specified endpoint.
     */
    public Collection<Range<Token>> getPrimaryRangesForEndpoint(String keyspace, InetAddress ep)
    {
        AbstractReplicationStrategy strategy = Keyspace.open(keyspace).getReplicationStrategy();
        Collection<Range<Token>> primaryRanges = new HashSet<>();
        TokenMetadata metadata = tokenMetadata.cloneOnlyTokenMap();
        for (Token token : metadata.sortedTokens())
        {
            List<InetAddress> endpoints = strategy.calculateNaturalEndpoints(token, metadata);
            if (endpoints.size() > 0 && endpoints.get(0).equals(ep))
                primaryRanges.add(new Range<>(metadata.getPredecessor(token), token));
        }
        return primaryRanges;
    }

    /**
     * Get the "primary ranges" within local DC for the specified keyspace and endpoint.
     *
     * @see #getPrimaryRangesForEndpoint(String, java.net.InetAddress)
     * @param keyspace Keyspace name to check primary ranges
     * @param referenceEndpoint endpoint we are interested in.
     * @return primary ranges within local DC for the specified endpoint.
     */
    public Collection<Range<Token>> getPrimaryRangeForEndpointWithinDC(String keyspace, InetAddress referenceEndpoint)
    {
        TokenMetadata metadata = tokenMetadata.cloneOnlyTokenMap();
        String localDC = DatabaseDescriptor.getEndpointSnitch().getDatacenter(referenceEndpoint);
        Collection<InetAddress> localDcNodes = metadata.getTopology().getDatacenterEndpoints().get(localDC);
        AbstractReplicationStrategy strategy = Keyspace.open(keyspace).getReplicationStrategy();

        Collection<Range<Token>> localDCPrimaryRanges = new HashSet<>();
        for (Token token : metadata.sortedTokens())
        {
            List<InetAddress> endpoints = strategy.calculateNaturalEndpoints(token, metadata);
            for (InetAddress endpoint : endpoints)
            {
                if (localDcNodes.contains(endpoint))
                {
                    if (endpoint.equals(referenceEndpoint))
                    {
                        localDCPrimaryRanges.add(new Range<>(metadata.getPredecessor(token), token));
                    }
                    break;
                }
            }
        }

        return localDCPrimaryRanges;
    }

    /**
     * Get all ranges an endpoint is responsible for (by keyspace)
     * @param ep endpoint we are interested in.
     * @return ranges for the specified endpoint.
     */
    Collection<Range<Token>> getRangesForEndpoint(String keyspaceName, InetAddress ep)
    {
        return Keyspace.open(keyspaceName).getReplicationStrategy().getAddressRanges().get(ep);
    }

    /**
     * Get all ranges that span the ring given a set
     * of tokens. All ranges are in sorted order of
     * ranges.
     * @return ranges in sorted order
    */
    public List<Range<Token>> getAllRanges(List<Token> sortedTokens)
    {
        if (logger.isTraceEnabled())
            logger.trace("computing ranges for {}", StringUtils.join(sortedTokens, ", "));

        if (sortedTokens.isEmpty())
            return Collections.emptyList();
        int size = sortedTokens.size();
        List<Range<Token>> ranges = new ArrayList<>(size + 1);
        for (int i = 1; i < size; ++i)
        {
            Range<Token> range = new Range<>(sortedTokens.get(i - 1), sortedTokens.get(i));
            ranges.add(range);
        }
        Range<Token> range = new Range<>(sortedTokens.get(size - 1), sortedTokens.get(0));
        ranges.add(range);

        return ranges;
    }

    /**
     * This method returns the N endpoints that are responsible for storing the
     * specified key i.e for replication.
     *
     * @param keyspaceName keyspace name also known as keyspace
     * @param cf Column family name
     * @param key key for which we need to find the endpoint
     * @return the endpoint responsible for this key
     */
    public List<InetAddress> getNaturalEndpoints(String keyspaceName, String cf, String key)
    {
        KeyspaceMetadata ksMetaData = Schema.instance.getKSMetaData(keyspaceName);
        if (ksMetaData == null)
            throw new IllegalArgumentException("Unknown keyspace '" + keyspaceName + "'");

        CFMetaData cfMetaData = ksMetaData.getTableOrViewNullable(cf);
        if (cfMetaData == null)
            throw new IllegalArgumentException("Unknown table '" + cf + "' in keyspace '" + keyspaceName + "'");

        return getNaturalEndpoints(keyspaceName, tokenMetadata.partitioner.getToken(cfMetaData.getKeyValidator().fromString(key)));
    }

    public List<InetAddress> getNaturalEndpoints(String keyspaceName, ByteBuffer key)
    {
        return getNaturalEndpoints(keyspaceName, tokenMetadata.partitioner.getToken(key));
    }

    /**
     * This method returns the N endpoints that are responsible for storing the
     * specified key i.e for replication.
     *
     * @param keyspaceName keyspace name also known as keyspace
     * @param pos position for which we need to find the endpoint
     * @return the endpoint responsible for this token
     */
    public List<InetAddress> getNaturalEndpoints(String keyspaceName, RingPosition pos)
    {
        return Keyspace.open(keyspaceName).getReplicationStrategy().getNaturalEndpoints(pos);
    }

    /**
     * Returns the endpoints currently responsible for storing the token plus pending ones
     */
    public Iterable<InetAddress> getNaturalAndPendingEndpoints(String keyspaceName, Token token)
    {
        return Iterables.concat(getNaturalEndpoints(keyspaceName, token), tokenMetadata.pendingEndpointsFor(token, keyspaceName));
    }

    /**
     * This method attempts to return N endpoints that are responsible for storing the
     * specified key i.e for replication.
     *
     * @param keyspace keyspace name also known as keyspace
     * @param key key for which we need to find the endpoint
     * @return the endpoint responsible for this key
     */
    public List<InetAddress> getLiveNaturalEndpoints(Keyspace keyspace, ByteBuffer key)
    {
        return getLiveNaturalEndpoints(keyspace, tokenMetadata.decorateKey(key));
    }

    public List<InetAddress> getLiveNaturalEndpoints(Keyspace keyspace, RingPosition pos)
    {
        List<InetAddress> endpoints = keyspace.getReplicationStrategy().getNaturalEndpoints(pos);
        List<InetAddress> liveEps = new ArrayList<>(endpoints.size());

        for (InetAddress endpoint : endpoints)
        {
            if (FailureDetector.instance.isAlive(endpoint))
                liveEps.add(endpoint);
        }

        return liveEps;
    }

    public void setLoggingLevel(String classQualifier, String rawLevel) throws Exception
    {
        ch.qos.logback.classic.Logger logBackLogger = (ch.qos.logback.classic.Logger) LoggerFactory.getLogger(classQualifier);

        // if both classQualifer and rawLevel are empty, reload from configuration
        if (StringUtils.isBlank(classQualifier) && StringUtils.isBlank(rawLevel) )
        {
            JMXConfiguratorMBean jmxConfiguratorMBean = JMX.newMBeanProxy(ManagementFactory.getPlatformMBeanServer(),
                    new ObjectName("ch.qos.logback.classic:Name=default,Type=ch.qos.logback.classic.jmx.JMXConfigurator"),
                    JMXConfiguratorMBean.class);
            jmxConfiguratorMBean.reloadDefaultConfiguration();
            return;
        }
        // classQualifer is set, but blank level given
        else if (StringUtils.isNotBlank(classQualifier) && StringUtils.isBlank(rawLevel) )
        {
            if (logBackLogger.getLevel() != null || hasAppenders(logBackLogger))
                logBackLogger.setLevel(null);
            return;
        }

        ch.qos.logback.classic.Level level = ch.qos.logback.classic.Level.toLevel(rawLevel);
        logBackLogger.setLevel(level);
        logger.info("set log level to {} for classes under '{}' (if the level doesn't look like '{}' then the logger couldn't parse '{}')", level, classQualifier, rawLevel, rawLevel);
    }

    /**
     * @return the runtime logging levels for all the configured loggers
     */
    @Override
    public Map<String,String>getLoggingLevels()
    {
        Map<String, String> logLevelMaps = Maps.newLinkedHashMap();
        LoggerContext lc = (LoggerContext) LoggerFactory.getILoggerFactory();
        for (ch.qos.logback.classic.Logger logger : lc.getLoggerList())
        {
            if(logger.getLevel() != null || hasAppenders(logger))
                logLevelMaps.put(logger.getName(), logger.getLevel().toString());
        }
        return logLevelMaps;
    }

    private boolean hasAppenders(ch.qos.logback.classic.Logger logger)
    {
        Iterator<Appender<ILoggingEvent>> it = logger.iteratorForAppenders();
        return it.hasNext();
    }

    /**
     * @return list of Token ranges (_not_ keys!) together with estimated key count,
     *      breaking up the data this node is responsible for into pieces of roughly keysPerSplit
     */
    public List<Pair<Range<Token>, Long>> getSplits(String keyspaceName, String cfName, Range<Token> range, int keysPerSplit)
    {
        Keyspace t = Keyspace.open(keyspaceName);
        ColumnFamilyStore cfs = t.getColumnFamilyStore(cfName);
        List<DecoratedKey> keys = keySamples(Collections.singleton(cfs), range);

        long totalRowCountEstimate = cfs.estimatedKeysForRange(range);

        // splitCount should be much smaller than number of key samples, to avoid huge sampling error
        int minSamplesPerSplit = 4;
        int maxSplitCount = keys.size() / minSamplesPerSplit + 1;
        int splitCount = Math.max(1, Math.min(maxSplitCount, (int)(totalRowCountEstimate / keysPerSplit)));

        List<Token> tokens = keysToTokens(range, keys);
        return getSplits(tokens, splitCount, cfs);
    }

    private List<Pair<Range<Token>, Long>> getSplits(List<Token> tokens, int splitCount, ColumnFamilyStore cfs)
    {
        double step = (double) (tokens.size() - 1) / splitCount;
        Token prevToken = tokens.get(0);
        List<Pair<Range<Token>, Long>> splits = Lists.newArrayListWithExpectedSize(splitCount);
        for (int i = 1; i <= splitCount; i++)
        {
            int index = (int) Math.round(i * step);
            Token token = tokens.get(index);
            Range<Token> range = new Range<>(prevToken, token);
            // always return an estimate > 0 (see CASSANDRA-7322)
            splits.add(Pair.create(range, Math.max(cfs.metadata.params.minIndexInterval, cfs.estimatedKeysForRange(range))));
            prevToken = token;
        }
        return splits;
    }

    private List<Token> keysToTokens(Range<Token> range, List<DecoratedKey> keys)
    {
        List<Token> tokens = Lists.newArrayListWithExpectedSize(keys.size() + 2);
        tokens.add(range.left);
        for (DecoratedKey key : keys)
            tokens.add(key.getToken());
        tokens.add(range.right);
        return tokens;
    }

    private List<DecoratedKey> keySamples(Iterable<ColumnFamilyStore> cfses, Range<Token> range)
    {
        List<DecoratedKey> keys = new ArrayList<>();
        for (ColumnFamilyStore cfs : cfses)
            Iterables.addAll(keys, cfs.keySamples(range));
        FBUtilities.sortSampledKeys(keys, range);
        return keys;
    }

    /**
     * Broadcast leaving status and update local tokenMetadata accordingly
     */
    private void startLeaving()
    {
        Gossiper.instance.addLocalApplicationState(ApplicationState.STATUS, valueFactory.leaving(getLocalTokens()));
        tokenMetadata.addLeavingEndpoint(FBUtilities.getBroadcastAddress());
        PendingRangeCalculatorService.instance.update();
    }

    public void decommission() throws InterruptedException
    {
        if (!tokenMetadata.isMember(FBUtilities.getBroadcastAddress()))
            throw new UnsupportedOperationException("local node is not a member of the token ring yet");
        if (tokenMetadata.cloneAfterAllLeft().sortedTokens().size() < 2)
            throw new UnsupportedOperationException("no other normal nodes in the ring; decommission would be pointless");
        if (operationMode != Mode.LEAVING && operationMode != Mode.NORMAL)
            throw new UnsupportedOperationException("Node in " + operationMode + " state; wait for status to become normal or restart");
        if (isDecommissioning.compareAndSet(true, true))
            throw new IllegalStateException("Node is still decommissioning. Check nodetool netstats.");

        if (logger.isDebugEnabled())
            logger.debug("DECOMMISSIONING");

        try
        {
            PendingRangeCalculatorService.instance.blockUntilFinished();
            for (String keyspaceName : Schema.instance.getNonLocalStrategyKeyspaces())
            {
                if (tokenMetadata.getPendingRanges(keyspaceName, FBUtilities.getBroadcastAddress()).size() > 0)
                    throw new UnsupportedOperationException("data is currently moving to this node; unable to leave the ring");
            }

            startLeaving();
            long timeout = Math.max(RING_DELAY, BatchlogManager.instance.getBatchlogTimeout());
            setMode(Mode.LEAVING, "sleeping " + timeout + " ms for batch processing and pending range setup", true);
            Thread.sleep(timeout);

            Runnable finishLeaving = new Runnable()
            {
                public void run()
                {
                    shutdownClientServers();
                    Gossiper.instance.stop();
                    try
                    {
                        MessagingService.instance().shutdown();
                    }
                    catch (IOError ioe)
                    {
                        logger.info("failed to shutdown message service: {}", ioe);
                    }
                    StageManager.shutdownNow();
                    SystemKeyspace.setBootstrapState(SystemKeyspace.BootstrapState.DECOMMISSIONED);
                    setMode(Mode.DECOMMISSIONED, true);
                    // let op be responsible for killing the process
                }
            };
            unbootstrap(finishLeaving);
        }
        catch (InterruptedException e)
        {
            throw new RuntimeException("Node interrupted while decommissioning");
        }
        catch (ExecutionException e)
        {
            logger.error("Error while decommissioning node ", e.getCause());
            throw new RuntimeException("Error while decommissioning node: " + e.getCause().getMessage());
        }
        finally
        {
            isDecommissioning.set(false);
        }
    }

    private void leaveRing()
    {
        SystemKeyspace.setBootstrapState(SystemKeyspace.BootstrapState.NEEDS_BOOTSTRAP);
        tokenMetadata.removeEndpoint(FBUtilities.getBroadcastAddress());
        PendingRangeCalculatorService.instance.update();

        Gossiper.instance.addLocalApplicationState(ApplicationState.STATUS, valueFactory.left(getLocalTokens(),Gossiper.computeExpireTime()));
        int delay = Math.max(RING_DELAY, Gossiper.intervalInMillis * 2);
        logger.info("Announcing that I have left the ring for {}ms", delay);
        Uninterruptibles.sleepUninterruptibly(delay, TimeUnit.MILLISECONDS);
    }

    private void unbootstrap(Runnable onFinish) throws ExecutionException, InterruptedException
    {
        Map<String, Multimap<Range<Token>, InetAddress>> rangesToStream = new HashMap<>();

        for (String keyspaceName : Schema.instance.getNonLocalStrategyKeyspaces())
        {
            Multimap<Range<Token>, InetAddress> rangesMM = getChangedRangesForLeaving(keyspaceName, FBUtilities.getBroadcastAddress());

            if (logger.isDebugEnabled())
                logger.debug("Ranges needing transfer are [{}]", StringUtils.join(rangesMM.keySet(), ","));

            rangesToStream.put(keyspaceName, rangesMM);
        }

        setMode(Mode.LEAVING, "replaying batch log and streaming data to other nodes", true);

        // Start with BatchLog replay, which may create hints but no writes since this is no longer a valid endpoint.
        Future<?> batchlogReplay = BatchlogManager.instance.startBatchlogReplay();
        Future<StreamState> streamSuccess = streamRanges(rangesToStream);

        // Wait for batch log to complete before streaming hints.
        logger.debug("waiting for batch log processing.");
        batchlogReplay.get();

        setMode(Mode.LEAVING, "streaming hints to other nodes", true);

        Future hintsSuccess = streamHints();

        // wait for the transfer runnables to signal the latch.
        logger.debug("waiting for stream acks.");
        streamSuccess.get();
        hintsSuccess.get();
        logger.debug("stream acks all received.");
        leaveRing();
        onFinish.run();
    }

    private Future streamHints()
    {
        return HintsService.instance.transferHints(this::getPreferredHintsStreamTarget);
    }

    /**
     * Find the best target to stream hints to. Currently the closest peer according to the snitch
     */
    private UUID getPreferredHintsStreamTarget()
    {
        List<InetAddress> candidates = new ArrayList<>(StorageService.instance.getTokenMetadata().cloneAfterAllLeft().getAllEndpoints());
        candidates.remove(FBUtilities.getBroadcastAddress());
        for (Iterator<InetAddress> iter = candidates.iterator(); iter.hasNext(); )
        {
            InetAddress address = iter.next();
            if (!FailureDetector.instance.isAlive(address))
                iter.remove();
        }

        if (candidates.isEmpty())
        {
            logger.warn("Unable to stream hints since no live endpoints seen");
            throw new RuntimeException("Unable to stream hints since no live endpoints seen");
        }
        else
        {
            // stream to the closest peer as chosen by the snitch
            DatabaseDescriptor.getEndpointSnitch().sortByProximity(FBUtilities.getBroadcastAddress(), candidates);
            InetAddress hintsDestinationHost = candidates.get(0);
            InetAddress preferred = SystemKeyspace.getPreferredIP(hintsDestinationHost);
            return tokenMetadata.getHostId(preferred);
        }
    }

    public void move(String newToken) throws IOException
    {
        try
        {
            getTokenFactory().validate(newToken);
        }
        catch (ConfigurationException e)
        {
            throw new IOException(e.getMessage());
        }
        move(getTokenFactory().fromString(newToken));
    }

    /**
     * move the node to new token or find a new token to boot to according to load
     *
     * @param newToken new token to boot to, or if null, find balanced token to boot to
     *
     * @throws IOException on any I/O operation error
     */
    private void move(Token newToken) throws IOException
    {
        if (newToken == null)
            throw new IOException("Can't move to the undefined (null) token.");

        if (tokenMetadata.sortedTokens().contains(newToken))
            throw new IOException("target token " + newToken + " is already owned by another node.");

        // address of the current node
        InetAddress localAddress = FBUtilities.getBroadcastAddress();

        // This doesn't make any sense in a vnodes environment.
        if (getTokenMetadata().getTokens(localAddress).size() > 1)
        {
            logger.error("Invalid request to move(Token); This node has more than one token and cannot be moved thusly.");
            throw new UnsupportedOperationException("This node has more than one token and cannot be moved thusly.");
        }

        List<String> keyspacesToProcess = Schema.instance.getNonLocalStrategyKeyspaces();

        PendingRangeCalculatorService.instance.blockUntilFinished();
        // checking if data is moving to this node
        for (String keyspaceName : keyspacesToProcess)
        {
            if (tokenMetadata.getPendingRanges(keyspaceName, localAddress).size() > 0)
                throw new UnsupportedOperationException("data is currently moving to this node; unable to leave the ring");
        }

        Gossiper.instance.addLocalApplicationState(ApplicationState.STATUS, valueFactory.moving(newToken));
        setMode(Mode.MOVING, String.format("Moving %s from %s to %s.", localAddress, getLocalTokens().iterator().next(), newToken), true);

        setMode(Mode.MOVING, String.format("Sleeping %s ms before start streaming/fetching ranges", RING_DELAY), true);
        Uninterruptibles.sleepUninterruptibly(RING_DELAY, TimeUnit.MILLISECONDS);

        RangeRelocator relocator = new RangeRelocator(Collections.singleton(newToken), keyspacesToProcess);

        if (relocator.streamsNeeded())
        {
            setMode(Mode.MOVING, "fetching new ranges and streaming old ranges", true);
            try
            {
                relocator.stream().get();
            }
            catch (ExecutionException | InterruptedException e)
            {
                throw new RuntimeException("Interrupted while waiting for stream/fetch ranges to finish: " + e.getMessage());
            }
        }
        else
        {
            setMode(Mode.MOVING, "No ranges to fetch/stream", true);
        }

        setTokens(Collections.singleton(newToken)); // setting new token as we have everything settled

        if (logger.isDebugEnabled())
            logger.debug("Successfully moved to new token {}", getLocalTokens().iterator().next());
    }

    private class RangeRelocator
    {
        private final StreamPlan streamPlan = new StreamPlan("Relocation");

        private RangeRelocator(Collection<Token> tokens, List<String> keyspaceNames)
        {
            calculateToFromStreams(tokens, keyspaceNames);
        }

        private void calculateToFromStreams(Collection<Token> newTokens, List<String> keyspaceNames)
        {
            InetAddress localAddress = FBUtilities.getBroadcastAddress();
            IEndpointSnitch snitch = DatabaseDescriptor.getEndpointSnitch();
            TokenMetadata tokenMetaCloneAllSettled = tokenMetadata.cloneAfterAllSettled();
            // clone to avoid concurrent modification in calculateNaturalEndpoints
            TokenMetadata tokenMetaClone = tokenMetadata.cloneOnlyTokenMap();

            for (String keyspace : keyspaceNames)
            {
                // replication strategy of the current keyspace
                AbstractReplicationStrategy strategy = Keyspace.open(keyspace).getReplicationStrategy();
                Multimap<InetAddress, Range<Token>> endpointToRanges = strategy.getAddressRanges();

                logger.debug("Calculating ranges to stream and request for keyspace {}", keyspace);
                for (Token newToken : newTokens)
                {
                    // getting collection of the currently used ranges by this keyspace
                    Collection<Range<Token>> currentRanges = endpointToRanges.get(localAddress);
                    // collection of ranges which this node will serve after move to the new token
                    Collection<Range<Token>> updatedRanges = strategy.getPendingAddressRanges(tokenMetaClone, newToken, localAddress);

                    // ring ranges and endpoints associated with them
                    // this used to determine what nodes should we ping about range data
                    Multimap<Range<Token>, InetAddress> rangeAddresses = strategy.getRangeAddresses(tokenMetaClone);

                    // calculated parts of the ranges to request/stream from/to nodes in the ring
                    Pair<Set<Range<Token>>, Set<Range<Token>>> rangesPerKeyspace = calculateStreamAndFetchRanges(currentRanges, updatedRanges);

                    /**
                     * In this loop we are going through all ranges "to fetch" and determining
                     * nodes in the ring responsible for data we are interested in
                     */
                    Multimap<Range<Token>, InetAddress> rangesToFetchWithPreferredEndpoints = ArrayListMultimap.create();
                    for (Range<Token> toFetch : rangesPerKeyspace.right)
                    {
                        for (Range<Token> range : rangeAddresses.keySet())
                        {
                            if (range.contains(toFetch))
                            {
                                List<InetAddress> endpoints = null;

                                if (useStrictConsistency)
                                {
                                    Set<InetAddress> oldEndpoints = Sets.newHashSet(rangeAddresses.get(range));
                                    Set<InetAddress> newEndpoints = Sets.newHashSet(strategy.calculateNaturalEndpoints(toFetch.right, tokenMetaCloneAllSettled));

                                    //Due to CASSANDRA-5953 we can have a higher RF then we have endpoints.
                                    //So we need to be careful to only be strict when endpoints == RF
                                    if (oldEndpoints.size() == strategy.getReplicationFactor())
                                    {
                                        oldEndpoints.removeAll(newEndpoints);

                                        //No relocation required
                                        if (oldEndpoints.isEmpty())
                                            continue;

                                        assert oldEndpoints.size() == 1 : "Expected 1 endpoint but found " + oldEndpoints.size();
                                    }

                                    endpoints = Lists.newArrayList(oldEndpoints.iterator().next());
                                }
                                else
                                {
                                    endpoints = snitch.getSortedListByProximity(localAddress, rangeAddresses.get(range));
                                }

                                // storing range and preferred endpoint set
                                rangesToFetchWithPreferredEndpoints.putAll(toFetch, endpoints);
                            }
                        }

                        Collection<InetAddress> addressList = rangesToFetchWithPreferredEndpoints.get(toFetch);
                        if (addressList == null || addressList.isEmpty())
                            continue;

                        if (useStrictConsistency)
                        {
                            if (addressList.size() > 1)
                                throw new IllegalStateException("Multiple strict sources found for " + toFetch);

                            InetAddress sourceIp = addressList.iterator().next();
                            if (Gossiper.instance.isEnabled() && !Gossiper.instance.getEndpointStateForEndpoint(sourceIp).isAlive())
                                throw new RuntimeException("A node required to move the data consistently is down ("+sourceIp+").  If you wish to move the data from a potentially inconsistent replica, restart the node with -Dcassandra.consistent.rangemovement=false");
                        }
                    }

                    // calculating endpoints to stream current ranges to if needed
                    // in some situations node will handle current ranges as part of the new ranges
                    Multimap<InetAddress, Range<Token>> endpointRanges = HashMultimap.create();
                    for (Range<Token> toStream : rangesPerKeyspace.left)
                    {
                        Set<InetAddress> currentEndpoints = ImmutableSet.copyOf(strategy.calculateNaturalEndpoints(toStream.right, tokenMetaClone));
                        Set<InetAddress> newEndpoints = ImmutableSet.copyOf(strategy.calculateNaturalEndpoints(toStream.right, tokenMetaCloneAllSettled));
                        logger.debug("Range: {} Current endpoints: {} New endpoints: {}", toStream, currentEndpoints, newEndpoints);
                        for (InetAddress address : Sets.difference(newEndpoints, currentEndpoints))
                        {
                            logger.debug("Range {} has new owner {}", toStream, address);
                            endpointRanges.put(address, toStream);
                        }
                    }

                    // stream ranges
                    for (InetAddress address : endpointRanges.keySet())
                    {
                        logger.debug("Will stream range {} of keyspace {} to endpoint {}", endpointRanges.get(address), keyspace, address);
                        InetAddress preferred = SystemKeyspace.getPreferredIP(address);
                        streamPlan.transferRanges(address, preferred, keyspace, endpointRanges.get(address));
                    }

                    // stream requests
                    Multimap<InetAddress, Range<Token>> workMap = RangeStreamer.getWorkMap(rangesToFetchWithPreferredEndpoints, keyspace, FailureDetector.instance, useStrictConsistency);
                    for (InetAddress address : workMap.keySet())
                    {
                        logger.debug("Will request range {} of keyspace {} from endpoint {}", workMap.get(address), keyspace, address);
                        InetAddress preferred = SystemKeyspace.getPreferredIP(address);
                        streamPlan.requestRanges(address, preferred, keyspace, workMap.get(address));
                    }

                    logger.debug("Keyspace {}: work map {}.", keyspace, workMap);
                }
            }
        }

        public Future<StreamState> stream()
        {
            return streamPlan.execute();
        }

        public boolean streamsNeeded()
        {
            return !streamPlan.isEmpty();
        }
    }

    /**
     * Get the status of a token removal.
     */
    public String getRemovalStatus()
    {
        if (removingNode == null)
        {
            return "No token removals in process.";
        }
        return String.format("Removing token (%s). Waiting for replication confirmation from [%s].",
                             tokenMetadata.getToken(removingNode),
                             StringUtils.join(replicatingNodes, ","));
    }

    /**
     * Force a remove operation to complete. This may be necessary if a remove operation
     * blocks forever due to node/stream failure. removeNode() must be called
     * first, this is a last resort measure.  No further attempt will be made to restore replicas.
     */
    public void forceRemoveCompletion()
    {
        if (!replicatingNodes.isEmpty()  || !tokenMetadata.getLeavingEndpoints().isEmpty())
        {
            logger.warn("Removal not confirmed for for {}", StringUtils.join(this.replicatingNodes, ","));
            for (InetAddress endpoint : tokenMetadata.getLeavingEndpoints())
            {
                UUID hostId = tokenMetadata.getHostId(endpoint);
                Gossiper.instance.advertiseTokenRemoved(endpoint, hostId);
                excise(tokenMetadata.getTokens(endpoint), endpoint);
            }
            replicatingNodes.clear();
            removingNode = null;
        }
        else
        {
            logger.warn("No nodes to force removal on, call 'removenode' first");
        }
    }

    /**
     * Remove a node that has died, attempting to restore the replica count.
     * If the node is alive, decommission should be attempted.  If decommission
     * fails, then removeNode should be called.  If we fail while trying to
     * restore the replica count, finally forceRemoveCompleteion should be
     * called to forcibly remove the node without regard to replica count.
     *
     * @param hostIdString Host ID for the node
     */
    public void removeNode(String hostIdString)
    {
        InetAddress myAddress = FBUtilities.getBroadcastAddress();
        UUID localHostId = tokenMetadata.getHostId(myAddress);
        UUID hostId = UUID.fromString(hostIdString);
        InetAddress endpoint = tokenMetadata.getEndpointForHostId(hostId);

        if (endpoint == null)
            throw new UnsupportedOperationException("Host ID not found.");

        if (!tokenMetadata.isMember(endpoint))
            throw new UnsupportedOperationException("Node to be removed is not a member of the token ring");

        if (endpoint.equals(myAddress))
             throw new UnsupportedOperationException("Cannot remove self");

        if (Gossiper.instance.getLiveMembers().contains(endpoint))
            throw new UnsupportedOperationException("Node " + endpoint + " is alive and owns this ID. Use decommission command to remove it from the ring");

        // A leaving endpoint that is dead is already being removed.
        if (tokenMetadata.isLeaving(endpoint))
            logger.warn("Node {} is already being removed, continuing removal anyway", endpoint);

        if (!replicatingNodes.isEmpty())
            throw new UnsupportedOperationException("This node is already processing a removal. Wait for it to complete, or use 'removenode force' if this has failed.");

        Collection<Token> tokens = tokenMetadata.getTokens(endpoint);

        // Find the endpoints that are going to become responsible for data
        for (String keyspaceName : Schema.instance.getNonLocalStrategyKeyspaces())
        {
            // if the replication factor is 1 the data is lost so we shouldn't wait for confirmation
            if (Keyspace.open(keyspaceName).getReplicationStrategy().getReplicationFactor() == 1)
                continue;

            // get all ranges that change ownership (that is, a node needs
            // to take responsibility for new range)
            Multimap<Range<Token>, InetAddress> changedRanges = getChangedRangesForLeaving(keyspaceName, endpoint);
            IFailureDetector failureDetector = FailureDetector.instance;
            for (InetAddress ep : changedRanges.values())
            {
                if (failureDetector.isAlive(ep))
                    replicatingNodes.add(ep);
                else
                    logger.warn("Endpoint {} is down and will not receive data for re-replication of {}", ep, endpoint);
            }
        }
        removingNode = endpoint;

        tokenMetadata.addLeavingEndpoint(endpoint);
        PendingRangeCalculatorService.instance.update();

        // the gossiper will handle spoofing this node's state to REMOVING_TOKEN for us
        // we add our own token so other nodes to let us know when they're done
        Gossiper.instance.advertiseRemoving(endpoint, hostId, localHostId);

        // kick off streaming commands
        restoreReplicaCount(endpoint, myAddress);

        // wait for ReplicationFinishedVerbHandler to signal we're done
        while (!replicatingNodes.isEmpty())
        {
            Uninterruptibles.sleepUninterruptibly(100, TimeUnit.MILLISECONDS);
        }

        excise(tokens, endpoint);

        // gossiper will indicate the token has left
        Gossiper.instance.advertiseTokenRemoved(endpoint, hostId);

        replicatingNodes.clear();
        removingNode = null;
    }

    public void confirmReplication(InetAddress node)
    {
        // replicatingNodes can be empty in the case where this node used to be a removal coordinator,
        // but restarted before all 'replication finished' messages arrived. In that case, we'll
        // still go ahead and acknowledge it.
        if (!replicatingNodes.isEmpty())
        {
            replicatingNodes.remove(node);
        }
        else
        {
            logger.info("Received unexpected REPLICATION_FINISHED message from {}. Was this node recently a removal coordinator?", node);
        }
    }

    public String getOperationMode()
    {
        return operationMode.toString();
    }

    public boolean isStarting()
    {
        return operationMode == Mode.STARTING;
    }

    public boolean isMoving()
    {
        return operationMode == Mode.MOVING;
    }

    public boolean isJoining()
    {
        return operationMode == Mode.JOINING;
    }

    public String getDrainProgress()
    {
        return String.format("Drained %s/%s ColumnFamilies", remainingCFs, totalCFs);
    }

    /**
     * Shuts node off to writes, empties memtables and the commit log.
     * There are two differences between drain and the normal shutdown hook:
     * - Drain waits for in-progress streaming to complete
     * - Drain flushes *all* columnfamilies (shutdown hook only flushes non-durable CFs)
     */
    public synchronized void drain() throws IOException, InterruptedException, ExecutionException
    {
        inShutdownHook = true;

        BatchlogManager.instance.shutdown();

        HintsService.instance.pauseDispatch();

        ExecutorService counterMutationStage = StageManager.getStage(Stage.COUNTER_MUTATION);
        ExecutorService viewMutationStage = StageManager.getStage(Stage.VIEW_MUTATION);
        ExecutorService mutationStage = StageManager.getStage(Stage.MUTATION);
        if (mutationStage.isTerminated()
            && counterMutationStage.isTerminated()
            && viewMutationStage.isTerminated())
        {
            logger.warn("Cannot drain node (did it already happen?)");
            return;
        }
        setMode(Mode.DRAINING, "starting drain process", true);
        shutdownClientServers();
        ScheduledExecutors.optionalTasks.shutdown();
        Gossiper.instance.stop();

        setMode(Mode.DRAINING, "shutting down MessageService", false);
        MessagingService.instance().shutdown();

        setMode(Mode.DRAINING, "clearing mutation stage", false);
        viewMutationStage.shutdown();
        counterMutationStage.shutdown();
        mutationStage.shutdown();
        viewMutationStage.awaitTermination(3600, TimeUnit.SECONDS);
        counterMutationStage.awaitTermination(3600, TimeUnit.SECONDS);
        mutationStage.awaitTermination(3600, TimeUnit.SECONDS);

        StorageProxy.instance.verifyNoHintsInProgress();

        setMode(Mode.DRAINING, "flushing column families", false);

        // disable autocompaction - we don't want to start any new compactions while we are draining
        for (Keyspace keyspace : Keyspace.all())
            for (ColumnFamilyStore cfs : keyspace.getColumnFamilyStores())
                cfs.disableAutoCompaction();

        // count CFs first, since forceFlush could block for the flushWriter to get a queue slot empty
        totalCFs = 0;
        for (Keyspace keyspace : Keyspace.nonSystem())
            totalCFs += keyspace.getColumnFamilyStores().size();
        remainingCFs = totalCFs;
        // flush
        List<Future<?>> flushes = new ArrayList<>();
        for (Keyspace keyspace : Keyspace.nonSystem())
        {
            for (ColumnFamilyStore cfs : keyspace.getColumnFamilyStores())
                flushes.add(cfs.forceFlush());
        }
        // wait for the flushes.
        // TODO this is a godawful way to track progress, since they flush in parallel.  a long one could
        // thus make several short ones "instant" if we wait for them later.
        for (Future f : flushes)
        {
            FBUtilities.waitOnFuture(f);
            remainingCFs--;
        }
        // flush the system ones after all the rest are done, just in case flushing modifies any system state
        // like CASSANDRA-5151. don't bother with progress tracking since system data is tiny.
        flushes.clear();
        for (Keyspace keyspace : Keyspace.system())
        {
            for (ColumnFamilyStore cfs : keyspace.getColumnFamilyStores())
                flushes.add(cfs.forceFlush());
        }
        FBUtilities.waitOnFutures(flushes);

        HintsService.instance.shutdownBlocking();

        // Interrupt on going compaction and shutdown to prevent further compaction
        CompactionManager.instance.forceShutdown();

        // whilst we've flushed all the CFs, which will have recycled all completed segments, we want to ensure
        // there are no segments to replay, so we force the recycling of any remaining (should be at most one)
        CommitLog.instance.forceRecycleAllSegments();

        CommitLog.instance.shutdownBlocking();

        // wait for miscellaneous tasks like sstable and commitlog segment deletion
        ScheduledExecutors.nonPeriodicTasks.shutdown();
        if (!ScheduledExecutors.nonPeriodicTasks.awaitTermination(1, TimeUnit.MINUTES))
            logger.warn("Miscellaneous task executor still busy after one minute; proceeding with shutdown");

        ColumnFamilyStore.shutdownPostFlushExecutor();

        setMode(Mode.DRAINED, true);
    }

    // Never ever do this at home. Used by tests.
    @VisibleForTesting
    public IPartitioner setPartitionerUnsafe(IPartitioner newPartitioner)
    {
        IPartitioner oldPartitioner = DatabaseDescriptor.setPartitionerUnsafe(newPartitioner);
        tokenMetadata = tokenMetadata.cloneWithNewPartitioner(newPartitioner);
        valueFactory = new VersionedValue.VersionedValueFactory(newPartitioner);
        return oldPartitioner;
    }

    TokenMetadata setTokenMetadataUnsafe(TokenMetadata tmd)
    {
        TokenMetadata old = tokenMetadata;
        tokenMetadata = tmd;
        return old;
    }

    public void truncate(String keyspace, String table) throws TimeoutException, IOException
    {
        try
        {
            StorageProxy.truncateBlocking(keyspace, table);
        }
        catch (UnavailableException e)
        {
            throw new IOException(e.getMessage());
        }
    }

    public Map<InetAddress, Float> getOwnership()
    {
        List<Token> sortedTokens = tokenMetadata.sortedTokens();
        // describeOwnership returns tokens in an unspecified order, let's re-order them
        Map<Token, Float> tokenMap = new TreeMap<Token, Float>(tokenMetadata.partitioner.describeOwnership(sortedTokens));
        Map<InetAddress, Float> nodeMap = new LinkedHashMap<>();
        for (Map.Entry<Token, Float> entry : tokenMap.entrySet())
        {
            InetAddress endpoint = tokenMetadata.getEndpoint(entry.getKey());
            Float tokenOwnership = entry.getValue();
            if (nodeMap.containsKey(endpoint))
                nodeMap.put(endpoint, nodeMap.get(endpoint) + tokenOwnership);
            else
                nodeMap.put(endpoint, tokenOwnership);
        }
        return nodeMap;
    }

    /**
     * Calculates ownership. If there are multiple DC's and the replication strategy is DC aware then ownership will be
     * calculated per dc, i.e. each DC will have total ring ownership divided amongst its nodes. Without replication
     * total ownership will be a multiple of the number of DC's and this value will then go up within each DC depending
     * on the number of replicas within itself. For DC unaware replication strategies, ownership without replication
     * will be 100%.
     *
     * @throws IllegalStateException when node is not configured properly.
     */
    public LinkedHashMap<InetAddress, Float> effectiveOwnership(String keyspace) throws IllegalStateException
    {
        AbstractReplicationStrategy strategy;
        if (keyspace != null)
        {
            Keyspace keyspaceInstance = Schema.instance.getKeyspaceInstance(keyspace);
            if (keyspaceInstance == null)
                throw new IllegalArgumentException("The keyspace " + keyspace + ", does not exist");

            if (keyspaceInstance.getReplicationStrategy() instanceof LocalStrategy)
                throw new IllegalStateException("Ownership values for keyspaces with LocalStrategy are meaningless");
            strategy = keyspaceInstance.getReplicationStrategy();
        }
        else
        {
            List<String> userKeyspaces = Schema.instance.getUserKeyspaces();

            if (userKeyspaces.size() > 0)
            {
                keyspace = userKeyspaces.get(0);
                AbstractReplicationStrategy replicationStrategy = Schema.instance.getKeyspaceInstance(keyspace).getReplicationStrategy();
                for (String keyspaceName : userKeyspaces)
                {
                    if (!Schema.instance.getKeyspaceInstance(keyspaceName).getReplicationStrategy().hasSameSettings(replicationStrategy))
                        throw new IllegalStateException("Non-system keyspaces don't have the same replication settings, effective ownership information is meaningless");
                }
            }
            else
            {
                keyspace = "system_traces";
            }

            Keyspace keyspaceInstance = Schema.instance.getKeyspaceInstance(keyspace);
            if (keyspaceInstance == null)
                throw new IllegalArgumentException("The node does not have " + keyspace + " yet, probably still bootstrapping");
            strategy = keyspaceInstance.getReplicationStrategy();
        }

        TokenMetadata metadata = tokenMetadata.cloneOnlyTokenMap();

        Collection<Collection<InetAddress>> endpointsGroupedByDc = new ArrayList<>();
        // mapping of dc's to nodes, use sorted map so that we get dcs sorted
        SortedMap<String, Collection<InetAddress>> sortedDcsToEndpoints = new TreeMap<>();
        sortedDcsToEndpoints.putAll(metadata.getTopology().getDatacenterEndpoints().asMap());
        for (Collection<InetAddress> endpoints : sortedDcsToEndpoints.values())
            endpointsGroupedByDc.add(endpoints);

        Map<Token, Float> tokenOwnership = tokenMetadata.partitioner.describeOwnership(tokenMetadata.sortedTokens());
        LinkedHashMap<InetAddress, Float> finalOwnership = Maps.newLinkedHashMap();

        Multimap<InetAddress, Range<Token>> endpointToRanges = strategy.getAddressRanges();
        // calculate ownership per dc
        for (Collection<InetAddress> endpoints : endpointsGroupedByDc)
        {
            // calculate the ownership with replication and add the endpoint to the final ownership map
            for (InetAddress endpoint : endpoints)
            {
                float ownership = 0.0f;
                for (Range<Token> range : endpointToRanges.get(endpoint))
                {
                    if (tokenOwnership.containsKey(range.right))
                        ownership += tokenOwnership.get(range.right);
                }
                finalOwnership.put(endpoint, ownership);
            }
        }
        return finalOwnership;
    }

    public List<String> getKeyspaces()
    {
        List<String> keyspaceNamesList = new ArrayList<>(Schema.instance.getKeyspaces());
        return Collections.unmodifiableList(keyspaceNamesList);
    }

    public List<String> getNonSystemKeyspaces()
    {
        return Collections.unmodifiableList(Schema.instance.getNonSystemKeyspaces());
    }

    public List<String> getNonLocalStrategyKeyspaces()
    {
        return Collections.unmodifiableList(Schema.instance.getNonLocalStrategyKeyspaces());
    }

    public Map<String, String> getViewBuildStatuses(String keyspace, String view)
    {
        Map<UUID, String> coreViewStatus = SystemDistributedKeyspace.viewStatus(keyspace, view);
        Map<InetAddress, UUID> hostIdToEndpoint = tokenMetadata.getEndpointToHostIdMapForReading();
        Map<String, String> result = new HashMap<>();

        for (Map.Entry<InetAddress, UUID> entry : hostIdToEndpoint.entrySet())
        {
            UUID hostId = entry.getValue();
            InetAddress endpoint = entry.getKey();
            result.put(endpoint.toString(),
                       coreViewStatus.containsKey(hostId)
                       ? coreViewStatus.get(hostId)
                       : "UNKNOWN");
        }

        return Collections.unmodifiableMap(result);
    }

    public void setDynamicUpdateInterval(int dynamicUpdateInterval)
    {
        if (DatabaseDescriptor.getEndpointSnitch() instanceof DynamicEndpointSnitch)
        {

            try
            {
                updateSnitch(null, true, dynamicUpdateInterval, null, null);
            }
            catch (ClassNotFoundException e)
            {
                throw new RuntimeException(e);
            }
        }
    }

    public int getDynamicUpdateInterval()
    {
        return DatabaseDescriptor.getDynamicUpdateInterval();
    }

    public void updateSnitch(String epSnitchClassName, Boolean dynamic, Integer dynamicUpdateInterval, Integer dynamicResetInterval, Double dynamicBadnessThreshold) throws ClassNotFoundException
    {
        // apply dynamic snitch configuration
        if (dynamicUpdateInterval != null)
            DatabaseDescriptor.setDynamicUpdateInterval(dynamicUpdateInterval);
        if (dynamicResetInterval != null)
            DatabaseDescriptor.setDynamicResetInterval(dynamicResetInterval);
        if (dynamicBadnessThreshold != null)
            DatabaseDescriptor.setDynamicBadnessThreshold(dynamicBadnessThreshold);

        IEndpointSnitch oldSnitch = DatabaseDescriptor.getEndpointSnitch();

        // new snitch registers mbean during construction
        if(epSnitchClassName != null)
        {

            // need to unregister the mbean _before_ the new dynamic snitch is instantiated (and implicitly initialized
            // and its mbean registered)
            if (oldSnitch instanceof DynamicEndpointSnitch)
                ((DynamicEndpointSnitch)oldSnitch).close();

            IEndpointSnitch newSnitch;
            try
            {
                newSnitch = DatabaseDescriptor.createEndpointSnitch(dynamic != null && dynamic, epSnitchClassName);
            }
            catch (ConfigurationException e)
            {
                throw new ClassNotFoundException(e.getMessage());
            }

            if (newSnitch instanceof DynamicEndpointSnitch)
            {
                logger.info("Created new dynamic snitch {} with update-interval={}, reset-interval={}, badness-threshold={}",
                            ((DynamicEndpointSnitch)newSnitch).subsnitch.getClass().getName(), DatabaseDescriptor.getDynamicUpdateInterval(),
                            DatabaseDescriptor.getDynamicResetInterval(), DatabaseDescriptor.getDynamicBadnessThreshold());
            }
            else
            {
                logger.info("Created new non-dynamic snitch {}", newSnitch.getClass().getName());
            }

            // point snitch references to the new instance
            DatabaseDescriptor.setEndpointSnitch(newSnitch);
            for (String ks : Schema.instance.getKeyspaces())
            {
                Keyspace.open(ks).getReplicationStrategy().snitch = newSnitch;
            }
        }
        else
        {
            if (oldSnitch instanceof DynamicEndpointSnitch)
            {
                logger.info("Applying config change to dynamic snitch {} with update-interval={}, reset-interval={}, badness-threshold={}",
                            ((DynamicEndpointSnitch)oldSnitch).subsnitch.getClass().getName(), DatabaseDescriptor.getDynamicUpdateInterval(),
                            DatabaseDescriptor.getDynamicResetInterval(), DatabaseDescriptor.getDynamicBadnessThreshold());

                DynamicEndpointSnitch snitch = (DynamicEndpointSnitch)oldSnitch;
                snitch.applyConfigChanges();
            }
        }

        updateTopology();
    }

    /**
     * Seed data to the endpoints that will be responsible for it at the future
     *
     * @param rangesToStreamByKeyspace keyspaces and data ranges with endpoints included for each
     * @return async Future for whether stream was success
     */
    private Future<StreamState> streamRanges(Map<String, Multimap<Range<Token>, InetAddress>> rangesToStreamByKeyspace)
    {
        // First, we build a list of ranges to stream to each host, per table
        Map<String, Map<InetAddress, List<Range<Token>>>> sessionsToStreamByKeyspace = new HashMap<>();

        for (Map.Entry<String, Multimap<Range<Token>, InetAddress>> entry : rangesToStreamByKeyspace.entrySet())
        {
            String keyspace = entry.getKey();
            Multimap<Range<Token>, InetAddress> rangesWithEndpoints = entry.getValue();

            if (rangesWithEndpoints.isEmpty())
                continue;

            Map<InetAddress, Set<Range<Token>>> transferredRangePerKeyspace = SystemKeyspace.getTransferredRanges("Unbootstrap",
                                                                                                                  keyspace,
                                                                                                                  StorageService.instance.getTokenMetadata().partitioner);
            Map<InetAddress, List<Range<Token>>> rangesPerEndpoint = new HashMap<>();
            for (Map.Entry<Range<Token>, InetAddress> endPointEntry : rangesWithEndpoints.entries())
            {
                Range<Token> range = endPointEntry.getKey();
                InetAddress endpoint = endPointEntry.getValue();

                Set<Range<Token>> transferredRanges = transferredRangePerKeyspace.get(endpoint);
                if (transferredRanges != null && transferredRanges.contains(range))
                {
                    logger.debug("Skipping transferred range {} of keyspace {}, endpoint {}", range, keyspace, endpoint);
                    continue;
                }

                List<Range<Token>> curRanges = rangesPerEndpoint.get(endpoint);
                if (curRanges == null)
                {
                    curRanges = new LinkedList<>();
                    rangesPerEndpoint.put(endpoint, curRanges);
                }
                curRanges.add(range);
            }

            sessionsToStreamByKeyspace.put(keyspace, rangesPerEndpoint);
        }

        StreamPlan streamPlan = new StreamPlan("Unbootstrap");

        // Vinculate StreamStateStore to current StreamPlan to update transferred ranges per StreamSession
        streamPlan.listeners(streamStateStore);

        for (Map.Entry<String, Map<InetAddress, List<Range<Token>>>> entry : sessionsToStreamByKeyspace.entrySet())
        {
            String keyspaceName = entry.getKey();
            Map<InetAddress, List<Range<Token>>> rangesPerEndpoint = entry.getValue();

            for (Map.Entry<InetAddress, List<Range<Token>>> rangesEntry : rangesPerEndpoint.entrySet())
            {
                List<Range<Token>> ranges = rangesEntry.getValue();
                InetAddress newEndpoint = rangesEntry.getKey();
                InetAddress preferred = SystemKeyspace.getPreferredIP(newEndpoint);

                // TODO each call to transferRanges re-flushes, this is potentially a lot of waste
                streamPlan.transferRanges(newEndpoint, preferred, keyspaceName, ranges);
            }
        }
        return streamPlan.execute();
    }

    /**
     * Calculate pair of ranges to stream/fetch for given two range collections
     * (current ranges for keyspace and ranges after move to new token)
     *
     * @param current collection of the ranges by current token
     * @param updated collection of the ranges after token is changed
     * @return pair of ranges to stream/fetch for given current and updated range collections
     */
    public Pair<Set<Range<Token>>, Set<Range<Token>>> calculateStreamAndFetchRanges(Collection<Range<Token>> current, Collection<Range<Token>> updated)
    {
        Set<Range<Token>> toStream = new HashSet<>();
        Set<Range<Token>> toFetch  = new HashSet<>();


        for (Range<Token> r1 : current)
        {
            boolean intersect = false;
            for (Range<Token> r2 : updated)
            {
                if (r1.intersects(r2))
                {
                    // adding difference ranges to fetch from a ring
                    toStream.addAll(r1.subtract(r2));
                    intersect = true;
                }
            }
            if (!intersect)
            {
                toStream.add(r1); // should seed whole old range
            }
        }

        for (Range<Token> r2 : updated)
        {
            boolean intersect = false;
            for (Range<Token> r1 : current)
            {
                if (r2.intersects(r1))
                {
                    // adding difference ranges to fetch from a ring
                    toFetch.addAll(r2.subtract(r1));
                    intersect = true;
                }
            }
            if (!intersect)
            {
                toFetch.add(r2); // should fetch whole old range
            }
        }

        return Pair.create(toStream, toFetch);
    }

    public void bulkLoad(String directory)
    {
        try
        {
            bulkLoadInternal(directory).get();
        }
        catch (Exception e)
        {
            throw new RuntimeException(e);
        }
    }

    public String bulkLoadAsync(String directory)
    {
        return bulkLoadInternal(directory).planId.toString();
    }

    private StreamResultFuture bulkLoadInternal(String directory)
    {
        File dir = new File(directory);

        if (!dir.exists() || !dir.isDirectory())
            throw new IllegalArgumentException("Invalid directory " + directory);

        SSTableLoader.Client client = new SSTableLoader.Client()
        {
            private String keyspace;

            public void init(String keyspace)
            {
                this.keyspace = keyspace;
                try
                {
                    for (Map.Entry<Range<Token>, List<InetAddress>> entry : StorageService.instance.getRangeToAddressMap(keyspace).entrySet())
                    {
                        Range<Token> range = entry.getKey();
                        for (InetAddress endpoint : entry.getValue())
                            addRangeForEndpoint(range, endpoint);
                    }
                }
                catch (Exception e)
                {
                    throw new RuntimeException(e);
                }
            }

            public CFMetaData getTableMetadata(String tableName)
            {
                return Schema.instance.getCFMetaData(keyspace, tableName);
            }
        };

        return new SSTableLoader(dir, client, new OutputHandler.LogOutput()).stream();
    }

    public void rescheduleFailedDeletions()
    {
        LifecycleTransaction.rescheduleFailedDeletions();
    }

    /**
     * #{@inheritDoc}
     */
    public void loadNewSSTables(String ksName, String cfName)
    {
        ColumnFamilyStore.loadNewSSTables(ksName, cfName);
    }

    /**
     * #{@inheritDoc}
     */
    public List<String> sampleKeyRange() // do not rename to getter - see CASSANDRA-4452 for details
    {
        List<DecoratedKey> keys = new ArrayList<>();
        for (Keyspace keyspace : Keyspace.nonLocalStrategy())
        {
            for (Range<Token> range : getPrimaryRangesForEndpoint(keyspace.getName(), FBUtilities.getBroadcastAddress()))
                keys.addAll(keySamples(keyspace.getColumnFamilyStores(), range));
        }

        List<String> sampledKeys = new ArrayList<>(keys.size());
        for (DecoratedKey key : keys)
            sampledKeys.add(key.getToken().toString());
        return sampledKeys;
    }

    public void rebuildSecondaryIndex(String ksName, String cfName, String... idxNames)
    {
        String[] indices = asList(idxNames).stream()
                                           .map(p -> isIndexColumnFamily(p) ? getIndexName(p) : p)
                                           .collect(toList())
                                           .toArray(new String[idxNames.length]);

        ColumnFamilyStore.rebuildSecondaryIndex(ksName, cfName, indices);
    }

    public void resetLocalSchema() throws IOException
    {
        MigrationManager.resetLocalSchema();
    }

    public void setTraceProbability(double probability)
    {
        this.traceProbability = probability;
    }

    public double getTraceProbability()
    {
        return traceProbability;
    }

    public void disableAutoCompaction(String ks, String... tables) throws IOException
    {
        for (ColumnFamilyStore cfs : getValidColumnFamilies(true, true, ks, tables))
        {
            cfs.disableAutoCompaction();
        }
    }

    public void enableAutoCompaction(String ks, String... tables) throws IOException
    {
        for (ColumnFamilyStore cfs : getValidColumnFamilies(true, true, ks, tables))
        {
            cfs.enableAutoCompaction();
        }
    }

    /** Returns the name of the cluster */
    public String getClusterName()
    {
        return DatabaseDescriptor.getClusterName();
    }

    /** Returns the cluster partitioner */
    public String getPartitionerName()
    {
        return DatabaseDescriptor.getPartitionerName();
    }

    public int getTombstoneWarnThreshold()
    {
        return DatabaseDescriptor.getTombstoneWarnThreshold();
    }

    public void setTombstoneWarnThreshold(int threshold)
    {
        DatabaseDescriptor.setTombstoneWarnThreshold(threshold);
    }

    public int getTombstoneFailureThreshold()
    {
        return DatabaseDescriptor.getTombstoneFailureThreshold();
    }

    public void setTombstoneFailureThreshold(int threshold)
    {
        DatabaseDescriptor.setTombstoneFailureThreshold(threshold);
    }

    public int getBatchSizeFailureThreshold()
    {
        return DatabaseDescriptor.getBatchSizeFailThresholdInKB();
    }

    public void setBatchSizeFailureThreshold(int threshold)
    {
        DatabaseDescriptor.setBatchSizeFailThresholdInKB(threshold);
    }

    public void setHintedHandoffThrottleInKB(int throttleInKB)
    {
        DatabaseDescriptor.setHintedHandoffThrottleInKB(throttleInKB);
        logger.info(String.format("Updated hinted_handoff_throttle_in_kb to %d", throttleInKB));
    }

    public static List<PartitionPosition> getDiskBoundaries(ColumnFamilyStore cfs, Directories.DataDirectory[] directories)
    {
        if (!cfs.getPartitioner().splitter().isPresent())
            return null;

        Collection<Range<Token>> lr;

        if (StorageService.instance.isBootstrapMode())
        {
            lr = StorageService.instance.getTokenMetadata().getPendingRanges(cfs.keyspace.getName(), FBUtilities.getBroadcastAddress());
        }
        else
        {
            // Reason we use use the future settled TMD is that if we decommission a node, we want to stream
            // from that node to the correct location on disk, if we didn't, we would put new files in the wrong places.
            // We do this to minimize the amount of data we need to move in rebalancedisks once everything settled
            TokenMetadata tmd = StorageService.instance.getTokenMetadata().cloneAfterAllSettled();
            lr = cfs.keyspace.getReplicationStrategy().getAddressRanges(tmd).get(FBUtilities.getBroadcastAddress());
        }

        if (lr == null || lr.isEmpty())
            return null;
        List<Range<Token>> localRanges = Range.sort(lr);

        return getDiskBoundaries(localRanges, cfs.getPartitioner(), directories);
    }

    public static List<PartitionPosition> getDiskBoundaries(ColumnFamilyStore cfs)
    {
        return getDiskBoundaries(cfs, cfs.getDirectories().getWriteableLocations());
    }

    /**
     * Returns a list of disk boundaries, the result will differ depending on whether vnodes are enabled or not.
     *
     * What is returned are upper bounds for the disks, meaning everything from partitioner.minToken up to
     * getDiskBoundaries(..).get(0) should be on the first disk, everything between 0 to 1 should be on the second disk
     * etc.
     *
     * The final entry in the returned list will always be the partitioner maximum tokens upper key bound
     *
     * @param localRanges
     * @param partitioner
     * @param dataDirectories
     * @return
     */
    public static List<PartitionPosition> getDiskBoundaries(List<Range<Token>> localRanges, IPartitioner partitioner, Directories.DataDirectory[] dataDirectories)
    {
        assert partitioner.splitter().isPresent();
        Splitter splitter = partitioner.splitter().get();
        List<Token> boundaries = splitter.splitOwnedRanges(dataDirectories.length, localRanges, DatabaseDescriptor.getNumTokens() > 1);
        List<PartitionPosition> diskBoundaries = new ArrayList<>();
        for (int i = 0; i < boundaries.size() - 1; i++)
            diskBoundaries.add(boundaries.get(i).maxKeyBound());
        diskBoundaries.add(partitioner.getMaximumToken().maxKeyBound());
        return diskBoundaries;
    }
}<|MERGE_RESOLUTION|>--- conflicted
+++ resolved
@@ -200,7 +200,6 @@
     private static final boolean useStrictConsistency = Boolean.parseBoolean(System.getProperty("cassandra.consistent.rangemovement", "true"));
     private static final boolean allowSimultaneousMoves = Boolean.parseBoolean(System.getProperty("cassandra.consistent.simultaneousmoves.allow","false"));
     private boolean replacing;
-    private UUID replacingId;
 
     private final StreamStateStore streamStateStore = new StreamStateStore();
 
@@ -446,46 +445,48 @@
         daemon.deactivate();
     }
 
-    private synchronized UUID prepareReplacementInfo(InetAddress replaceAddress) throws ConfigurationException
-    {
-        logger.info("Gathering node replacement information for {}", DatabaseDescriptor.getReplaceAddress());
+    private synchronized UUID prepareForReplacement() throws ConfigurationException
+    {
+        if (SystemKeyspace.bootstrapComplete())
+            throw new RuntimeException("Cannot replace address with a node that is already bootstrapped");
+
+        if (!(Boolean.parseBoolean(System.getProperty("cassandra.join_ring", "true"))))
+            throw new ConfigurationException("Cannot set both join_ring=false and attempt to replace a node");
+
+        if (!DatabaseDescriptor.isAutoBootstrap() && !Boolean.getBoolean("cassandra.allow_unsafe_replace"))
+            throw new RuntimeException("Replacing a node without bootstrapping risks invalidating consistency " +
+                                       "guarantees as the expected data may not be present until repair is run. " +
+                                       "To perform this operation, please restart with " +
+                                       "-Dcassandra.allow_unsafe_replace=true");
+
+        InetAddress replaceAddress = DatabaseDescriptor.getReplaceAddress();
+        logger.info("Gathering node replacement information for {}", replaceAddress);
         Gossiper.instance.doShadowRound();
         // as we've completed the shadow round of gossip, we should be able to find the node we're replacing
         if (Gossiper.instance.getEndpointStateForEndpoint(replaceAddress) == null)
             throw new RuntimeException(String.format("Cannot replace_address %s because it doesn't exist in gossip", replaceAddress));
 
-<<<<<<< HEAD
-=======
-        // now that we've gossiped at least once, we should be able to find the node we're replacing
-        if (Gossiper.instance.getEndpointStateForEndpoint(DatabaseDescriptor.getReplaceAddress())== null)
-            throw new RuntimeException("Cannot replace_address " + DatabaseDescriptor.getReplaceAddress() + " because it doesn't exist in gossip");
-        replacingId = Gossiper.instance.getHostId(DatabaseDescriptor.getReplaceAddress());
->>>>>>> e4a53f4d
         try
         {
             VersionedValue tokensVersionedValue = Gossiper.instance.getEndpointStateForEndpoint(replaceAddress).getApplicationState(ApplicationState.TOKENS);
             if (tokensVersionedValue == null)
                 throw new RuntimeException(String.format("Could not find tokens for %s to replace", replaceAddress));
 
-<<<<<<< HEAD
             bootstrapTokens = TokenSerializer.deserialize(tokenMetadata.partitioner, new DataInputStream(new ByteArrayInputStream(tokensVersionedValue.toBytes())));
-=======
-            if (isReplacingSameAddress())
-            {
-                SystemKeyspace.setLocalHostId(replacingId); // use the replacee's host Id as our own so we receive hints, etc
-            }
-            Gossiper.instance.resetEndpointStateMap(); // clean up since we have what we need
-            return tokens;
->>>>>>> e4a53f4d
         }
         catch (IOException e)
         {
             throw new RuntimeException(e);
         }
 
-        // we'll use the replacee's host Id as our own so we receive hints, etc
-        UUID localHostId = Gossiper.instance.getHostId(replaceAddress);
-        SystemKeyspace.setLocalHostId(localHostId);
+        UUID localHostId = SystemKeyspace.getLocalHostId();
+
+        if (isReplacingSameAddress())
+        {
+            localHostId = Gossiper.instance.getHostId(replaceAddress);
+            SystemKeyspace.setLocalHostId(localHostId); // use the replacee's host Id as our own so we receive hints, etc
+        }
+
         Gossiper.instance.resetEndpointStateMap(); // clean up since we have what we need
         return localHostId;
     }
@@ -776,45 +777,24 @@
 
             if (replacing)
             {
-                if (SystemKeyspace.bootstrapComplete())
-                    throw new RuntimeException("Cannot replace address with a node that is already bootstrapped");
-<<<<<<< HEAD
-
-                if (!(Boolean.parseBoolean(System.getProperty("cassandra.join_ring", "true"))))
-                    throw new ConfigurationException("Cannot set both join_ring=false and attempt to replace a node");
-
-                if (!DatabaseDescriptor.isAutoBootstrap() && !Boolean.getBoolean("cassandra.allow_unsafe_replace"))
-                    throw new RuntimeException("Replacing a node without bootstrapping risks invalidating consistency " +
-                                               "guarantees as the expected data may not be present until repair is run. " +
-                                               "To perform this operation, please restart with " +
-                                               "-Dcassandra.allow_unsafe_replace=true");
-
-                InetAddress replaceAddress = DatabaseDescriptor.getReplaceAddress();
-                localHostId = prepareReplacementInfo(replaceAddress);
+                localHostId = prepareForReplacement();
                 appStates.put(ApplicationState.TOKENS, valueFactory.tokens(bootstrapTokens));
 
-                // if want to bootstrap the ranges of the node we're replacing,
-                // go into hibernate mode while that happens. Otherwise, persist
-                // the tokens we're taking over locally so that they don't get
-                // clobbered with auto generated ones in joinTokenRing
-                if (DatabaseDescriptor.isAutoBootstrap())
-                    appStates.put(ApplicationState.STATUS, valueFactory.hibernate(true));
-                else
+                if (!DatabaseDescriptor.isAutoBootstrap())
+                {
+                    // Will not do replace procedure, persist the tokens we're taking over locally
+                    // so that they don't get clobbered with auto generated ones in joinTokenRing
                     SystemKeyspace.updateTokens(bootstrapTokens);
-=======
-                if (!DatabaseDescriptor.isAutoBootstrap())
-                    throw new RuntimeException("Trying to replace_address with auto_bootstrap disabled will not work, check your configuration");
-                bootstrapTokens = prepareReplacementInfo();
-                if (isReplacingSameAddress())
+                }
+                else if (isReplacingSameAddress())
                 {
+                    //only go into hibernate state if replacing the same address (CASSANDRA-8523)
                     logger.warn("Writes will not be forwarded to this node during replacement because it has the same address as " +
                                 "the node to be replaced ({}). If the previous node has been down for longer than max_hint_window_in_ms, " +
                                 "repair must be run after the replacement process in order to make this node consistent.",
                                 DatabaseDescriptor.getReplaceAddress());
-                    appStates.put(ApplicationState.TOKENS, valueFactory.tokens(bootstrapTokens));
                     appStates.put(ApplicationState.STATUS, valueFactory.hibernate(true));
                 }
->>>>>>> e4a53f4d
             }
             else
             {
@@ -1070,9 +1050,9 @@
         }
         else if (isSurveyMode)
         {
-            isSurveyMode = false;
             logger.info("Leaving write survey mode and joining ring at operator request");
             finishJoiningRing();
+            isSurveyMode = false;
         }
     }
 
