--- conflicted
+++ resolved
@@ -180,6 +180,7 @@
 
     private boolean initialized;
     private volatile boolean joined = false;
+    private final AtomicBoolean authSetupCalled = new AtomicBoolean(false);
 
     /* the probability for tracing any particular request, 0 disables tracing and 1 enables for all */
     private double traceProbability = 0.0;
@@ -208,8 +209,6 @@
     private UUID replacingId;
 
     private final StreamStateStore streamStateStore = new StreamStateStore();
-
-    private final AtomicBoolean doneAuthSetup = new AtomicBoolean(false);
 
     /** This method updates the local token on disk  */
     public void setTokens(Collection<Token> tokens)
@@ -998,17 +997,14 @@
 
     private void doAuthSetup()
     {
-<<<<<<< HEAD
-        maybeAddOrUpdateKeyspace(AuthKeyspace.metadata());
-=======
-        if (!doneAuthSetup.getAndSet(true))
-        {
-            maybeAddOrUpdateKeyspace(AuthKeyspace.definition());
->>>>>>> f49579df
+        if (!authSetupCalled.getAndSet(true))
+        {
+            maybeAddOrUpdateKeyspace(AuthKeyspace.metadata());
 
             DatabaseDescriptor.getRoleManager().setup();
             DatabaseDescriptor.getAuthenticator().setup();
             DatabaseDescriptor.getAuthorizer().setup();
+
             MigrationManager.instance.register(new AuthMigrationListener());
         }
     }
