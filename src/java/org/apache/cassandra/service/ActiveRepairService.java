/*
 * Licensed to the Apache Software Foundation (ASF) under one
 * or more contributor license agreements.  See the NOTICE file
 * distributed with this work for additional information
 * regarding copyright ownership.  The ASF licenses this file
 * to you under the Apache License, Version 2.0 (the
 * "License"); you may not use this file except in compliance
 * with the License.  You may obtain a copy of the License at
 *
 *     http://www.apache.org/licenses/LICENSE-2.0
 *
 * Unless required by applicable law or agreed to in writing, software
 * distributed under the License is distributed on an "AS IS" BASIS,
 * WITHOUT WARRANTIES OR CONDITIONS OF ANY KIND, either express or implied.
 * See the License for the specific language governing permissions and
 * limitations under the License.
 */
package org.apache.cassandra.service;

import java.io.File;
import java.io.IOException;
import java.net.InetAddress;
import java.net.UnknownHostException;
import java.util.*;
import java.util.concurrent.*;
import java.util.concurrent.atomic.AtomicBoolean;

import com.google.common.collect.ImmutableList;
import com.google.common.collect.ImmutableMap;
import com.google.common.collect.Multimap;
import com.google.common.collect.Sets;
import com.google.common.util.concurrent.ListeningExecutorService;
import com.google.common.util.concurrent.MoreExecutors;

import com.google.common.util.concurrent.Futures;
import com.google.common.util.concurrent.ListenableFuture;
import com.google.common.util.concurrent.MoreExecutors;
import org.slf4j.Logger;
import org.slf4j.LoggerFactory;

import org.apache.cassandra.db.ColumnFamilyStore;
import org.apache.cassandra.db.compaction.CompactionManager;
import org.apache.cassandra.dht.Range;
import org.apache.cassandra.dht.Token;
import org.apache.cassandra.gms.FailureDetector;
import org.apache.cassandra.gms.Gossiper;
import org.apache.cassandra.gms.IFailureDetector;
import org.apache.cassandra.io.sstable.Component;
import org.apache.cassandra.io.sstable.format.SSTableReader;
import org.apache.cassandra.locator.TokenMetadata;
import org.apache.cassandra.net.IAsyncCallbackWithFailure;
import org.apache.cassandra.net.MessageIn;
import org.apache.cassandra.net.MessageOut;
import org.apache.cassandra.net.MessagingService;
<<<<<<< HEAD
import org.apache.cassandra.repair.RepairJobDesc;
import org.apache.cassandra.repair.RepairParallelism;
import org.apache.cassandra.repair.RepairSession;
import org.apache.cassandra.repair.messages.*;
=======
import org.apache.cassandra.repair.*;
import org.apache.cassandra.repair.messages.PrepareMessage;
import org.apache.cassandra.repair.messages.RepairMessage;
import org.apache.cassandra.repair.messages.SyncComplete;
import org.apache.cassandra.repair.messages.ValidationComplete;
>>>>>>> 93478ab4
import org.apache.cassandra.utils.FBUtilities;
import org.apache.cassandra.utils.UUIDGen;
import org.apache.cassandra.utils.concurrent.Ref;

import org.apache.cassandra.utils.concurrent.Refs;

/**
 * ActiveRepairService is the starting point for manual "active" repairs.
 *
 * Each user triggered repair will correspond to one or multiple repair session,
 * one for each token range to repair. On repair session might repair multiple
 * column families. For each of those column families, the repair session will
 * request merkle trees for each replica of the range being repaired, diff those
 * trees upon receiving them, schedule the streaming ofthe parts to repair (based on
 * the tree diffs) and wait for all those operation. See RepairSession for more
 * details.
 *
 * The creation of a repair session is done through the submitRepairSession that
 * returns a future on the completion of that session.
 */
public class ActiveRepairService
{
    private static final Logger logger = LoggerFactory.getLogger(ActiveRepairService.class);
    // singleton enforcement
    public static final ActiveRepairService instance = new ActiveRepairService(FailureDetector.instance, Gossiper.instance);

    public static final long UNREPAIRED_SSTABLE = 0;

    /**
     * A map of active coordinator session.
     */
    private final ConcurrentMap<UUID, RepairSession> sessions = new ConcurrentHashMap<>();

    private final ConcurrentMap<UUID, ParentRepairSession> parentRepairSessions = new ConcurrentHashMap<>();

    private final IFailureDetector failureDetector;
    private final Gossiper gossiper;

    public ActiveRepairService(IFailureDetector failureDetector, Gossiper gossiper)
    {
        this.failureDetector = failureDetector;
        this.gossiper = gossiper;
    }

    /**
     * Requests repairs for the given keyspace and column families.
     *
     * @return Future for asynchronous call or null if there is no need to repair
     */
    public RepairSession submitRepairSession(UUID parentRepairSession,
                                             Range<Token> range,
                                             String keyspace,
                                             RepairParallelism parallelismDegree,
                                             Set<InetAddress> endpoints,
                                             long repairedAt,
                                             ListeningExecutorService executor,
                                             String... cfnames)
    {
        if (endpoints.isEmpty())
            return null;

        if (cfnames.length == 0)
            return null;

        final RepairSession session = new RepairSession(parentRepairSession, UUIDGen.getTimeUUID(), range, keyspace, parallelismDegree, endpoints, repairedAt, cfnames);

        sessions.put(session.getId(), session);
        // register listeners
        gossiper.register(session);
        failureDetector.registerFailureDetectionEventListener(session);

        // unregister listeners at completion
        session.addListener(new Runnable()
        {
            /**
             * When repair finished, do clean up
             */
            public void run()
            {
                failureDetector.unregisterFailureDetectionEventListener(session);
                gossiper.unregister(session);
                sessions.remove(session.getId());
            }
        }, MoreExecutors.sameThreadExecutor());
        session.start(executor);
        return session;
    }

    public synchronized void terminateSessions()
    {
        Throwable cause = new IOException("Terminate session is called");
        for (RepairSession session : sessions.values())
        {
            session.forceShutdown(cause);
        }
        parentRepairSessions.clear();
    }

    /**
     * Return all of the neighbors with whom we share the provided range.
     *
     * @param keyspaceName keyspace to repair
     * @param toRepair token to repair
     * @param dataCenters the data centers to involve in the repair
     *
     * @return neighbors with whom we share the provided range
     */
    public static Set<InetAddress> getNeighbors(String keyspaceName, Range<Token> toRepair, Collection<String> dataCenters, Collection<String> hosts)
    {
        StorageService ss = StorageService.instance;
        Map<Range<Token>, List<InetAddress>> replicaSets = ss.getRangeToAddressMap(keyspaceName);
        Range<Token> rangeSuperSet = null;
        for (Range<Token> range : ss.getLocalRanges(keyspaceName))
        {
            if (range.contains(toRepair))
            {
                rangeSuperSet = range;
                break;
            }
            else if (range.intersects(toRepair))
            {
                throw new IllegalArgumentException("Requested range intersects a local range but is not fully contained in one; this would lead to imprecise repair");
            }
        }
        if (rangeSuperSet == null || !replicaSets.containsKey(rangeSuperSet))
            return Collections.emptySet();

        Set<InetAddress> neighbors = new HashSet<>(replicaSets.get(rangeSuperSet));
        neighbors.remove(FBUtilities.getBroadcastAddress());

        if (dataCenters != null && !dataCenters.isEmpty())
        {
            TokenMetadata.Topology topology = ss.getTokenMetadata().cloneOnlyTokenMap().getTopology();
            Set<InetAddress> dcEndpoints = Sets.newHashSet();
            Multimap<String,InetAddress> dcEndpointsMap = topology.getDatacenterEndpoints();
            for (String dc : dataCenters)
            {
                Collection<InetAddress> c = dcEndpointsMap.get(dc);
                if (c != null)
                   dcEndpoints.addAll(c);
            }
            return Sets.intersection(neighbors, dcEndpoints);
        }
        else if (hosts != null && !hosts.isEmpty())
        {
            Set<InetAddress> specifiedHost = new HashSet<>();
            for (final String host : hosts)
            {
                try
                {
                    final InetAddress endpoint = InetAddress.getByName(host.trim());
                    if (endpoint.equals(FBUtilities.getBroadcastAddress()) || neighbors.contains(endpoint))
                        specifiedHost.add(endpoint);
                }
                catch (UnknownHostException e)
                {
                    throw new IllegalArgumentException("Unknown host specified " + host, e);
                }
            }

            if (!specifiedHost.contains(FBUtilities.getBroadcastAddress()))
                throw new IllegalArgumentException("The current host must be part of the repair");

            if (specifiedHost.size() <= 1)
            {
                String msg = "Repair requires at least two endpoints that are neighbours before it can continue, the endpoint used for this repair is %s, " +
                             "other available neighbours are %s but these neighbours were not part of the supplied list of hosts to use during the repair (%s).";
                throw new IllegalArgumentException(String.format(msg, specifiedHost, neighbors, hosts));
            }

            specifiedHost.remove(FBUtilities.getBroadcastAddress());
            return specifiedHost;

        }

        return neighbors;
    }

    public synchronized UUID prepareForRepair(UUID parentRepairSession, Set<InetAddress> endpoints, RepairOption options, List<ColumnFamilyStore> columnFamilyStores)
    {
        registerParentRepairSession(parentRepairSession, columnFamilyStores, options.getRanges(), options.isIncremental());
        final CountDownLatch prepareLatch = new CountDownLatch(endpoints.size());
        final AtomicBoolean status = new AtomicBoolean(true);
        final Set<String> failedNodes = Collections.synchronizedSet(new HashSet<String>());
        IAsyncCallbackWithFailure callback = new IAsyncCallbackWithFailure()
        {
            public void response(MessageIn msg)
            {
                prepareLatch.countDown();
            }

            public boolean isLatencyForSnitch()
            {
                return false;
            }

            public void onFailure(InetAddress from)
            {
                status.set(false);
                failedNodes.add(from.getHostAddress());
                prepareLatch.countDown();
            }
        };

        List<UUID> cfIds = new ArrayList<>(columnFamilyStores.size());
        for (ColumnFamilyStore cfs : columnFamilyStores)
            cfIds.add(cfs.metadata.cfId);

        for (InetAddress neighbour : endpoints)
        {
            PrepareMessage message = new PrepareMessage(parentRepairSession, cfIds, options.getRanges(), options.isIncremental());
            MessageOut<RepairMessage> msg = message.createMessage();
            MessagingService.instance().sendRR(msg, neighbour, callback, TimeUnit.HOURS.toMillis(1), true);
        }
        try
        {
            prepareLatch.await(1, TimeUnit.HOURS);
        }
        catch (InterruptedException e)
        {
            parentRepairSessions.remove(parentRepairSession);
            throw new RuntimeException("Did not get replies from all endpoints. List of failed endpoint(s): " + failedNodes.toString(), e);
        }

        if (!status.get())
        {
            parentRepairSessions.remove(parentRepairSession);
            throw new RuntimeException("Did not get positive replies from all endpoints. List of failed endpoint(s): " + failedNodes.toString());
        }

        return parentRepairSession;
    }

    public void registerParentRepairSession(UUID parentRepairSession, List<ColumnFamilyStore> columnFamilyStores, Collection<Range<Token>> ranges, boolean isIncremental)
    {
        parentRepairSessions.put(parentRepairSession, new ParentRepairSession(columnFamilyStores, ranges, isIncremental, System.currentTimeMillis()));
    }

    public Set<SSTableReader> currentlyRepairing(UUID cfId, UUID parentRepairSession)
    {
        Set<SSTableReader> repairing = new HashSet<>();
        for (Map.Entry<UUID, ParentRepairSession> entry : parentRepairSessions.entrySet())
        {
            Collection<SSTableReader> sstables = entry.getValue().sstableMap.get(cfId);
            if (sstables != null && !entry.getKey().equals(parentRepairSession))
                repairing.addAll(sstables);
        }
        return repairing;
    }

    /**
     * Run final process of repair.
     * This removes all resources held by parent repair session, after performing anti compaction if necessary.
     *
     * @param parentSession Parent session ID
     * @param neighbors Repair participants (not including self)
     * @param successfulRanges Ranges that repaired successfully
     * @throws InterruptedException
     * @throws ExecutionException
     */
<<<<<<< HEAD
    public synchronized void finishParentSession(UUID parentSession, Set<InetAddress> neighbors, Collection<Range<Token>> successfulRanges) throws InterruptedException, ExecutionException
    {
        for (InetAddress neighbor : neighbors)
        {
            AnticompactionRequest acr = new AnticompactionRequest(parentSession, successfulRanges);
            MessageOut<RepairMessage> req = acr.createMessage();
            MessagingService.instance().sendOneWay(req, neighbor);
=======
    public synchronized ListenableFuture<?> finishParentSession(UUID parentSession, Set<InetAddress> neighbors, boolean doAntiCompaction) throws InterruptedException, ExecutionException
    {
        if (doAntiCompaction)
        {
            List<ListenableFuture<?>> tasks = new ArrayList<>(neighbors.size() + 1);
            for (InetAddress neighbor : neighbors)
            {
                AnticompactionTask task = new AnticompactionTask(parentSession, neighbor);
                tasks.add(task);
                task.run(); // 'run' is just sending message
            }
            tasks.add(doAntiCompaction(parentSession));
            return Futures.successfulAsList(tasks);
        }
        else
        {
            removeParentRepairSession(parentSession);
            return Futures.immediateFuture(null);
>>>>>>> 93478ab4
        }
        doAntiCompaction(parentSession, successfulRanges).get();
    }

    public ParentRepairSession getParentRepairSession(UUID parentSessionId)
    {
        return parentRepairSessions.get(parentSessionId);
    }

    public synchronized ParentRepairSession removeParentRepairSession(UUID parentSessionId)
    {
        return parentRepairSessions.remove(parentSessionId);
    }

    /**
     * Submit anti-compaction jobs to CompactionManager.
     * When all jobs are done, parent repair session is removed whether those are suceeded or not.
     *
     * @param parentRepairSession parent repair session ID
     * @return Future result of all anti-compaction jobs.
     */
    public ListenableFuture<List<Object>> doAntiCompaction(final UUID parentRepairSession, Collection<Range<Token>> successfulRanges)
    {
        assert parentRepairSession != null;
        ParentRepairSession prs = getParentRepairSession(parentRepairSession);
        assert prs.ranges.containsAll(successfulRanges) : "Trying to perform anticompaction on unknown ranges";

        List<ListenableFuture<?>> futures = new ArrayList<>();
        // if we don't have successful repair ranges, then just skip anticompaction
        if (!successfulRanges.isEmpty())
        {
            for (Map.Entry<UUID, ColumnFamilyStore> columnFamilyStoreEntry : prs.columnFamilyStores.entrySet())
            {
                Refs<SSTableReader> sstables = prs.getAndReferenceSSTables(columnFamilyStoreEntry.getKey());
                ColumnFamilyStore cfs = columnFamilyStoreEntry.getValue();
                futures.add(CompactionManager.instance.submitAntiCompaction(cfs, successfulRanges, sstables, prs.repairedAt));
            }
        }

        ListenableFuture<List<Object>> allAntiCompactionResults = Futures.successfulAsList(futures);
        allAntiCompactionResults.addListener(new Runnable()
        {
            @Override
            public void run()
            {
                removeParentRepairSession(parentRepairSession);
            }
        }, MoreExecutors.sameThreadExecutor());

        return allAntiCompactionResults;
    }

    public void handleMessage(InetAddress endpoint, RepairMessage message)
    {
        RepairJobDesc desc = message.desc;
        RepairSession session = sessions.get(desc.sessionId);
        if (session == null)
            return;
        switch (message.messageType)
        {
            case VALIDATION_COMPLETE:
                ValidationComplete validation = (ValidationComplete) message;
                session.validationComplete(desc, endpoint, validation.tree);
                break;
            case SYNC_COMPLETE:
                // one of replica is synced.
                SyncComplete sync = (SyncComplete) message;
                session.syncComplete(desc, sync.nodes, sync.success);
                break;
            default:
                break;
        }
    }

    public static class ParentRepairSession
    {
        private final Map<UUID, ColumnFamilyStore> columnFamilyStores = new HashMap<>();
        private final Collection<Range<Token>> ranges;
        private final Map<UUID, Set<SSTableReader>> sstableMap = new HashMap<>();
        public final long repairedAt;
        public final boolean isIncremental;

        public ParentRepairSession(List<ColumnFamilyStore> columnFamilyStores, Collection<Range<Token>> ranges, boolean isIncremental, long repairedAt)
        {
            for (ColumnFamilyStore cfs : columnFamilyStores)
                this.columnFamilyStores.put(cfs.metadata.cfId, cfs);
            this.ranges = ranges;
            this.repairedAt = repairedAt;
            this.isIncremental = isIncremental;
        }

        public void addSSTables(UUID cfId, Set<SSTableReader> sstables)
        {
            Set<SSTableReader> existingSSTables = this.sstableMap.get(cfId);
            if (existingSSTables == null)
                existingSSTables = new HashSet<>();
            existingSSTables.addAll(sstables);
            this.sstableMap.put(cfId, existingSSTables);
        }

        public synchronized Refs<SSTableReader> getAndReferenceSSTables(UUID cfId)
        {
            Set<SSTableReader> sstables = sstableMap.get(cfId);
            Iterator<SSTableReader> sstableIterator = sstables.iterator();
            ImmutableMap.Builder<SSTableReader, Ref<SSTableReader>> references = ImmutableMap.builder();
            while (sstableIterator.hasNext())
            {
                SSTableReader sstable = sstableIterator.next();
                if (!new File(sstable.descriptor.filenameFor(Component.DATA)).exists())
                {
                    sstableIterator.remove();
                }
                else
                {
                    Ref<SSTableReader> ref = sstable.tryRef();
                    if (ref == null)
                        sstableIterator.remove();
                    else
                        references.put(sstable, ref);
                }
            }
            return new Refs<>(references.build());
        }

        @Override
        public String toString()
        {
            return "ParentRepairSession{" +
                    "columnFamilyStores=" + columnFamilyStores +
                    ", ranges=" + ranges +
                    ", sstableMap=" + sstableMap +
                    ", repairedAt=" + repairedAt +
                    '}';
        }
    }
}<|MERGE_RESOLUTION|>--- conflicted
+++ resolved
@@ -25,15 +25,12 @@
 import java.util.concurrent.*;
 import java.util.concurrent.atomic.AtomicBoolean;
 
-import com.google.common.collect.ImmutableList;
 import com.google.common.collect.ImmutableMap;
 import com.google.common.collect.Multimap;
 import com.google.common.collect.Sets;
-import com.google.common.util.concurrent.ListeningExecutorService;
-import com.google.common.util.concurrent.MoreExecutors;
-
 import com.google.common.util.concurrent.Futures;
 import com.google.common.util.concurrent.ListenableFuture;
+import com.google.common.util.concurrent.ListeningExecutorService;
 import com.google.common.util.concurrent.MoreExecutors;
 import org.slf4j.Logger;
 import org.slf4j.LoggerFactory;
@@ -52,22 +49,14 @@
 import org.apache.cassandra.net.MessageIn;
 import org.apache.cassandra.net.MessageOut;
 import org.apache.cassandra.net.MessagingService;
-<<<<<<< HEAD
+import org.apache.cassandra.repair.AnticompactionTask;
 import org.apache.cassandra.repair.RepairJobDesc;
 import org.apache.cassandra.repair.RepairParallelism;
 import org.apache.cassandra.repair.RepairSession;
 import org.apache.cassandra.repair.messages.*;
-=======
-import org.apache.cassandra.repair.*;
-import org.apache.cassandra.repair.messages.PrepareMessage;
-import org.apache.cassandra.repair.messages.RepairMessage;
-import org.apache.cassandra.repair.messages.SyncComplete;
-import org.apache.cassandra.repair.messages.ValidationComplete;
->>>>>>> 93478ab4
 import org.apache.cassandra.utils.FBUtilities;
 import org.apache.cassandra.utils.UUIDGen;
 import org.apache.cassandra.utils.concurrent.Ref;
-
 import org.apache.cassandra.utils.concurrent.Refs;
 
 /**
@@ -321,39 +310,18 @@
      * @param parentSession Parent session ID
      * @param neighbors Repair participants (not including self)
      * @param successfulRanges Ranges that repaired successfully
-     * @throws InterruptedException
-     * @throws ExecutionException
      */
-<<<<<<< HEAD
-    public synchronized void finishParentSession(UUID parentSession, Set<InetAddress> neighbors, Collection<Range<Token>> successfulRanges) throws InterruptedException, ExecutionException
-    {
-        for (InetAddress neighbor : neighbors)
-        {
-            AnticompactionRequest acr = new AnticompactionRequest(parentSession, successfulRanges);
-            MessageOut<RepairMessage> req = acr.createMessage();
-            MessagingService.instance().sendOneWay(req, neighbor);
-=======
-    public synchronized ListenableFuture<?> finishParentSession(UUID parentSession, Set<InetAddress> neighbors, boolean doAntiCompaction) throws InterruptedException, ExecutionException
-    {
-        if (doAntiCompaction)
-        {
+    public synchronized ListenableFuture finishParentSession(UUID parentSession, Set<InetAddress> neighbors, Collection<Range<Token>> successfulRanges)
+    {
             List<ListenableFuture<?>> tasks = new ArrayList<>(neighbors.size() + 1);
             for (InetAddress neighbor : neighbors)
             {
-                AnticompactionTask task = new AnticompactionTask(parentSession, neighbor);
+                AnticompactionTask task = new AnticompactionTask(parentSession, neighbor, successfulRanges);
                 tasks.add(task);
                 task.run(); // 'run' is just sending message
             }
-            tasks.add(doAntiCompaction(parentSession));
+            tasks.add(doAntiCompaction(parentSession, successfulRanges));
             return Futures.successfulAsList(tasks);
-        }
-        else
-        {
-            removeParentRepairSession(parentSession);
-            return Futures.immediateFuture(null);
->>>>>>> 93478ab4
-        }
-        doAntiCompaction(parentSession, successfulRanges).get();
     }
 
     public ParentRepairSession getParentRepairSession(UUID parentSessionId)
