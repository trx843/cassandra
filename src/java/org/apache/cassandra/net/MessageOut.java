--- conflicted
+++ resolved
@@ -82,20 +82,6 @@
         builder.putAll(parameters).put(key, value);
         return new MessageOut<T>(verb, payload, serializer, builder.build());
     }
-<<<<<<< HEAD
-    
-    public MessageOut<T> withHeaderRemoved(String key)
-    {
-        ImmutableMap.Builder<String, byte[]> builder = ImmutableMap.builder();
-        for (Map.Entry<String, byte[]> entry : parameters.entrySet())
-        {
-            if (!entry.getKey().equals(key))
-                builder.put(entry.getKey(), entry.getValue());
-        }
-        return new MessageOut<T>(verb, payload, serializer, builder.build());
-    }
-=======
->>>>>>> b1d7405f
 
     public Stage getStage()
     {
