/*
 * Licensed to the Apache Software Foundation (ASF) under one
 * or more contributor license agreements.  See the NOTICE file
 * distributed with this work for additional information
 * regarding copyright ownership.  The ASF licenses this file
 * to you under the Apache License, Version 2.0 (the
 * "License"); you may not use this file except in compliance
 * with the License.  You may obtain a copy of the License at
 *
 *     http://www.apache.org/licenses/LICENSE-2.0
 *
 * Unless required by applicable law or agreed to in writing, software
 * distributed under the License is distributed on an "AS IS" BASIS,
 * WITHOUT WARRANTIES OR CONDITIONS OF ANY KIND, either express or implied.
 * See the License for the specific language governing permissions and
 * limitations under the License.
 */
package org.apache.cassandra.cql3.statements;

import java.nio.ByteBuffer;
import java.util.*;

import com.google.common.annotations.VisibleForTesting;
import com.google.common.base.Joiner;
import com.google.common.base.Objects;
import com.google.common.base.Predicate;
import com.google.common.collect.AbstractIterator;
import com.google.common.collect.Iterables;
import com.google.common.collect.Iterators;

import org.apache.cassandra.auth.Permission;
import org.apache.cassandra.cql3.*;
import org.apache.cassandra.cql3.statements.SingleColumnRestriction.Contains;
import org.apache.cassandra.db.composites.*;
import org.apache.cassandra.transport.messages.ResultMessage;
import org.apache.cassandra.config.CFMetaData;
import org.apache.cassandra.config.ColumnDefinition;
import org.apache.cassandra.db.*;
import org.apache.cassandra.db.filter.*;
import org.apache.cassandra.db.index.SecondaryIndex;
import org.apache.cassandra.db.index.SecondaryIndexManager;
import org.apache.cassandra.db.marshal.*;
import org.apache.cassandra.dht.*;
import org.apache.cassandra.exceptions.*;
import org.apache.cassandra.service.ClientState;
import org.apache.cassandra.service.QueryState;
import org.apache.cassandra.service.StorageProxy;
import org.apache.cassandra.service.StorageService;
import org.apache.cassandra.service.pager.*;
import org.apache.cassandra.db.ConsistencyLevel;
import org.apache.cassandra.thrift.ThriftValidation;
import org.apache.cassandra.serializers.MarshalException;
import org.apache.cassandra.utils.ByteBufferUtil;
import org.apache.cassandra.utils.FBUtilities;
import org.slf4j.Logger;
import org.slf4j.LoggerFactory;

/**
 * Encapsulates a completely parsed SELECT query, including the target
 * column family, expression, result count, and ordering clause.
 *
 * A number of public methods here are only used internally. However,
 * many of these are made accessible for the benefit of custom
 * QueryHandler implementations, so before reducing their accessibility
 * due consideration should be given.
 */
public class SelectStatement implements CQLStatement
{
    private static final Logger logger = LoggerFactory.getLogger(SelectStatement.class);

    private static final int DEFAULT_COUNT_PAGE_SIZE = 10000;

    /**
     * In the current version a query containing duplicate values in an IN restriction on the partition key will
     * cause the same record to be returned multiple time. This behavior will be changed in 3.0 but until then
     * we will log a warning the first time this problem occurs.
     */
    private static volatile boolean HAS_LOGGED_WARNING_FOR_IN_RESTRICTION_WITH_DUPLICATES;

    private final int boundTerms;
    public final CFMetaData cfm;
    public final Parameters parameters;
    private final Selection selection;
    private final Term limit;

    /** Restrictions on partitioning columns */
    private final Restriction[] keyRestrictions;

    /** Restrictions on clustering columns */
    private final Restriction[] columnRestrictions;

    /** Restrictions on non-primary key columns (i.e. secondary index restrictions) */
    private final Map<ColumnIdentifier, Restriction> metadataRestrictions = new HashMap<ColumnIdentifier, Restriction>();

    // The map keys are the name of the columns that must be converted into IndexExpressions if a secondary index need
    // to be used. The value specify if the column has an index that can be used to for the relation in which the column
    // is specified.
    private final Map<ColumnDefinition, Boolean> restrictedColumns = new HashMap<ColumnDefinition, Boolean>();
    private Restriction.Slice sliceRestriction;

    private boolean isReversed;
    private boolean onToken;
    private boolean isKeyRange;
    private boolean keyIsInRelation;
    private boolean usesSecondaryIndexing;

    private Map<ColumnIdentifier, Integer> orderingIndexes;

    private boolean selectsStaticColumns;
    private boolean selectsOnlyStaticColumns;

    // Used by forSelection below
    private static final Parameters defaultParameters = new Parameters(Collections.<ColumnIdentifier.Raw, Boolean>emptyMap(), false, false, null, false);

    private static final Predicate<ColumnDefinition> isStaticFilter = new Predicate<ColumnDefinition>()
    {
        public boolean apply(ColumnDefinition def)
        {
            return def.isStatic();
        }
    };

    public SelectStatement(CFMetaData cfm, int boundTerms, Parameters parameters, Selection selection, Term limit)
    {
        this.cfm = cfm;
        this.boundTerms = boundTerms;
        this.selection = selection;
        this.keyRestrictions = new Restriction[cfm.partitionKeyColumns().size()];
        this.columnRestrictions = new Restriction[cfm.clusteringColumns().size()];
        this.parameters = parameters;
        this.limit = limit;

        // Now gather a few info on whether we should bother with static columns or not for this statement
        initStaticColumnsInfo();
    }

    private void initStaticColumnsInfo()
    {
        if (!cfm.hasStaticColumns())
            return;

        // If it's a wildcard, we do select static but not only them
        if (selection.isWildcard())
        {
            selectsStaticColumns = true;
            return;
        }

        // Otherwise, check the selected columns
        selectsStaticColumns = !Iterables.isEmpty(Iterables.filter(selection.getColumns(), isStaticFilter));
        selectsOnlyStaticColumns = true;
        for (ColumnDefinition def : selection.getColumns())
        {
            if (def.kind != ColumnDefinition.Kind.PARTITION_KEY && def.kind != ColumnDefinition.Kind.STATIC)
            {
                selectsOnlyStaticColumns = false;
                break;
            }
        }
    }

    // Creates a simple select based on the given selection.
    // Note that the results select statement should not be used for actual queries, but only for processing already
    // queried data through processColumnFamily.
    static SelectStatement forSelection(CFMetaData cfm, Selection selection)
    {
        return new SelectStatement(cfm, 0, defaultParameters, selection, null);
    }

    public ResultSet.Metadata getResultMetadata()
    {
        return parameters.isCount
             ? ResultSet.makeCountMetadata(keyspace(), columnFamily(), parameters.countAlias)
             : selection.getResultMetadata();
    }

    /**
     * May be used by custom QueryHandler implementations
     */
    public int getBoundTerms()
    {
        return boundTerms;
    }

    /**
     * May be used by custom QueryHandler implementations
     */
    public Selection getSelection()
    {
        return selection;
    }

    public void checkAccess(ClientState state) throws InvalidRequestException, UnauthorizedException
    {
        state.hasColumnFamilyAccess(keyspace(), columnFamily(), Permission.SELECT);
    }

    public void validate(ClientState state) throws InvalidRequestException
    {
        // Nothing to do, all validation has been done by RawStatement.prepare()
    }

    public ResultMessage.Rows execute(QueryState state, QueryOptions options) throws RequestExecutionException, RequestValidationException
    {
        ConsistencyLevel cl = options.getConsistency();
        if (cl == null)
            throw new InvalidRequestException("Invalid empty consistency level");

        cl.validateForRead(keyspace());

        int limit = getLimit(options);
        long now = System.currentTimeMillis();
        Pageable command = getPageableCommand(options, limit, now);

        int pageSize = options.getPageSize();
        // A count query will never be paged for the user, but we always page it internally to avoid OOM.
        // If we user provided a pageSize we'll use that to page internally (because why not), otherwise we use our default
        // Note that if there are some nodes in the cluster with a version less than 2.0, we can't use paging (CASSANDRA-6707).
        if (parameters.isCount && pageSize <= 0)
            pageSize = DEFAULT_COUNT_PAGE_SIZE;

        if (pageSize <= 0 || command == null || !QueryPagers.mayNeedPaging(command, pageSize))
        {
            return execute(command, options, limit, now, state);
        }
        else
        {
            QueryPager pager = QueryPagers.pager(command, cl, state.getClientState(), options.getPagingState());
            if (parameters.isCount)
                return pageCountQuery(pager, options, pageSize, now, limit);

            // We can't properly do post-query ordering if we page (see #6722)
            if (needsPostQueryOrdering())
                throw new InvalidRequestException("Cannot page queries with both ORDER BY and a IN restriction on the partition key; you must either remove the "
                                                + "ORDER BY or the IN and sort client side, or disable paging for this query");

            List<Row> page = pager.fetchPage(pageSize);
            ResultMessage.Rows msg = processResults(page, options, limit, now);

            if (!pager.isExhausted())
                msg.result.metadata.setHasMorePages(pager.state());

            return msg;
        }
    }

    private Pageable getPageableCommand(QueryOptions options, int limit, long now) throws RequestValidationException
    {
        int limitForQuery = updateLimitForQuery(limit);
        if (isKeyRange || usesSecondaryIndexing)
            return getRangeCommand(options, limitForQuery, now);

        List<ReadCommand> commands = getSliceCommands(options, limitForQuery, now);
        return commands == null ? null : new Pageable.ReadCommands(commands, limitForQuery);
    }

    public Pageable getPageableCommand(QueryOptions options) throws RequestValidationException
    {
        return getPageableCommand(options, getLimit(options), System.currentTimeMillis());
    }

    private ResultMessage.Rows execute(Pageable command, QueryOptions options, int limit, long now, QueryState state) throws RequestValidationException, RequestExecutionException
    {
        List<Row> rows;
        if (command == null)
        {
            rows = Collections.<Row>emptyList();
        }
        else
        {
            rows = command instanceof Pageable.ReadCommands
                 ? StorageProxy.read(((Pageable.ReadCommands)command).commands, options.getConsistency(), state.getClientState())
                 : StorageProxy.getRangeSlice((RangeSliceCommand)command, options.getConsistency());
        }

        return processResults(rows, options, limit, now);
    }

    private ResultMessage.Rows pageCountQuery(QueryPager pager, QueryOptions options, int pageSize, long now, int limit) throws RequestValidationException, RequestExecutionException
    {
        int count = 0;
        while (!pager.isExhausted())
        {
            int maxLimit = pager.maxRemaining();
            logger.debug("New maxLimit for paged count query is {}", maxLimit);
            ResultSet rset = process(pager.fetchPage(pageSize), options, maxLimit, now);
            count += rset.rows.size();
        }

        // We sometimes query one more result than the user limit asks to handle exclusive bounds with compact tables (see updateLimitForQuery).
        // So do make sure the count is not greater than what the user asked for.
        ResultSet result = ResultSet.makeCountResult(keyspace(), columnFamily(), Math.min(count, limit), parameters.countAlias);
        return new ResultMessage.Rows(result);
    }

    public ResultMessage.Rows processResults(List<Row> rows, QueryOptions options, int limit, long now) throws RequestValidationException
    {
        // Even for count, we need to process the result as it'll group some column together in sparse column families
        ResultSet rset = process(rows, options, limit, now);
        rset = parameters.isCount ? rset.makeCountResult(parameters.countAlias) : rset;
        return new ResultMessage.Rows(rset);
    }

    static List<Row> readLocally(String keyspaceName, List<ReadCommand> cmds)
    {
        Keyspace keyspace = Keyspace.open(keyspaceName);
        List<Row> rows = new ArrayList<Row>(cmds.size());
        for (ReadCommand cmd : cmds)
            rows.add(cmd.getRow(keyspace));
        return rows;
    }

    public ResultMessage.Rows executeInternal(QueryState state, QueryOptions options) throws RequestExecutionException, RequestValidationException
    {
        int limit = getLimit(options);
        long now = System.currentTimeMillis();
        Pageable command = getPageableCommand(options, limit, now);

        int pageSize = options.getPageSize();
        if (parameters.isCount && pageSize <= 0)
            pageSize = DEFAULT_COUNT_PAGE_SIZE;

        if (pageSize <= 0 || command == null || !QueryPagers.mayNeedPaging(command, pageSize))
        {
            List<Row> rows = command == null
                             ? Collections.<Row>emptyList()
                             : (command instanceof Pageable.ReadCommands
                                ? readLocally(keyspace(), ((Pageable.ReadCommands)command).commands)
                                : ((RangeSliceCommand)command).executeLocally());

            return processResults(rows, options, limit, now);
        }
        else
        {
            QueryPager pager = QueryPagers.localPager(command);
            if (parameters.isCount)
                return pageCountQuery(pager, options, pageSize, now, limit);

            // We can't properly do post-query ordering if we page (see #6722)
            if (needsPostQueryOrdering())
                throw new InvalidRequestException("Cannot page queries with both ORDER BY and a IN restriction on the partition key; you must either remove the "
                                                  + "ORDER BY or the IN and sort client side, or disable paging for this query");

            List<Row> page = pager.fetchPage(pageSize);
            ResultMessage.Rows msg = processResults(page, options, limit, now);

            if (!pager.isExhausted())
                msg.result.metadata.setHasMorePages(pager.state());

            return msg;
        }
    }

    public ResultSet process(List<Row> rows) throws InvalidRequestException
    {
        assert !parameters.isCount; // not yet needed
        QueryOptions options = QueryOptions.DEFAULT;
        return process(rows, options, getLimit(options), System.currentTimeMillis());
    }

    public String keyspace()
    {
        return cfm.ksName;
    }

    public String columnFamily()
    {
        return cfm.cfName;
    }

    private List<ReadCommand> getSliceCommands(QueryOptions options, int limit, long now) throws RequestValidationException
    {
        Collection<ByteBuffer> keys = getKeys(options);
        if (keys.isEmpty()) // in case of IN () for (the last column of) the partition key.
            return null;

        List<ReadCommand> commands = new ArrayList<>(keys.size());

        IDiskAtomFilter filter = makeFilter(options, limit);
        if (filter == null)
            return null;

        // Note that we use the total limit for every key, which is potentially inefficient.
        // However, IN + LIMIT is not a very sensible choice.
        for (ByteBuffer key : keys)
        {
            QueryProcessor.validateKey(key);
            // We should not share the slice filter amongst the commands (hence the cloneShallow), due to
            // SliceQueryFilter not being immutable due to its columnCounter used by the lastCounted() method
            // (this is fairly ugly and we should change that but that's probably not a tiny refactor to do that cleanly)
            commands.add(ReadCommand.create(keyspace(), ByteBufferUtil.clone(key), columnFamily(), now, filter.cloneShallow()));
        }

        return commands;
    }

    private RangeSliceCommand getRangeCommand(QueryOptions options, int limit, long now) throws RequestValidationException
    {
        IDiskAtomFilter filter = makeFilter(options, limit);
        if (filter == null)
            return null;

        List<IndexExpression> expressions = getValidatedIndexExpressions(options);
        // The LIMIT provided by the user is the number of CQL row he wants returned.
        // We want to have getRangeSlice to count the number of columns, not the number of keys.
        AbstractBounds<RowPosition> keyBounds = getKeyBounds(options);
        return keyBounds == null
             ? null
             : new RangeSliceCommand(keyspace(), columnFamily(), now,  filter, keyBounds, expressions, limit, !parameters.isDistinct, false);
    }

    /**
     * May be used by custom QueryHandler implementations
     */
    public AbstractBounds<RowPosition> getKeyBounds(QueryOptions options) throws InvalidRequestException
    {
        IPartitioner p = StorageService.getPartitioner();

        if (onToken)
        {
            Token startToken = getTokenBound(Bound.START, options, p);
            Token endToken = getTokenBound(Bound.END, options, p);

            boolean includeStart = includeKeyBound(Bound.START);
            boolean includeEnd = includeKeyBound(Bound.END);

            /*
             * If we ask SP.getRangeSlice() for (token(200), token(200)], it will happily return the whole ring.
             * However, wrapping range doesn't really make sense for CQL, and we want to return an empty result
             * in that case (CASSANDRA-5573). So special case to create a range that is guaranteed to be empty.
             *
             * In practice, we want to return an empty result set if either startToken > endToken, or both are
             * equal but one of the bound is excluded (since [a, a] can contains something, but not (a, a], [a, a)
             * or (a, a)). Note though that in the case where startToken or endToken is the minimum token, then
             * this special case rule should not apply.
             */
            int cmp = startToken.compareTo(endToken);
            if (!startToken.isMinimum() && !endToken.isMinimum() && (cmp > 0 || (cmp == 0 && (!includeStart || !includeEnd))))
                return null;

            RowPosition start = includeStart ? startToken.minKeyBound() : startToken.maxKeyBound();
            RowPosition end = includeEnd ? endToken.maxKeyBound() : endToken.minKeyBound();

            return new Range<RowPosition>(start, end);
        }
        else
        {
            ByteBuffer startKeyBytes = getKeyBound(Bound.START, options);
            ByteBuffer finishKeyBytes = getKeyBound(Bound.END, options);

            RowPosition startKey = RowPosition.ForKey.get(startKeyBytes, p);
            RowPosition finishKey = RowPosition.ForKey.get(finishKeyBytes, p);

            if (startKey.compareTo(finishKey) > 0 && !finishKey.isMinimum(p))
                return null;

            if (includeKeyBound(Bound.START))
            {
                return includeKeyBound(Bound.END)
                     ? new Bounds<RowPosition>(startKey, finishKey)
                     : new IncludingExcludingBounds<RowPosition>(startKey, finishKey);
            }
            else
            {
                return includeKeyBound(Bound.END)
                     ? new Range<RowPosition>(startKey, finishKey)
                     : new ExcludingBounds<RowPosition>(startKey, finishKey);
            }
        }
    }

    private ColumnSlice makeStaticSlice()
    {
        // Note: we could use staticPrefix.start() for the start bound, but EMPTY gives us the
        // same effect while saving a few CPU cycles.
        return isReversed
             ? new ColumnSlice(cfm.comparator.staticPrefix().end(), Composites.EMPTY)
             : new ColumnSlice(Composites.EMPTY, cfm.comparator.staticPrefix().end());
    }

    private IDiskAtomFilter makeFilter(QueryOptions options, int limit)
    throws InvalidRequestException
    {
        int toGroup = cfm.comparator.isDense() ? -1 : cfm.clusteringColumns().size();
        if (parameters.isDistinct)
        {
            // For distinct, we only care about fetching the beginning of each partition. If we don't have
            // static columns, we in fact only care about the first cell, so we query only that (we don't "group").
            // If we do have static columns, we do need to fetch the first full group (to have the static columns values).

            // See the comments on IGNORE_TOMBSTONED_PARTITIONS and CASSANDRA-8490 for why we use a special value for
            // DISTINCT queries on the partition key only.
            toGroup = selectsStaticColumns ? toGroup : SliceQueryFilter.IGNORE_TOMBSTONED_PARTITIONS;
            return new SliceQueryFilter(ColumnSlice.ALL_COLUMNS_ARRAY, false, 1, toGroup);
        }
        else if (isColumnRange())
        {
            List<Composite> startBounds = getRequestedBound(Bound.START, options);
            List<Composite> endBounds = getRequestedBound(Bound.END, options);
            assert startBounds.size() == endBounds.size();

            // Handles fetching static columns. Note that for 2i, the filter is just used to restrict
            // the part of the index to query so adding the static slice would be useless and confusing.
            // For 2i, static columns are retrieve in CompositesSearcher with each index hit.
            ColumnSlice staticSlice = selectsStaticColumns && !usesSecondaryIndexing
                                    ? makeStaticSlice()
                                    : null;

            // The case where startBounds == 1 is common enough that it's worth optimizing
            if (startBounds.size() == 1)
            {
                ColumnSlice slice = new ColumnSlice(startBounds.get(0), endBounds.get(0));
                if (slice.isAlwaysEmpty(cfm.comparator, isReversed))
                    return staticSlice == null ? null : sliceFilter(staticSlice, limit, toGroup);

                if (staticSlice == null)
                    return sliceFilter(slice, limit, toGroup);

                if (isReversed)
                    return slice.includes(cfm.comparator.reverseComparator(), staticSlice.start)
                            ? sliceFilter(new ColumnSlice(slice.start, staticSlice.finish), limit, toGroup)
                            : sliceFilter(new ColumnSlice[]{ slice, staticSlice }, limit, toGroup);
                else
                    return slice.includes(cfm.comparator, staticSlice.finish)
                            ? sliceFilter(new ColumnSlice(staticSlice.start, slice.finish), limit, toGroup)
                            : sliceFilter(new ColumnSlice[]{ staticSlice, slice }, limit, toGroup);
            }

            List<ColumnSlice> l = new ArrayList<ColumnSlice>(startBounds.size());
            for (int i = 0; i < startBounds.size(); i++)
            {
                ColumnSlice slice = new ColumnSlice(startBounds.get(i), endBounds.get(i));
                if (!slice.isAlwaysEmpty(cfm.comparator, isReversed))
                    l.add(slice);
            }

            if (l.isEmpty())
                return staticSlice == null ? null : sliceFilter(staticSlice, limit, toGroup);
            if (staticSlice == null)
                return sliceFilter(l.toArray(new ColumnSlice[l.size()]), limit, toGroup);

            // The slices should not overlap. We know the slices built from startBounds/endBounds don't, but if there is
            // a static slice, it could overlap with the 2nd slice. Check for it and correct if that's the case
            ColumnSlice[] slices;
            if (isReversed)
            {
                if (l.get(l.size() - 1).includes(cfm.comparator.reverseComparator(), staticSlice.start))
                {
                    slices = l.toArray(new ColumnSlice[l.size()]);
                    slices[slices.length-1] = new ColumnSlice(slices[slices.length-1].start, Composites.EMPTY);
                }
                else
                {
                    slices = l.toArray(new ColumnSlice[l.size()+1]);
                    slices[slices.length-1] = staticSlice;
                }
            }
            else
            {
                if (l.get(0).includes(cfm.comparator, staticSlice.finish))
                {
                    slices = new ColumnSlice[l.size()];
                    slices[0] = new ColumnSlice(Composites.EMPTY, l.get(0).finish);
                    for (int i = 1; i < l.size(); i++)
                        slices[i] = l.get(i);
                }
                else
                {
                    slices = new ColumnSlice[l.size()+1];
                    slices[0] = staticSlice;
                    for (int i = 0; i < l.size(); i++)
                        slices[i+1] = l.get(i);
                }
            }
            return sliceFilter(slices, limit, toGroup);
        }
        else
        {
            SortedSet<CellName> cellNames = getRequestedColumns(options);
            if (cellNames == null) // in case of IN () for the last column of the key
                return null;
            QueryProcessor.validateCellNames(cellNames, cfm.comparator);
            return new NamesQueryFilter(cellNames, true);
        }
    }

    private SliceQueryFilter sliceFilter(ColumnSlice slice, int limit, int toGroup)
    {
        return sliceFilter(new ColumnSlice[]{ slice }, limit, toGroup);
    }

    private SliceQueryFilter sliceFilter(ColumnSlice[] slices, int limit, int toGroup)
    {
        assert ColumnSlice.validateSlices(slices, cfm.comparator, isReversed) : String.format("Invalid slices: " + Arrays.toString(slices) + (isReversed ? " (reversed)" : ""));
        return new SliceQueryFilter(slices, isReversed, limit, toGroup);
    }

    /**
     * May be used by custom QueryHandler implementations
     */
    public int getLimit(QueryOptions options) throws InvalidRequestException
    {
        int l = Integer.MAX_VALUE;
        if (limit != null)
        {
            ByteBuffer b = limit.bindAndGet(options);
            if (b == null)
                throw new InvalidRequestException("Invalid null value of limit");

            try
            {
                Int32Type.instance.validate(b);
                l = Int32Type.instance.compose(b);
            }
            catch (MarshalException e)
            {
                throw new InvalidRequestException("Invalid limit value");
            }
        }

        if (l <= 0)
            throw new InvalidRequestException("LIMIT must be strictly positive");

        return l;
    }

    private int updateLimitForQuery(int limit)
    {
        // Internally, we don't support exclusive bounds for slices. Instead, we query one more element if necessary
        // and exclude it later (in processColumnFamily)
        return sliceRestriction != null && (!sliceRestriction.isInclusive(Bound.START) || !sliceRestriction.isInclusive(Bound.END)) && limit != Integer.MAX_VALUE
             ? limit + 1
             : limit;
    }

    private Collection<ByteBuffer> getKeys(final QueryOptions options) throws InvalidRequestException
    {
        List<ByteBuffer> keys = new ArrayList<ByteBuffer>();
        CBuilder builder = cfm.getKeyValidatorAsCType().builder();
        for (ColumnDefinition def : cfm.partitionKeyColumns())
        {
            Restriction r = keyRestrictions[def.position()];
            assert r != null && !r.isSlice();

            List<ByteBuffer> values = r.values(options);

            if (builder.remainingCount() == 1)
            {
                if (values.size() > 1 && !HAS_LOGGED_WARNING_FOR_IN_RESTRICTION_WITH_DUPLICATES  && containsDuplicates(values))
                {
                    // This approach does not fully prevent race conditions but it is not a big deal.
                    HAS_LOGGED_WARNING_FOR_IN_RESTRICTION_WITH_DUPLICATES = true;
                    logger.warn("SELECT queries with IN restrictions on the partition key containing duplicate values will return duplicate rows.");
                }

                for (ByteBuffer val : values)
                {
                    if (val == null)
                        throw new InvalidRequestException(String.format("Invalid null value for partition key part %s", def.name));
                    keys.add(builder.buildWith(val).toByteBuffer());
                }
            }
            else
            {
                // Note: for backward compatibility reasons, we let INs with 1 value slide
                if (values.size() != 1)
                    throw new InvalidRequestException("IN is only supported on the last column of the partition key");
                ByteBuffer val = values.get(0);
                if (val == null)
                    throw new InvalidRequestException(String.format("Invalid null value for partition key part %s", def.name));
                builder.add(val);
            }
        }
        return keys;
    }

    /**
     * Checks if the specified list contains duplicate values.
     *
     * @param values the values to check
     * @return <code>true</code> if the specified list contains duplicate values, <code>false</code> otherwise.
     */
    private static boolean containsDuplicates(List<ByteBuffer> values)
    {
        return new HashSet<>(values).size() < values.size();
    }

    private ByteBuffer getKeyBound(Bound b, QueryOptions options) throws InvalidRequestException
    {
        // Deal with unrestricted partition key components (special-casing is required to deal with 2i queries on the first
        // component of a composite partition key).
        for (int i = 0; i < keyRestrictions.length; i++)
            if (keyRestrictions[i] == null)
                return ByteBufferUtil.EMPTY_BYTE_BUFFER;

        // We deal with IN queries for keys in other places, so we know buildBound will return only one result
        return buildBound(b, cfm.partitionKeyColumns(), keyRestrictions, false, cfm.getKeyValidatorAsCType(), options).get(0).toByteBuffer();
    }

    private Token getTokenBound(Bound b, QueryOptions options, IPartitioner p) throws InvalidRequestException
    {
        assert onToken;

        Restriction restriction = keyRestrictions[0];

        assert !restriction.isMultiColumn() : "Unexpectedly got a multi-column restriction on a partition key for a range query";
        SingleColumnRestriction keyRestriction = (SingleColumnRestriction)restriction;

        ByteBuffer value;
        if (keyRestriction.isEQ())
        {
            value = keyRestriction.values(options).get(0);
        }
        else
        {
            SingleColumnRestriction.Slice slice = (SingleColumnRestriction.Slice)keyRestriction;
            if (!slice.hasBound(b))
                return p.getMinimumToken();

            value = slice.bound(b, options);
        }

        if (value == null)
            throw new InvalidRequestException("Invalid null token value");
        return p.getTokenFactory().fromByteArray(value);
    }

    private boolean includeKeyBound(Bound b)
    {
        for (Restriction r : keyRestrictions)
        {
            if (r == null)
                return true;
            else if (r.isSlice())
            {
                assert !r.isMultiColumn() : "Unexpectedly got multi-column restriction on partition key";
                return ((SingleColumnRestriction.Slice)r).isInclusive(b);
            }
        }
        // All equality
        return true;
    }

    private boolean isColumnRange()
    {
        // Due to CASSANDRA-5762, we always do a slice for CQL3 tables (not dense, composite).
        // Static CF (non dense but non composite) never entails a column slice however
        if (!cfm.comparator.isDense())
            return cfm.comparator.isCompound();

        // Otherwise (i.e. for compact table where we don't have a row marker anyway and thus don't care about CASSANDRA-5762),
        // it is a range query if it has at least one the column alias for which no relation is defined or is not EQ.
        for (Restriction r : columnRestrictions)
        {
            if (r == null || r.isSlice())
                return true;
        }
        return false;
    }

    private SortedSet<CellName> getRequestedColumns(QueryOptions options) throws InvalidRequestException
    {
        // Note: getRequestedColumns don't handle static columns, but due to CASSANDRA-5762
        // we always do a slice for CQL3 tables, so it's ok to ignore them here
        assert !isColumnRange();

        CBuilder builder = cfm.comparator.prefixBuilder();

        Iterator<ColumnDefinition> columnIter = cfm.clusteringColumns().iterator();
        while (columnIter.hasNext())
        {
            ColumnDefinition def = columnIter.next();
            Restriction r = columnRestrictions[def.position()];
            assert r != null && !r.isSlice();

            if (r.isEQ())
            {
                List<ByteBuffer> values = r.values(options);
                if (r.isMultiColumn())
                {
                    for (int i = 0, m = values.size(); i < m; i++)
                    {
                        ByteBuffer val = values.get(i);

                        if (i != 0)
                            columnIter.next();

                        if (val == null)
                            throw new InvalidRequestException(String.format("Invalid null value for clustering key part %s", def.name));
                        builder.add(val);
                    }
                }
                else
                {
                    ByteBuffer val = r.values(options).get(0);
                    if (val == null)
                        throw new InvalidRequestException(String.format("Invalid null value for clustering key part %s", def.name));
                    builder.add(val);
                }
            }
            else
            {
                if (!r.isMultiColumn())
                {
                    List<ByteBuffer> values = r.values(options);
                    // We have a IN, which we only support for the last column.
                    // If compact, just add all values and we're done. Otherwise,
                    // for each value of the IN, creates all the columns corresponding to the selection.
                    if (values.isEmpty())
                        return null;
                    SortedSet<CellName> columns = new TreeSet<CellName>(cfm.comparator);
                    Iterator<ByteBuffer> iter = values.iterator();
                    while (iter.hasNext())
                    {
                        ByteBuffer val = iter.next();
                        if (val == null)
                            throw new InvalidRequestException(String.format("Invalid null value for clustering key part %s", def.name));

                        Composite prefix = builder.buildWith(val);
                        columns.addAll(addSelectedColumns(prefix));
                    }
                    return columns;
                }

                // we have a multi-column IN restriction
                List<List<ByteBuffer>> values = ((MultiColumnRestriction.IN) r).splitValues(options);
                TreeSet<CellName> inValues = new TreeSet<>(cfm.comparator);
                for (List<ByteBuffer> components : values)
                {
                    for (int i = 0; i < components.size(); i++)
                        if (components.get(i) == null)
                            throw new InvalidRequestException("Invalid null value in condition for column "
                                    + cfm.clusteringColumns().get(i + def.position()).name);

                    Composite prefix = builder.buildWith(components);
                    inValues.addAll(addSelectedColumns(prefix));
                }
                return inValues;
            }
        }

        return addSelectedColumns(builder.build());
    }

    private SortedSet<CellName> addSelectedColumns(Composite prefix)
    {
        if (cfm.comparator.isDense())
        {
            return FBUtilities.singleton(cfm.comparator.create(prefix, null), cfm.comparator);
        }
        else
        {
            // Collections require doing a slice query because a given collection is a
            // non-know set of columns, so we shouldn't get there
            assert !selectACollection();

            SortedSet<CellName> columns = new TreeSet<CellName>(cfm.comparator);

            // We need to query the selected column as well as the marker
            // column (for the case where the row exists but has no columns outside the PK)
            // Two exceptions are "static CF" (non-composite non-compact CF) and "super CF"
            // that don't have marker and for which we must query all columns instead
            if (cfm.comparator.isCompound() && !cfm.isSuper())
            {
                // marker
                columns.add(cfm.comparator.rowMarker(prefix));

                // selected columns
                for (ColumnDefinition def : selection.getColumns())
                    if (def.kind == ColumnDefinition.Kind.REGULAR || def.kind == ColumnDefinition.Kind.STATIC)
                        columns.add(cfm.comparator.create(prefix, def));
            }
            else
            {
                // We now that we're not composite so we can ignore static columns
                for (ColumnDefinition def : cfm.regularColumns())
                    columns.add(cfm.comparator.create(prefix, def));
            }
            return columns;
        }
    }

    /** Returns true if a non-frozen collection is selected, false otherwise. */
    private boolean selectACollection()
    {
        if (!cfm.comparator.hasCollections())
            return false;

        for (ColumnDefinition def : selection.getColumns())
        {
            if (def.type.isCollection() && def.type.isMultiCell())
                return true;
        }

        return false;
    }

    @VisibleForTesting
    static List<Composite> buildBound(Bound bound,
                                      List<ColumnDefinition> defs,
                                      Restriction[] restrictions,
                                      boolean isReversed,
                                      CType type,
                                      QueryOptions options) throws InvalidRequestException
    {
        CBuilder builder = type.builder();

        // The end-of-component of composite doesn't depend on whether the
        // component type is reversed or not (i.e. the ReversedType is applied
        // to the component comparator but not to the end-of-component itself),
        // it only depends on whether the slice is reversed
        Bound eocBound = isReversed ? Bound.reverse(bound) : bound;
        for (int i = 0, m = defs.size(); i < m; i++)
        {
            ColumnDefinition def = defs.get(i);

            // In a restriction, we always have Bound.START < Bound.END for the "base" comparator.
            // So if we're doing a reverse slice, we must inverse the bounds when giving them as start and end of the slice filter.
            // But if the actual comparator itself is reversed, we must inversed the bounds too.
            Bound b = isReversed == isReversedType(def) ? bound : Bound.reverse(bound);
            Restriction r = restrictions[def.position()];
            if (isNullRestriction(r, b) || !r.canEvaluateWithSlices())
            {
                // There wasn't any non EQ relation on that key, we select all records having the preceding component as prefix.
                // For composites, if there was preceding component and we're computing the end, we must change the last component
                // End-Of-Component, otherwise we would be selecting only one record.
                Composite prefix = builder.build();
                return Collections.singletonList(eocBound == Bound.END ? prefix.end() : prefix.start());
            }
            if (r.isSlice())
            {
                if (r.isMultiColumn())
                {
                    MultiColumnRestriction.Slice slice = (MultiColumnRestriction.Slice) r;

                    if (!slice.hasBound(b))
                    {
                        Composite prefix = builder.build();
                        return Collections.singletonList(builder.remainingCount() > 0 && eocBound == Bound.END
                                ? prefix.end()
                                : prefix);
                    }

                    List<ByteBuffer> vals = slice.componentBounds(b, options);

                    for (int j = 0, n = vals.size(); j < n; j++)
                        addValue(builder, defs.get(i + j), vals.get(j)) ;
                }
                else
                {
                    builder.add(getSliceValue(r, b, options));
                }
                Operator relType = ((Restriction.Slice)r).getRelation(eocBound, b);
                return Collections.singletonList(builder.build().withEOC(eocForRelation(relType)));
            }

            if (r.isIN())
            {
                // The IN query might not have listed the values in comparator order, so we need to re-sort
                // the bounds lists to make sure the slices works correctly (also, to avoid duplicates).
                TreeSet<Composite> inValues = new TreeSet<>(isReversed ? type.reverseComparator() : type);

                if (r.isMultiColumn())
                {
                    List<List<ByteBuffer>> splitInValues = ((MultiColumnRestriction.IN) r).splitValues(options);

                    for (List<ByteBuffer> components : splitInValues)
                    {
                        for (int j = 0; j < components.size(); j++)
                            if (components.get(j) == null)
                                throw new InvalidRequestException("Invalid null value in condition for column " + defs.get(i + j).name);

                        Composite prefix = builder.buildWith(components);
                        inValues.add(builder.remainingCount() == 0 ? prefix : addEOC(prefix, eocBound));
                    }
                    return new ArrayList<>(inValues);
                }

                List<ByteBuffer> values = r.values(options);
                if (values.size() != 1)
                {
                    // IN query, we only support it on the clustering columns
                    assert def.position() == defs.size() - 1;
                    for (ByteBuffer val : values)
                    {
                        if (val == null)
                            throw new InvalidRequestException(String.format("Invalid null value in condition for column %s",
                                                                            def.name));
                        Composite prefix = builder.buildWith(val);
                        // See below for why this
                        inValues.add(builder.remainingCount() == 0 ? prefix : addEOC(prefix, eocBound));
                    }
                    return new ArrayList<>(inValues);
                }
            }

            List<ByteBuffer> values = r.values(options);

            if (r.isMultiColumn())
            {
                for (int j = 0; j < values.size(); j++)
                    addValue(builder, defs.get(i + j), values.get(j));
                i += values.size() - 1; // skips the processed columns
            }
            else
            {
                addValue(builder, def, values.get(0));
            }
        }
        // Means no relation at all or everything was an equal
        // Note: if the builder is "full", there is no need to use the end-of-component bit. For columns selection,
        // it would be harmless to do it. However, we use this method got the partition key too. And when a query
        // with 2ndary index is done, and with the the partition provided with an EQ, we'll end up here, and in that
        // case using the eoc would be bad, since for the random partitioner we have no guarantee that
        // prefix.end() will sort after prefix (see #5240).
        Composite prefix = builder.build();
        return Collections.singletonList(builder.remainingCount() == 0 ? prefix : addEOC(prefix, eocBound));
    }

    /**
     * Adds an EOC to the specified Composite.
     *
     * @param composite the composite
     * @param eocBound the EOC bound
     * @return a new <code>Composite</code> with the EOC corresponding to the eocBound
     */
    private static Composite addEOC(Composite composite, Bound eocBound)
    {
        return eocBound == Bound.END ? composite.end() : composite.start();
    }

    /**
     * Adds the specified value to the specified builder
     *
     * @param builder the CBuilder to which the value must be added
     * @param def the column associated to the value
     * @param value the value to add
     * @throws InvalidRequestException if the value is null
     */
    private static void addValue(CBuilder builder, ColumnDefinition def, ByteBuffer value) throws InvalidRequestException
    {
        if (value == null)
            throw new InvalidRequestException(String.format("Invalid null value in condition for column %s", def.name));
        builder.add(value);
    }

    private static Composite.EOC eocForRelation(Operator op)
    {
        switch (op)
        {
            case LT:
                // < X => using startOf(X) as finish bound
                return Composite.EOC.START;
            case GT:
            case LTE:
                // > X => using endOf(X) as start bound
                // <= X => using endOf(X) as finish bound
                return Composite.EOC.END;
            default:
                // >= X => using X as start bound (could use START_OF too)
                // = X => using X
                return Composite.EOC.NONE;
        }
    }

    private static boolean isNullRestriction(Restriction r, Bound b)
    {
        return r == null || (r.isSlice() && !((Restriction.Slice)r).hasBound(b));
    }

    private static ByteBuffer getSliceValue(Restriction r, Bound b, QueryOptions options) throws InvalidRequestException
    {
        Restriction.Slice slice = (Restriction.Slice)r;
        assert slice.hasBound(b);
        ByteBuffer val = slice.bound(b, options);
        if (val == null)
            throw new InvalidRequestException(String.format("Invalid null clustering key part %s", r));
        return val;
    }

    private List<Composite> getRequestedBound(Bound b, QueryOptions options) throws InvalidRequestException
    {
        assert isColumnRange();
        return buildBound(b, cfm.clusteringColumns(), columnRestrictions, isReversed, cfm.comparator, options);
    }

    /**
     * May be used by custom QueryHandler implementations
     */
    public List<IndexExpression> getValidatedIndexExpressions(QueryOptions options) throws InvalidRequestException
    {
        if (!usesSecondaryIndexing || restrictedColumns.isEmpty())
            return Collections.emptyList();

        List<IndexExpression> expressions = new ArrayList<IndexExpression>();
        for (ColumnDefinition def : restrictedColumns.keySet())
        {
            Restriction restriction;
            switch (def.kind)
            {
                case PARTITION_KEY:
                    restriction = keyRestrictions[def.position()];
                    break;
                case CLUSTERING_COLUMN:
                    restriction = columnRestrictions[def.position()];
                    break;
                case REGULAR:
                case STATIC:
                    restriction = metadataRestrictions.get(def.name);
                    break;
                default:
                    // We don't allow restricting a COMPACT_VALUE for now in prepare.
                    throw new AssertionError();
            }

            if (restriction.isSlice())
            {
                Restriction.Slice slice = (Restriction.Slice)restriction;
                for (Bound b : Bound.values())
                {
                    if (slice.hasBound(b))
                    {
                        ByteBuffer value = validateIndexedValue(def, slice.bound(b, options));
                        Operator op = slice.getIndexOperator(b);
                        // If the underlying comparator for name is reversed, we need to reverse the IndexOperator: user operation
                        // always refer to the "forward" sorting even if the clustering order is reversed, but the 2ndary code does
                        // use the underlying comparator as is.
                        if (def.type instanceof ReversedType)
                            op = reverse(op);
                        expressions.add(new IndexExpression(def.name.bytes, op, value));
                    }
                }
            }
            else if (restriction.isContains())
            {
                SingleColumnRestriction.Contains contains = (SingleColumnRestriction.Contains)restriction;
                for (ByteBuffer value : contains.values(options))
                {
                    validateIndexedValue(def, value);
                    expressions.add(new IndexExpression(def.name.bytes, Operator.CONTAINS, value));
                }
                for (ByteBuffer key : contains.keys(options))
                {
                    validateIndexedValue(def, key);
                    expressions.add(new IndexExpression(def.name.bytes, Operator.CONTAINS_KEY, key));
                }
            }
            else
            {
                ByteBuffer value;
                if (restriction.isMultiColumn())
                {
                    List<ByteBuffer> values = restriction.values(options);
                    value = values.get(def.position());
                }
                else
                {
                    List<ByteBuffer> values = restriction.values(options);
                    if (values.size() != 1)
                        throw new InvalidRequestException("IN restrictions are not supported on indexed columns");

                    value = values.get(0);
                }

                validateIndexedValue(def, value);
                expressions.add(new IndexExpression(def.name.bytes, Operator.EQ, value));
            }
        }

        if (usesSecondaryIndexing)
        {
            ColumnFamilyStore cfs = Keyspace.open(keyspace()).getColumnFamilyStore(columnFamily());
            SecondaryIndexManager secondaryIndexManager = cfs.indexManager;
            secondaryIndexManager.validateIndexSearchersForQuery(expressions);
        }
        
        return expressions;
    }

    private static ByteBuffer validateIndexedValue(ColumnDefinition def, ByteBuffer value) throws InvalidRequestException
    {
        if (value == null)
            throw new InvalidRequestException(String.format("Unsupported null value for indexed column %s", def.name));
        if (value.remaining() > 0xFFFF)
            throw new InvalidRequestException("Index expression values may not be larger than 64K");
        return value;
    }

    private CellName makeExclusiveSliceBound(Bound bound, CellNameType type, QueryOptions options) throws InvalidRequestException
    {
        if (sliceRestriction.isInclusive(bound))
            return null;

        if (sliceRestriction.isMultiColumn())
            return type.makeCellName(((MultiColumnRestriction.Slice) sliceRestriction).componentBounds(bound, options).toArray());
        else
            return type.makeCellName(sliceRestriction.bound(bound, options));
    }

    private Iterator<Cell> applySliceRestriction(final Iterator<Cell> cells, final QueryOptions options) throws InvalidRequestException
    {
        assert sliceRestriction != null;

        final CellNameType type = cfm.comparator;
        final CellName excludedStart = makeExclusiveSliceBound(Bound.START, type, options);
        final CellName excludedEnd = makeExclusiveSliceBound(Bound.END, type, options);

        return new AbstractIterator<Cell>()
        {
            protected Cell computeNext()
            {
                while (cells.hasNext())
                {
                    Cell c = cells.next();

                    // For dynamic CF, the column could be out of the requested bounds (because we don't support strict bounds internally (unless
                    // the comparator is composite that is)), filter here
                    if ( (excludedStart != null && type.compare(c.name(), excludedStart) == 0)
                      || (excludedEnd != null && type.compare(c.name(), excludedEnd) == 0) )
                        continue;

                    return c;
                }
                return endOfData();
            }
        };
    }

    private static Operator reverse(Operator op)
    {
        switch (op)
        {
            case LT:  return Operator.GT;
            case LTE: return Operator.GTE;
            case GT:  return Operator.LT;
            case GTE: return Operator.LTE;
            default: return op;
        }
    }

    private ResultSet process(List<Row> rows, QueryOptions options, int limit, long now) throws InvalidRequestException
    {
        Selection.ResultSetBuilder result = selection.resultSetBuilder(now);
        for (org.apache.cassandra.db.Row row : rows)
        {
            // Not columns match the query, skip
            if (row.cf == null)
                continue;

            processColumnFamily(row.key.getKey(), row.cf, options, now, result);
        }

        ResultSet cqlRows = result.build();

        orderResults(cqlRows);

        // Internal calls always return columns in the comparator order, even when reverse was set
        if (isReversed)
            cqlRows.reverse();

        // Trim result if needed to respect the user limit
        cqlRows.trim(limit);
        return cqlRows;
    }

    // Used by ModificationStatement for CAS operations
    void processColumnFamily(ByteBuffer key, ColumnFamily cf, QueryOptions options, long now, Selection.ResultSetBuilder result)
    throws InvalidRequestException
    {
        CFMetaData cfm = cf.metadata();
        ByteBuffer[] keyComponents = null;
        if (cfm.getKeyValidator() instanceof CompositeType)
        {
            keyComponents = ((CompositeType)cfm.getKeyValidator()).split(key);
        }
        else
        {
            keyComponents = new ByteBuffer[]{ key };
        }

        Iterator<Cell> cells = cf.getSortedColumns().iterator();
        if (sliceRestriction != null)
            cells = applySliceRestriction(cells, options);

        CQL3Row.RowIterator iter = cfm.comparator.CQL3RowBuilder(cfm, now).group(cells);

        // If there is static columns but there is no non-static row, then provided the select was a full
        // partition selection (i.e. not a 2ndary index search and there was no condition on clustering columns)
        // then we want to include the static columns in the result set (and we're done).
        CQL3Row staticRow = iter.getStaticRow();
        if (staticRow != null && !iter.hasNext() && !usesSecondaryIndexing && hasNoClusteringColumnsRestriction())
        {
            result.newRow();
            for (ColumnDefinition def : selection.getColumns())
            {
                switch (def.kind)
                {
                    case PARTITION_KEY:
                        result.add(keyComponents[def.position()]);
                        break;
                    case STATIC:
                        addValue(result, def, staticRow, options);
                        break;
                    default:
                        result.add((ByteBuffer)null);
                }
            }
            return;
        }

        while (iter.hasNext())
        {
            CQL3Row cql3Row = iter.next();

            // Respect requested order
            result.newRow();
            // Respect selection order
            for (ColumnDefinition def : selection.getColumns())
            {
                switch (def.kind)
                {
                    case PARTITION_KEY:
                        result.add(keyComponents[def.position()]);
                        break;
                    case CLUSTERING_COLUMN:
                        result.add(cql3Row.getClusteringColumn(def.position()));
                        break;
                    case COMPACT_VALUE:
                        result.add(cql3Row.getColumn(null));
                        break;
                    case REGULAR:
                        addValue(result, def, cql3Row, options);
                        break;
                    case STATIC:
                        addValue(result, def, staticRow, options);
                        break;
                }
            }
        }
    }

    private static void addValue(Selection.ResultSetBuilder result, ColumnDefinition def, CQL3Row row, QueryOptions options)
    {
        if (row == null)
        {
            result.add((ByteBuffer)null);
            return;
        }

        if (def.type.isMultiCell())
        {
            List<Cell> cells = row.getMultiCellColumn(def.name);
            ByteBuffer buffer = cells == null
                             ? null
                             : ((CollectionType)def.type).serializeForNativeProtocol(def, cells, options.getProtocolVersion());
            result.add(buffer);
            return;
        }

        result.add(row.getColumn(def.name));
    }

    private boolean hasNoClusteringColumnsRestriction()
    {
        for (int i = 0; i < columnRestrictions.length; i++)
            if (columnRestrictions[i] != null)
                return false;
        return true;
    }

    private boolean needsPostQueryOrdering()
    {
        // We need post-query ordering only for queries with IN on the partition key and an ORDER BY.
        return keyIsInRelation && !parameters.orderings.isEmpty();
    }

    /**
     * Orders results when multiple keys are selected (using IN)
     */
    private void orderResults(ResultSet cqlRows) throws InvalidRequestException
    {
        if (cqlRows.size() == 0 || !needsPostQueryOrdering())
            return;

        assert orderingIndexes != null;

        List<Integer> idToSort = new ArrayList<Integer>();
        List<Comparator<ByteBuffer>> sorters = new ArrayList<Comparator<ByteBuffer>>();

        for (ColumnIdentifier.Raw identifier : parameters.orderings.keySet())
        {
            ColumnDefinition orderingColumn = cfm.getColumnDefinition(identifier.prepare(cfm));
            idToSort.add(orderingIndexes.get(orderingColumn.name));
            sorters.add(orderingColumn.type);
        }

        Comparator<List<ByteBuffer>> comparator = idToSort.size() == 1
                                                ? new SingleColumnComparator(idToSort.get(0), sorters.get(0))
                                                : new CompositeComparator(sorters, idToSort);
        Collections.sort(cqlRows.rows, comparator);
    }

    private static boolean isReversedType(ColumnDefinition def)
    {
        return def.type instanceof ReversedType;
    }

    private boolean columnFilterIsIdentity()
    {
        for (Restriction r : columnRestrictions)
        {
            if (r != null)
                return false;
        }
        return true;
    }

    /**
     * May be used by custom QueryHandler implementations
     */
    public boolean hasClusteringColumnsRestriction()
    {
        for (int i = 0; i < columnRestrictions.length; i++)
            if (columnRestrictions[i] != null)
                return true;
        return false;
    }

    /**
     * May be used by custom QueryHandler implementations
     */
    public boolean hasPartitionKeyRestriction()
    {
        for (int i = 0; i < keyRestrictions.length; i++)
            if (keyRestrictions[i] != null)
                return true;
        return false;
    }

    private void validateDistinctSelection()
    throws InvalidRequestException
    {
        Collection<ColumnDefinition> requestedColumns = selection.getColumns();
        for (ColumnDefinition def : requestedColumns)
            if (def.kind != ColumnDefinition.Kind.PARTITION_KEY && def.kind != ColumnDefinition.Kind.STATIC)
                throw new InvalidRequestException(String.format("SELECT DISTINCT queries must only request partition key columns and/or static columns (not %s)", def.name));

        // If it's a key range, we require that all partition key columns are selected so we don't have to bother with post-query grouping.
        if (!isKeyRange)
            return;

        for (ColumnDefinition def : cfm.partitionKeyColumns())
            if (!requestedColumns.contains(def))
                throw new InvalidRequestException(String.format("SELECT DISTINCT queries must request all the partition key columns (missing %s)", def.name));
    }

    /**
     * Checks if the specified column is restricted by multiple contains or contains key.
     *
     * @param columnDef the definition of the column to check
     * @return <code>true</code> the specified column is restricted by multiple contains or contains key,
     * <code>false</code> otherwise
     */
    private boolean isRestrictedByMultipleContains(ColumnDefinition columnDef)
    {
        if (!columnDef.type.isCollection())
            return false;

        Restriction restriction = metadataRestrictions.get(columnDef.name);

        if (!(restriction instanceof Contains))
            return false;

        Contains contains = (Contains) restriction;
        return (contains.numberOfValues() + contains.numberOfKeys()) > 1;
    }

    public static class RawStatement extends CFStatement
    {
        /**
         * Checks to ensure that the warning for missing allow filtering is only logged once.
         */
        private static volatile boolean hasLoggedMissingAllowFilteringWarning = false;

        private final Parameters parameters;
        private final List<RawSelector> selectClause;
        private final List<Relation> whereClause;
        private final Term.Raw limit;

        public RawStatement(CFName cfName, Parameters parameters, List<RawSelector> selectClause, List<Relation> whereClause, Term.Raw limit)
        {
            super(cfName);
            this.parameters = parameters;
            this.selectClause = selectClause;
            this.whereClause = whereClause == null ? Collections.<Relation>emptyList() : whereClause;
            this.limit = limit;
        }

        public ParsedStatement.Prepared prepare() throws InvalidRequestException
        {
            CFMetaData cfm = ThriftValidation.validateColumnFamily(keyspace(), columnFamily());
            VariableSpecifications boundNames = getBoundVariables();

            // Select clause
            if (parameters.isCount && !selectClause.isEmpty())
                throw new InvalidRequestException("Only COUNT(*) and COUNT(1) operations are currently supported.");

            Selection selection = selectClause.isEmpty()
<<<<<<< HEAD
                                ? Selection.wildcard(cfm)
                                : Selection.fromSelectors(cfm, selectClause);
=======
                                ? Selection.wildcard(cfDef, parameters.isCount, parameters.countAlias)
                                : Selection.fromSelectors(cfDef, selectClause);
>>>>>>> 2a294e45

            SelectStatement stmt = new SelectStatement(cfm, boundNames.size(), parameters, selection, prepareLimit(boundNames));

            /*
             * WHERE clause. For a given entity, rules are:
             *   - EQ relation conflicts with anything else (including a 2nd EQ)
             *   - Can't have more than one LT(E) relation (resp. GT(E) relation)
             *   - IN relation are restricted to row keys (for now) and conflicts with anything else
             *     (we could allow two IN for the same entity but that doesn't seem very useful)
             *   - The value_alias cannot be restricted in any way (we don't support wide rows with indexed value in CQL so far)
             */
            boolean hasQueriableIndex = false;
            boolean hasQueriableClusteringColumnIndex = false;

            ColumnFamilyStore cfs = Keyspace.open(keyspace()).getColumnFamilyStore(columnFamily());
            SecondaryIndexManager indexManager = cfs.indexManager;

            for (Relation relation : whereClause)
            {
                if (relation.isMultiColumn())
                {
                    MultiColumnRelation rel = (MultiColumnRelation) relation;
                    List<ColumnDefinition> names = new ArrayList<>(rel.getEntities().size());
                    for (ColumnIdentifier.Raw rawEntity : rel.getEntities())
                    {
                        ColumnIdentifier entity = rawEntity.prepare(cfm);
                        ColumnDefinition def = cfm.getColumnDefinition(entity);
                        boolean[] queriable = processRelationEntity(stmt, indexManager, relation, entity, def);
                        hasQueriableIndex |= queriable[0];
                        hasQueriableClusteringColumnIndex |= queriable[1];
                        names.add(def);
                    }
                    updateRestrictionsForRelation(stmt, names, rel, boundNames);
                }
                else
                {
                    SingleColumnRelation rel = (SingleColumnRelation) relation;
                    ColumnIdentifier entity = rel.getEntity().prepare(cfm);
                    ColumnDefinition def = cfm.getColumnDefinition(entity);
                    boolean[] queriable = processRelationEntity(stmt, indexManager, relation, entity, def);
                    hasQueriableIndex |= queriable[0];
                    hasQueriableClusteringColumnIndex |= queriable[1];
                    updateRestrictionsForRelation(stmt, def, rel, boundNames);
                }
            }

             // At this point, the select statement if fully constructed, but we still have a few things to validate
            processPartitionKeyRestrictions(stmt, hasQueriableIndex, cfm);

            // All (or none) of the partition key columns have been specified;
            // hence there is no need to turn these restrictions into index expressions.
            if (!stmt.usesSecondaryIndexing)
                stmt.restrictedColumns.keySet().removeAll(cfm.partitionKeyColumns());

            if (stmt.selectsOnlyStaticColumns && stmt.hasClusteringColumnsRestriction())
                throw new InvalidRequestException("Cannot restrict clustering columns when selecting only static columns");

            processColumnRestrictions(stmt, hasQueriableIndex, cfm);

            // Covers indexes on the first clustering column (among others).
            if (stmt.isKeyRange && hasQueriableClusteringColumnIndex)
                stmt.usesSecondaryIndexing = true;

            int numberOfRestrictionsEvaluatedWithSlices = 0;

            for (ColumnDefinition def : cfm.clusteringColumns())
            {
                // Remove clustering column restrictions that can be handled by slices; the remainder will be
                // handled by filters (which may require a secondary index).
                Boolean indexed = stmt.restrictedColumns.get(def);
                if (indexed == null)
                    break;
                if (!(indexed && stmt.usesSecondaryIndexing) && stmt.columnRestrictions[def.position()].canEvaluateWithSlices())
                {
                    stmt.restrictedColumns.remove(def);
                    numberOfRestrictionsEvaluatedWithSlices++;
                }
            }

            // Even if usesSecondaryIndexing is false at this point, we'll still have to use one if
            // there are restrictions not covered by the PK.
            if (!stmt.metadataRestrictions.isEmpty())
                stmt.usesSecondaryIndexing = true;

            if (stmt.usesSecondaryIndexing)
                validateSecondaryIndexSelections(stmt);

            if (!stmt.parameters.orderings.isEmpty())
                processOrderingClause(stmt, cfm);

            checkNeedsFiltering(stmt, numberOfRestrictionsEvaluatedWithSlices);

            if (parameters.isDistinct)
                stmt.validateDistinctSelection();

            return new ParsedStatement.Prepared(stmt, boundNames);
        }

        /** Returns a pair of (hasQueriableIndex, hasQueriableClusteringColumnIndex) */
        private boolean[] processRelationEntity(SelectStatement stmt,
                                                SecondaryIndexManager indexManager,
                                                Relation relation,
                                                ColumnIdentifier entity,
                                                ColumnDefinition def) throws InvalidRequestException
        {
            if (def == null)
                handleUnrecognizedEntity(entity, relation);

            SecondaryIndex index = indexManager.getIndexForColumn(def.name.bytes);
            if (index != null && index.supportsOperator(relation.operator()))
            {
                stmt.restrictedColumns.put(def, Boolean.TRUE);
                return new boolean[]{true, def.kind == ColumnDefinition.Kind.CLUSTERING_COLUMN};
            }

            stmt.restrictedColumns.put(def, Boolean.FALSE);
            return new boolean[]{false, false};
        }

        /** Throws an InvalidRequestException for an unrecognized identifier in the WHERE clause */
        private void handleUnrecognizedEntity(ColumnIdentifier entity, Relation relation) throws InvalidRequestException
        {
            if (containsAlias(entity))
                throw new InvalidRequestException(String.format("Aliases aren't allowed in the where clause ('%s')", relation));
            else
                throw new InvalidRequestException(String.format("Undefined name %s in where clause ('%s')", entity, relation));
        }

        /** Returns a Term for the limit or null if no limit is set */
        private Term prepareLimit(VariableSpecifications boundNames) throws InvalidRequestException
        {
            if (limit == null)
                return null;

            Term prepLimit = limit.prepare(keyspace(), limitReceiver());
            prepLimit.collectMarkerSpecification(boundNames);
            return prepLimit;
        }

        private void updateRestrictionsForRelation(SelectStatement stmt, List<ColumnDefinition> defs, MultiColumnRelation relation, VariableSpecifications boundNames) throws InvalidRequestException
        {
            List<ColumnDefinition> restrictedColumns = new ArrayList<>();
            Set<ColumnDefinition> seen = new HashSet<>();
            Restriction existing = null;

            int previousPosition = defs.get(0).position() - 1;
            for (int i = 0, m = defs.size(); i < m; i++)
            {
                ColumnDefinition def = defs.get(i);

                // ensure multi-column restriction only applies to clustering columns
                if (def.kind != ColumnDefinition.Kind.CLUSTERING_COLUMN)
                    throw new InvalidRequestException(String.format("Multi-column relations can only be applied to clustering columns: %s", def.name));

                if (seen.contains(def))
                    throw new InvalidRequestException(String.format("Column \"%s\" appeared twice in a relation: %s", def.name, relation));
                seen.add(def);

                // check that no clustering columns were skipped
                if (def.position() != previousPosition + 1)
                {
                    if (previousPosition == -1)
                        throw new InvalidRequestException(String.format(
                                "Clustering columns may not be skipped in multi-column relations. " +
                                "They should appear in the PRIMARY KEY order. Got %s", relation));

                    throw new InvalidRequestException(String.format(
                                "Clustering columns must appear in the PRIMARY KEY order in multi-column relations: %s",
                                 relation));
                }
                previousPosition++;

                Restriction previous = existing;
                existing = getExistingRestriction(stmt, def);
                Operator operator = relation.operator();
                if (existing != null)
                {
                    if (operator == Operator.EQ || operator == Operator.IN)
                    {
                        throw new InvalidRequestException(String.format(
                                "Column \"%s\" cannot be restricted by more than one relation if it is in an %s relation",
                                def.name, operator));
                    }
                    else if (!existing.isSlice())
                    {
                        throw new InvalidRequestException(String.format(
                                "Column \"%s\" cannot be restricted by an equality relation and an inequality relation",
                                def.name));
                    }
                    else
                    {
                        if (!existing.isMultiColumn())
                        {
                            throw new InvalidRequestException(String.format(
                                    "Column \"%s\" cannot have both tuple-notation inequalities and single-column inequalities: %s",
                                    def.name, relation));
                        }

                        boolean existingRestrictionStartBefore =
                            (i == 0 && def.position() != 0 && stmt.columnRestrictions[def.position() - 1] == existing);

                        boolean existingRestrictionStartAfter = (i != 0 && previous != existing);

                        if (existingRestrictionStartBefore || existingRestrictionStartAfter)
                        {
                            throw new InvalidRequestException(String.format(
                                    "Column \"%s\" cannot be restricted by two tuple-notation inequalities not starting with the same column: %s",
                                    def.name, relation));
                        }

                        checkBound(existing, def, operator);
                    }
                }
                restrictedColumns.add(def);
            }

            switch (relation.operator())
            {
                case EQ:
                {
                    Term t = relation.getValue().prepare(keyspace(), defs);
                    t.collectMarkerSpecification(boundNames);
                    Restriction restriction = new MultiColumnRestriction.EQ(t, false);
                    for (ColumnDefinition def : restrictedColumns)
                        stmt.columnRestrictions[def.position()] = restriction;
                    break;
                }
                case IN:
                {
                    Restriction restriction;
                    List<? extends Term.MultiColumnRaw> inValues = relation.getInValues();
                    if (inValues != null)
                    {
                        // we have something like "(a, b, c) IN ((1, 2, 3), (4, 5, 6), ...) or
                        // "(a, b, c) IN (?, ?, ?)
                        List<Term> terms = new ArrayList<>(inValues.size());
                        for (Term.MultiColumnRaw tuple : inValues)
                        {
                            Term t = tuple.prepare(keyspace(), defs);
                            t.collectMarkerSpecification(boundNames);
                            terms.add(t);
                        }
                         restriction = new MultiColumnRestriction.InWithValues(terms);
                    }
                    else
                    {
                        Tuples.INRaw rawMarker = relation.getInMarker();
                        AbstractMarker t = rawMarker.prepare(keyspace(), defs);
                        t.collectMarkerSpecification(boundNames);
                        restriction = new MultiColumnRestriction.InWithMarker(t);
                    }
                    for (ColumnDefinition def : restrictedColumns)
                        stmt.columnRestrictions[def.position()] = restriction;

                    break;
                }
                case LT:
                case LTE:
                case GT:
                case GTE:
                {
                    Term t = relation.getValue().prepare(keyspace(), defs);
                    t.collectMarkerSpecification(boundNames);
                    Restriction.Slice restriction = (Restriction.Slice)getExistingRestriction(stmt, defs.get(0));
                    if (restriction == null)
                        restriction = new MultiColumnRestriction.Slice(false);
                    restriction.setBound(relation.operator(), t);

                    for (ColumnDefinition def : defs)
                    {
                        stmt.columnRestrictions[def.position()] = restriction;
                    }
                    break;
                }
                case NEQ:
                    throw new InvalidRequestException(String.format("Unsupported \"!=\" relation: %s", relation));
            }
        }

        /**
         * Checks that the operator for the specified column is compatible with the bounds of the existing restriction.
         *
         * @param existing the existing restriction
         * @param def the column definition
         * @param operator the operator
         * @throws InvalidRequestException if the operator is not compatible with the bounds of the existing restriction
         */
        private static void checkBound(Restriction existing, ColumnDefinition def, Operator operator) throws InvalidRequestException
        {
            Restriction.Slice existingSlice = (Restriction.Slice) existing;

            if (existingSlice.hasBound(Bound.START) && (operator == Operator.GT || operator == Operator.GTE))
                throw new InvalidRequestException(String.format(
                            "More than one restriction was found for the start bound on %s", def.name));

            if (existingSlice.hasBound(Bound.END) && (operator == Operator.LT || operator == Operator.LTE))
                throw new InvalidRequestException(String.format(
                            "More than one restriction was found for the end bound on %s", def.name));
        }

        private static Restriction getExistingRestriction(SelectStatement stmt, ColumnDefinition def)
        {
            switch (def.kind)
            {
                case PARTITION_KEY:
                    return stmt.keyRestrictions[def.position()];
                case CLUSTERING_COLUMN:
                    return stmt.columnRestrictions[def.position()];
                case REGULAR:
                case STATIC:
                    return stmt.metadataRestrictions.get(def.name);
                default:
                    throw new AssertionError();
            }
        }

        private void updateRestrictionsForRelation(SelectStatement stmt, ColumnDefinition def, SingleColumnRelation relation, VariableSpecifications names) throws InvalidRequestException
        {
            switch (def.kind)
            {
                case PARTITION_KEY:
                    stmt.keyRestrictions[def.position()] = updateSingleColumnRestriction(def, stmt.keyRestrictions[def.position()], relation, names);
                    break;
                case CLUSTERING_COLUMN:
                    stmt.columnRestrictions[def.position()] = updateSingleColumnRestriction(def, stmt.columnRestrictions[def.position()], relation, names);
                    break;
                case COMPACT_VALUE:
                    throw new InvalidRequestException(String.format("Predicates on the non-primary-key column (%s) of a COMPACT table are not yet supported", def.name));
                case REGULAR:
                case STATIC:
                    // We only all IN on the row key and last clustering key so far, never on non-PK columns, and this even if there's an index
                    Restriction r = updateSingleColumnRestriction(def, stmt.metadataRestrictions.get(def.name), relation, names);
                    if (r.isIN() && !((Restriction.IN)r).canHaveOnlyOneValue())
                        // Note: for backward compatibility reason, we conside a IN of 1 value the same as a EQ, so we let that slide.
                        throw new InvalidRequestException(String.format("IN predicates on non-primary-key columns (%s) is not yet supported", def.name));
                    stmt.metadataRestrictions.put(def.name, r);
                    break;
            }
        }

        Restriction updateSingleColumnRestriction(ColumnDefinition def, Restriction existingRestriction, SingleColumnRelation newRel, VariableSpecifications boundNames) throws InvalidRequestException
        {
            ColumnSpecification receiver = def;
            if (newRel.onToken)
            {
                if (def.kind != ColumnDefinition.Kind.PARTITION_KEY)
                    throw new InvalidRequestException(String.format("The token() function is only supported on the partition key, found on %s", def.name));

                receiver = new ColumnSpecification(def.ksName,
                                                   def.cfName,
                                                   new ColumnIdentifier("partition key token", true),
                                                   StorageService.getPartitioner().getTokenValidator());
            }

            // We don't support relations against entire collections (unless they're frozen), like "numbers = {1, 2, 3}"
            if (receiver.type.isCollection() && receiver.type.isMultiCell() && !(newRel.operator() == Operator.CONTAINS_KEY || newRel.operator() == Operator.CONTAINS))
            {
                throw new InvalidRequestException(String.format("Collection column '%s' (%s) cannot be restricted by a '%s' relation",
                                                                def.name, receiver.type.asCQL3Type(), newRel.operator()));
            }

            switch (newRel.operator())
            {
                case EQ:
                {
                    if (existingRestriction != null)
                        throw new InvalidRequestException(String.format("%s cannot be restricted by more than one relation if it includes an Equal", def.name));
                    Term t = newRel.getValue().prepare(keyspace(), receiver);
                    t.collectMarkerSpecification(boundNames);
                    existingRestriction = new SingleColumnRestriction.EQ(t, newRel.onToken);
                }
                break;
                case IN:
                    if (existingRestriction != null)
                        throw new InvalidRequestException(String.format("%s cannot be restricted by more than one relation if it includes a IN", def.name));

                    if (newRel.getInValues() == null)
                    {
                        // Means we have a "SELECT ... IN ?"
                        assert newRel.getValue() != null;
                        Term t = newRel.getValue().prepare(keyspace(), receiver);
                        t.collectMarkerSpecification(boundNames);
                        existingRestriction = new SingleColumnRestriction.InWithMarker((Lists.Marker)t);
                    }
                    else
                    {
                        List<Term> inValues = new ArrayList<>(newRel.getInValues().size());
                        for (Term.Raw raw : newRel.getInValues())
                        {
                            Term t = raw.prepare(keyspace(), receiver);
                            t.collectMarkerSpecification(boundNames);
                            inValues.add(t);
                        }
                        existingRestriction = new SingleColumnRestriction.InWithValues(inValues);
                    }
                    break;
                case NEQ:
                    throw new InvalidRequestException(String.format("Unsupported \"!=\" relation on column \"%s\"", def.name));
                case GT:
                case GTE:
                case LT:
                case LTE:
                    {
                        if (existingRestriction == null)
                            existingRestriction = new SingleColumnRestriction.Slice(newRel.onToken);
                        else if (!existingRestriction.isSlice())
                            throw new InvalidRequestException(String.format("Column \"%s\" cannot be restricted by both an equality and an inequality relation", def.name));
                        else if (existingRestriction.isMultiColumn())
                            throw new InvalidRequestException(String.format("Column \"%s\" cannot be restricted by both a tuple notation inequality and a single column inequality (%s)", def.name, newRel));
                        else if (existingRestriction.isOnToken() != newRel.onToken)
                            // For partition keys, we shouldn't have slice restrictions without token(). And while this is rejected later by
                            // processPartitionKeysRestrictions, we shouldn't update the existing restriction by the new one if the old one was using token()
                            // and the new one isn't since that would bypass that later test.
                            throw new InvalidRequestException("Only EQ and IN relation are supported on the partition key (unless you use the token() function)");

                        checkBound(existingRestriction, def, newRel.operator());

                        Term t = newRel.getValue().prepare(keyspace(), receiver);
                        t.collectMarkerSpecification(boundNames);
                        ((SingleColumnRestriction.Slice)existingRestriction).setBound(newRel.operator(), t);
                    }
                    break;
                case CONTAINS_KEY:
                    if (!(receiver.type instanceof MapType))
                        throw new InvalidRequestException(String.format("Cannot use CONTAINS KEY on non-map column %s", def.name));
                    // Fallthrough on purpose
                case CONTAINS:
                {
                    if (!receiver.type.isCollection())
                        throw new InvalidRequestException(String.format("Cannot use %s relation on non collection column %s", newRel.operator(), def.name));

                    if (existingRestriction == null)
                        existingRestriction = new SingleColumnRestriction.Contains();
                    else if (!existingRestriction.isContains())
                        throw new InvalidRequestException(String.format("Collection column %s can only be restricted by CONTAINS or CONTAINS KEY", def.name));

                    boolean isKey = newRel.operator() == Operator.CONTAINS_KEY;
                    receiver = makeCollectionReceiver(receiver, isKey);
                    Term t = newRel.getValue().prepare(keyspace(), receiver);
                    t.collectMarkerSpecification(boundNames);
                    ((SingleColumnRestriction.Contains)existingRestriction).add(t, isKey);
                    break;
                }
            }
            return existingRestriction;
        }

        private void processPartitionKeyRestrictions(SelectStatement stmt, boolean hasQueriableIndex, CFMetaData cfm) throws InvalidRequestException
        {
            // If there is a queriable index, no special condition are required on the other restrictions.
            // But we still need to know 2 things:
            //   - If we don't have a queriable index, is the query ok
            //   - Is it queriable without 2ndary index, which is always more efficient
            // If a component of the partition key is restricted by a relation, all preceding
            // components must have a EQ. Only the last partition key component can be in IN relation.
            boolean canRestrictFurtherComponents = true;
            ColumnDefinition previous = null;
            stmt.keyIsInRelation = false;
            Iterator<ColumnDefinition> iter = cfm.partitionKeyColumns().iterator();
            for (int i = 0; i < stmt.keyRestrictions.length; i++)
            {
                ColumnDefinition cdef = iter.next();
                Restriction restriction = stmt.keyRestrictions[i];

                if (restriction == null)
                {
                    if (stmt.onToken)
                        throw new InvalidRequestException("The token() function must be applied to all partition key components or none of them");

                    // The only time not restricting a key part is allowed is if none are restricted or an index is used.
                    if (i > 0 && stmt.keyRestrictions[i - 1] != null)
                    {
                        if (hasQueriableIndex)
                        {
                            stmt.usesSecondaryIndexing = true;
                            stmt.isKeyRange = true;
                            break;
                        }
                        throw new InvalidRequestException(String.format("Partition key part %s must be restricted since preceding part is", cdef.name));
                    }

                    stmt.isKeyRange = true;
                    canRestrictFurtherComponents = false;
                }
                else if (!canRestrictFurtherComponents)
                {
                    if (hasQueriableIndex)
                    {
                        stmt.usesSecondaryIndexing = true;
                        break;
                    }
                    throw new InvalidRequestException(String.format(
                            "Partitioning column \"%s\" cannot be restricted because the preceding column (\"%s\") is " +
                            "either not restricted or is restricted by a non-EQ relation", cdef.name, previous));
                }
                else if (restriction.isOnToken())
                {
                    // If this is a query on tokens, it's necessarily a range query (there can be more than one key per token).
                    stmt.isKeyRange = true;
                    stmt.onToken = true;
                }
                else if (stmt.onToken)
                {
                    throw new InvalidRequestException(String.format("The token() function must be applied to all partition key components or none of them"));
                }
                else if (!restriction.isSlice())
                {
                    if (restriction.isIN())
                    {
                        // We only support IN for the last name so far
                        if (i != stmt.keyRestrictions.length - 1)
                            throw new InvalidRequestException(String.format("Partition KEY part %s cannot be restricted by IN relation (only the last part of the partition key can)", cdef.name));
                        stmt.keyIsInRelation = true;
                    }
                }
                else
                {
                    // Non EQ relation is not supported without token(), even if we have a 2ndary index (since even those are ordered by partitioner).
                    // Note: In theory we could allow it for 2ndary index queries with ALLOW FILTERING, but that would probably require some special casing
                    // Note bis: This is also why we don't bother handling the 'tuple' notation of #4851 for keys. If we lift the limitation for 2ndary
                    // index with filtering, we'll need to handle it though.
                    throw new InvalidRequestException("Only EQ and IN relation are supported on the partition key (unless you use the token() function)");
                }
                previous = cdef;
            }

            if (stmt.onToken)
                checkTokenFunctionArgumentsOrder(cfm);
        }

        /**
         * Checks that the column identifiers used as argument for the token function have been specified in the
         * partition key order.
         * @param cfm the Column Family MetaData
         * @throws InvalidRequestException if the arguments have not been provided in the proper order.
         */
        private void checkTokenFunctionArgumentsOrder(CFMetaData cfm) throws InvalidRequestException
        {
            Iterator<ColumnDefinition> iter = Iterators.cycle(cfm.partitionKeyColumns());
            for (Relation relation : whereClause)
            {
                if (!relation.isOnToken())
                    continue;

                assert !relation.isMultiColumn() : "Unexpectedly got multi-column token relation";
                SingleColumnRelation singleColumnRelation = (SingleColumnRelation) relation;
                if (!cfm.getColumnDefinition(singleColumnRelation.getEntity().prepare(cfm)).equals(iter.next()))
                    throw new InvalidRequestException(String.format("The token function arguments must be in the partition key order: %s",
                                                                    Joiner.on(',').join(cfm.partitionKeyColumns())));
            }
        }

        private void processColumnRestrictions(SelectStatement stmt, boolean hasQueriableIndex, CFMetaData cfm) throws InvalidRequestException
        {
            // If a clustering key column is restricted by a non-EQ relation, all preceding
            // columns must have a EQ, and all following must have no restriction. Unless
            // the column is indexed that is.
            boolean canRestrictFurtherComponents = true;
            ColumnDefinition previous = null;
            Restriction previousRestriction = null;
            Iterator<ColumnDefinition> iter = cfm.clusteringColumns().iterator();
            for (int i = 0; i < stmt.columnRestrictions.length; i++)
            {
                ColumnDefinition cdef = iter.next();
                Restriction restriction = stmt.columnRestrictions[i];

                if (restriction == null)
                {
                    canRestrictFurtherComponents = false;
                }
                else if (!canRestrictFurtherComponents)
                {
                    // We're here if the previous clustering column was either not restricted, was a slice or an IN tulpe-notation.

                    // we can continue if we are in the special case of a slice 'tuple' notation from #4851
                    if (restriction != previousRestriction)
                    {
                        // if we have a 2ndary index, we need to use it
                        if (hasQueriableIndex)
                        {
                            stmt.usesSecondaryIndexing = true;
                            break;
                        }

                        if (previousRestriction == null)
                            throw new InvalidRequestException(String.format(
                                "PRIMARY KEY column \"%s\" cannot be restricted (preceding column \"%s\" is not restricted)", cdef.name, previous.name));

                        if (previousRestriction.isMultiColumn() && previousRestriction.isIN())
                            throw new InvalidRequestException(String.format(
                                     "PRIMARY KEY column \"%s\" cannot be restricted (preceding column \"%s\" is restricted by an IN tuple notation)", cdef.name, previous.name));

                        throw new InvalidRequestException(String.format(
                                "PRIMARY KEY column \"%s\" cannot be restricted (preceding column \"%s\" is restricted by a non-EQ relation)", cdef.name, previous.name));
                    }
                }
                else if (restriction.isSlice())
                {
                    canRestrictFurtherComponents = false;
                    Restriction.Slice slice = (Restriction.Slice)restriction;
                    // For non-composite slices, we don't support internally the difference between exclusive and
                    // inclusive bounds, so we deal with it manually.
                    if (!cfm.comparator.isCompound() && (!slice.isInclusive(Bound.START) || !slice.isInclusive(Bound.END)))
                        stmt.sliceRestriction = slice;
                }
                else if (restriction.isIN())
                {
                    if (!restriction.isMultiColumn() && i != stmt.columnRestrictions.length - 1)
                        throw new InvalidRequestException(String.format("Clustering column \"%s\" cannot be restricted by an IN relation", cdef.name));

                    if (stmt.selectACollection())
                        throw new InvalidRequestException(String.format("Cannot restrict column \"%s\" by IN relation as a collection is selected by the query", cdef.name));

                    if (restriction.isMultiColumn())
                        canRestrictFurtherComponents = false;
                }
                else if (restriction.isContains())
                {
                    if (!hasQueriableIndex)
                        throw new InvalidRequestException(String.format("Cannot restrict column \"%s\" by a CONTAINS relation without a secondary index", cdef.name));
                    stmt.usesSecondaryIndexing = true;
                }

                previous = cdef;
                previousRestriction = restriction;
            }
        }

        private void validateSecondaryIndexSelections(SelectStatement stmt) throws InvalidRequestException
        {
            if (stmt.keyIsInRelation)
                throw new InvalidRequestException("Select on indexed columns and with IN clause for the PRIMARY KEY are not supported");
            // When the user only select static columns, the intent is that we don't query the whole partition but just
            // the static parts. But 1) we don't have an easy way to do that with 2i and 2) since we don't support index on static columns
            // so far, 2i means that you've restricted a non static column, so the query is somewhat non-sensical.
            if (stmt.selectsOnlyStaticColumns)
                throw new InvalidRequestException("Queries using 2ndary indexes don't support selecting only static columns");            
        }

        private void verifyOrderingIsAllowed(SelectStatement stmt) throws InvalidRequestException
        {
            if (stmt.usesSecondaryIndexing)
                throw new InvalidRequestException("ORDER BY with 2ndary indexes is not supported.");

            if (stmt.isKeyRange)
                throw new InvalidRequestException("ORDER BY is only supported when the partition key is restricted by an EQ or an IN.");
        }

        private void handleUnrecognizedOrderingColumn(ColumnIdentifier column) throws InvalidRequestException
        {
            if (containsAlias(column))
                throw new InvalidRequestException(String.format("Aliases are not allowed in order by clause ('%s')", column));
            else
                throw new InvalidRequestException(String.format("Order by on unknown column %s", column));
        }

        private void processOrderingClause(SelectStatement stmt, CFMetaData cfm) throws InvalidRequestException
        {
            verifyOrderingIsAllowed(stmt);

            // If we order post-query (see orderResults), the sorted column needs to be in the ResultSet for sorting, even if we don't
            // ultimately ship them to the client (CASSANDRA-4911).
            if (stmt.keyIsInRelation)
            {
                stmt.orderingIndexes = new HashMap<>();
                for (ColumnIdentifier.Raw rawColumn : stmt.parameters.orderings.keySet())
                {
                    ColumnIdentifier column = rawColumn.prepare(cfm);
                    final ColumnDefinition def = cfm.getColumnDefinition(column);
                    if (def == null)
                        handleUnrecognizedOrderingColumn(column);

                    int index = indexOf(def, stmt.selection);
                    if (index < 0)
                        index = stmt.selection.addColumnForOrdering(def);
                    stmt.orderingIndexes.put(def.name, index);
                }
            }
            stmt.isReversed = isReversed(stmt, cfm);
        }

        private boolean isReversed(SelectStatement stmt, CFMetaData cfm) throws InvalidRequestException
        {
            Boolean[] reversedMap = new Boolean[cfm.clusteringColumns().size()];
            int i = 0;
            for (Map.Entry<ColumnIdentifier.Raw, Boolean> entry : stmt.parameters.orderings.entrySet())
            {
                ColumnIdentifier column = entry.getKey().prepare(cfm);
                boolean reversed = entry.getValue();

                ColumnDefinition def = cfm.getColumnDefinition(column);
                if (def == null)
                    handleUnrecognizedOrderingColumn(column);

                if (def.kind != ColumnDefinition.Kind.CLUSTERING_COLUMN)
                    throw new InvalidRequestException(String.format("Order by is currently only supported on the clustered columns of the PRIMARY KEY, got %s", column));

                if (i++ != def.position())
                    throw new InvalidRequestException(String.format("Order by currently only support the ordering of columns following their declared order in the PRIMARY KEY"));

                reversedMap[def.position()] = (reversed != isReversedType(def));
            }

            // Check that all boolean in reversedMap, if set, agrees
            Boolean isReversed = null;
            for (Boolean b : reversedMap)
            {
                // Column on which order is specified can be in any order
                if (b == null)
                    continue;

                if (isReversed == null)
                {
                    isReversed = b;
                    continue;
                }
                if (!isReversed.equals(b))
                    throw new InvalidRequestException(String.format("Unsupported order by relation"));
            }
            assert isReversed != null;
            return isReversed;
        }

        /** If ALLOW FILTERING was not specified, this verifies that it is not needed */
        private void checkNeedsFiltering(SelectStatement stmt, int numberOfRestrictionsEvaluatedWithSlices) throws InvalidRequestException
        {
            // non-key-range non-indexed queries cannot involve filtering underneath
            if (!parameters.allowFiltering && (stmt.isKeyRange || stmt.usesSecondaryIndexing))
            {
                // We will potentially filter data if either:
                //  - Have more than one IndexExpression
                //  - Have no index expression and the column filter is not the identity
                if (needFiltering(stmt, numberOfRestrictionsEvaluatedWithSlices))
                    throw new InvalidRequestException("Cannot execute this query as it might involve data filtering and " +
                                                      "thus may have unpredictable performance. If you want to execute " +
                                                      "this query despite the performance unpredictability, use ALLOW FILTERING");
            }

            // We don't internally support exclusive slice bounds on non-composite tables. To deal with it we do an
            // inclusive slice and remove post-query the value that shouldn't be returned. One problem however is that
            // if there is a user limit, that limit may make the query return before the end of the slice is reached,
            // in which case, once we'll have removed bound post-query, we might end up with less results than
            // requested which would be incorrect. For single-partition query, this is not a problem, we just ask for
            // one more result (see updateLimitForQuery()) since that's enough to compensate for that problem. For key
            // range however, each returned row may include one result that will have to be trimmed, so we would have
            // to bump the query limit by N where N is the number of rows we will return, but we don't know that in
            // advance. So, since we currently don't have a good way to handle such query, we refuse it (#7059) rather
            // than answering with something that is wrong.
            if (stmt.sliceRestriction != null && stmt.isKeyRange && limit != null)
            {
                SingleColumnRelation rel = findInclusiveClusteringRelationForCompact(stmt.cfm);
                throw new InvalidRequestException(String.format("The query requests a restriction of rows with a strict bound (%s) over a range of partitions. "
                                                              + "This is not supported by the underlying storage engine for COMPACT tables if a LIMIT is provided. "
                                                              + "Please either make the condition non strict (%s) or remove the user LIMIT", rel, rel.withNonStrictOperator()));
            }
        }

        /**
         * Checks if the specified statement will need to filter the data.
         *
         * @param stmt the statement to test.
         * @param numberOfRestrictionsEvaluatedWithSlices the number of restrictions that can be evaluated with slices
         * @return <code>true</code> if the specified statement will need to filter the data, <code>false</code>
         * otherwise.
         */
        private static boolean needFiltering(SelectStatement stmt, int numberOfRestrictionsEvaluatedWithSlices)
        {
            boolean needFiltering = stmt.restrictedColumns.size() > 1
                    || (stmt.restrictedColumns.isEmpty() && !stmt.columnFilterIsIdentity())
                    || (!stmt.restrictedColumns.isEmpty()
                            && stmt.isRestrictedByMultipleContains(Iterables.getOnlyElement(stmt.restrictedColumns.keySet())));

            // For some secondary index queries, that were having some restrictions on non-indexed clustering columns,
            // were not requiring ALLOW FILTERING as we should. The first time such a query is executed we will log a
            // warning to notify the user (CASSANDRA-8418)
            if (!needFiltering
                    && !hasLoggedMissingAllowFilteringWarning
                    && (stmt.restrictedColumns.size() + numberOfRestrictionsEvaluatedWithSlices) > 1)
            {
                hasLoggedMissingAllowFilteringWarning = true;

                String msg = "Some secondary index queries with restrictions on non-indexed clustering columns "
                           + "were executed without ALLOW FILTERING. In Cassandra 3.0, these queries will require "
                           + "ALLOW FILTERING (see CASSANDRA-8418 for details).";

                logger.warn(msg);
            }

            return needFiltering;
        }

        private int indexOf(ColumnDefinition def, Selection selection)
        {
            return indexOf(def, selection.getColumns().iterator());
        }

        private int indexOf(final ColumnDefinition def, Iterator<ColumnDefinition> defs)
        {
            return Iterators.indexOf(defs, new Predicate<ColumnDefinition>()
                                           {
                                               public boolean apply(ColumnDefinition n)
                                               {
                                                   return def.name.equals(n.name);
                                               }
                                           });
        }

        private SingleColumnRelation findInclusiveClusteringRelationForCompact(CFMetaData cfm)
        {
            for (Relation r : whereClause)
            {
                // We only call this when sliceRestriction != null, i.e. for compact table with non composite comparator,
                // so it can't be a MultiColumnRelation.
                SingleColumnRelation rel = (SingleColumnRelation)r;
                if (cfm.getColumnDefinition(rel.getEntity().prepare(cfm)).kind == ColumnDefinition.Kind.CLUSTERING_COLUMN
                    && (rel.operator() == Operator.GT || rel.operator() == Operator.LT))
                    return rel;
            }

            // We're not supposed to call this method unless we know this can't happen
            throw new AssertionError();
        }

        private boolean containsAlias(final ColumnIdentifier name)
        {
            return Iterables.any(selectClause, new Predicate<RawSelector>()
                                               {
                                                   public boolean apply(RawSelector raw)
                                                   {
                                                       return name.equals(raw.alias);
                                                   }
                                               });
        }

        private ColumnSpecification limitReceiver()
        {
            return new ColumnSpecification(keyspace(), columnFamily(), new ColumnIdentifier("[limit]", true), Int32Type.instance);
        }

        private static ColumnSpecification makeCollectionReceiver(ColumnSpecification collection, boolean isKey)
        {
            assert collection.type.isCollection();
            switch (((CollectionType)collection.type).kind)
            {
                case LIST:
                    assert !isKey;
                    return Lists.valueSpecOf(collection);
                case SET:
                    assert !isKey;
                    return Sets.valueSpecOf(collection);
                case MAP:
                    return isKey ? Maps.keySpecOf(collection) : Maps.valueSpecOf(collection);
            }
            throw new AssertionError();
        }

        @Override
        public String toString()
        {
            return Objects.toStringHelper(this)
                          .add("name", cfName)
                          .add("selectClause", selectClause)
                          .add("whereClause", whereClause)
                          .add("isDistinct", parameters.isDistinct)
                          .add("isCount", parameters.isCount)
                          .toString();
        }
    }

    public static class Parameters
    {
        private final Map<ColumnIdentifier.Raw, Boolean> orderings;
        private final boolean isDistinct;
        private final boolean isCount;
        private final ColumnIdentifier countAlias;
        private final boolean allowFiltering;

        public Parameters(Map<ColumnIdentifier.Raw, Boolean> orderings,
                          boolean isDistinct,
                          boolean isCount,
                          ColumnIdentifier countAlias,
                          boolean allowFiltering)
        {
            this.orderings = orderings;
            this.isDistinct = isDistinct;
            this.isCount = isCount;
            this.countAlias = countAlias;
            this.allowFiltering = allowFiltering;
        }
    }

    /**
     * Used in orderResults(...) method when single 'ORDER BY' condition where given
     */
    private static class SingleColumnComparator implements Comparator<List<ByteBuffer>>
    {
        private final int index;
        private final Comparator<ByteBuffer> comparator;

        public SingleColumnComparator(int columnIndex, Comparator<ByteBuffer> orderer)
        {
            index = columnIndex;
            comparator = orderer;
        }

        public int compare(List<ByteBuffer> a, List<ByteBuffer> b)
        {
            return comparator.compare(a.get(index), b.get(index));
        }
    }

    /**
     * Used in orderResults(...) method when multiple 'ORDER BY' conditions where given
     */
    private static class CompositeComparator implements Comparator<List<ByteBuffer>>
    {
        private final List<Comparator<ByteBuffer>> orderTypes;
        private final List<Integer> positions;

        private CompositeComparator(List<Comparator<ByteBuffer>> orderTypes, List<Integer> positions)
        {
            this.orderTypes = orderTypes;
            this.positions = positions;
        }

        public int compare(List<ByteBuffer> a, List<ByteBuffer> b)
        {
            for (int i = 0; i < positions.size(); i++)
            {
                Comparator<ByteBuffer> type = orderTypes.get(i);
                int columnPos = positions.get(i);

                ByteBuffer aValue = a.get(columnPos);
                ByteBuffer bValue = b.get(columnPos);

                int comparison = type.compare(aValue, bValue);

                if (comparison != 0)
                    return comparison;
            }

            return 0;
        }
    }
}<|MERGE_RESOLUTION|>--- conflicted
+++ resolved
@@ -1506,13 +1506,8 @@
                 throw new InvalidRequestException("Only COUNT(*) and COUNT(1) operations are currently supported.");
 
             Selection selection = selectClause.isEmpty()
-<<<<<<< HEAD
-                                ? Selection.wildcard(cfm)
+                                ? Selection.wildcard(cfm, parameters.isCount, parameters.countAlias)
                                 : Selection.fromSelectors(cfm, selectClause);
-=======
-                                ? Selection.wildcard(cfDef, parameters.isCount, parameters.countAlias)
-                                : Selection.fromSelectors(cfDef, selectClause);
->>>>>>> 2a294e45
 
             SelectStatement stmt = new SelectStatement(cfm, boundNames.size(), parameters, selection, prepareLimit(boundNames));
 
